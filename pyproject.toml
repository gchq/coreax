--- conflicted
+++ resolved
@@ -54,12 +54,8 @@
     "coreax[test-without-tester]",
     "pytest-cov",
 ]
-<<<<<<< HEAD
 # All tools for a developer and for running pylint
-=======
-# All tools for a developer
 # Should not need to specify test dependencies if also installing coverage but no harm
->>>>>>> 9d139084
 dev = [
     "coreax[doc, test, coverage]",
     "imageio",
