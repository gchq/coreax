<<<<<<< HEAD
# © Crown Copyright GCHQ
#
# Licensed under the Apache License, Version 2.0 (the "License");
# you may not use this file except in compliance with the License.
# You may obtain a copy of the License at
#
# http://www.apache.org/licenses/LICENSE-2.0
#
# Unless required by applicable law or agreed to in writing, software
# distributed under the License is distributed on an "AS IS" BASIS,
# WITHOUT WARRANTIES OR CONDITIONS OF ANY KIND, either express or implied.
# See the License for the specific language governing permissions and
# limitations under the License.

"""
Example use cases of the coreax library.

Examples showcase coreset generation on different datasets, as well as using different
coreset generation algorithms to illustrate the capabilities of the library.
=======
"""
This package contains examples of how to call :mod:`coreax`.

In addition to serving as aids to developers, they can be run as integration tests.
>>>>>>> 56af65d9
"""<|MERGE_RESOLUTION|>--- conflicted
+++ resolved
@@ -1,4 +1,3 @@
-<<<<<<< HEAD
 # © Crown Copyright GCHQ
 #
 # Licensed under the Apache License, Version 2.0 (the "License");
@@ -18,10 +17,6 @@
 
 Examples showcase coreset generation on different datasets, as well as using different
 coreset generation algorithms to illustrate the capabilities of the library.
-=======
-"""
-This package contains examples of how to call :mod:`coreax`.
 
 In addition to serving as aids to developers, they can be run as integration tests.
->>>>>>> 56af65d9
 """