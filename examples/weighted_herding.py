# © Crown Copyright GCHQ
#
# Licensed under the Apache License, Version 2.0 (the "License");
# you may not use this file except in compliance with the License.
# You may obtain a copy of the License at
#
# http://www.apache.org/licenses/LICENSE-2.0
#
# Unless required by applicable law or agreed to in writing, software
# distributed under the License is distributed on an "AS IS" BASIS,
# WITHOUT WARRANTIES OR CONDITIONS OF ANY KIND, either express or implied.
# See the License for the specific language governing permissions and
# limitations under the License.

<<<<<<< HEAD
"""
Example coreset generation using randomly generated point clouds.

This example showcases how a coreset can be generated from a dataset containing ``n``
points sampled from ``k`` clusters in space.

A coreset is generated using Stein kernel herding, with a PCIMQ base kernel. The score
function (gradient of the log-density function) for the Stein kernel is estimated by
applying sliced score matching from :cite:p:`ssm`. This trains a neural network to
approximate the score function, and then passes the trained neural network to the Stein
kernel. The initial coreset generated from this procedure is then weighted, with weights
determined such that the weighted coreset achieves a better maximum mean discrepancy
when compared to the original dataset than the unweighted coreset.

The coreset attained from Stein kernel herding is compared to a coreset generated via
uniform random sampling. Coreset quality is measured using maximum mean discrepancy
(MMD).
"""
=======
"""TODO: Write module docstring."""
>>>>>>> 56af65d9

# Support annotations with | in Python < 3.10
# TODO: Remove once no longer supporting old code
from __future__ import annotations

from pathlib import Path

import jax.numpy as jnp
import matplotlib.pyplot as plt
import numpy as np
from sklearn.datasets import make_blobs

from coreax.kernel import (
    median_heuristic,
    rbf_grad_log_f_x,
    rbf_kernel,
    stein_kernel_pc_imq_element,
)
from coreax.kernel_herding import stein_kernel_herding_block
from coreax.metrics import mmd_block, mmd_weight_block
from coreax.util import solve_qp


def main(out_path: Path | None = None, weighted: bool = True) -> tuple[float, float]:
    """
    Run the 'weighted_herding' example for weighted and unweighted herding.

    Generate a set of points from distinct clusters in a plane. Generate a coreset via
    weighted and unweighted herding. Compare results to coresets generated via uniform
    random sampling. Coreset quality is measured using maximum mean discrepancy (MMD).

    :param out_path: Path to save output to, if not :data:`None`, assumed relative to
        this module file unless an absolute path is given
    :param weighted: Boolean flag for whether to use weighted or unweighted herding
    :return: Coreset MMD, random sample MMD
    """
    # create some data. Here we'll use 10,000 points in 2D from 6 distinct clusters. 2D
    # for plotting below.
    N = 10000
    X, _ = make_blobs(N, n_features=2, centers=6, random_state=32)

    # ask for 100 coreset points
    C = 100

    # set the bandwidth parameter of the kernel using a median heuristic derived from at
    # most 1000 random samples in the data.
    n = min(N, 1000)
    idx = np.random.choice(N, n, replace=False)
    nu = median_heuristic(X[idx])

    # define a kernel. We'll use an RBF
    def k(x, y):
        return rbf_kernel(x, y, jnp.float32(nu) ** 2) / (nu * jnp.sqrt(2.0 * jnp.pi))

    # Find a C-sized coreset using -- in this case -- Stein kernel herding (block mode).
    # Stein kernel herding uses the Stein kernel derived from the RBF above.
    # Block mode processes the Gram matrix in blocks to avoid GPU memory issues.
    # rbf_grad_log_f_X is the score function derived from a KDE. This could be replaced
    # by any score-function approximation, e.g. score matching.
    # max_size sets the block processing size

    # returns the indices for the coreset points, the coreset Gram matrix (Kc) and the
    # coreset Gram mean (Kbar)
    coreset, Kc, Kbar = stein_kernel_herding_block(
        X, C, stein_kernel_pc_imq_element, rbf_grad_log_f_x, nu=nu, max_size=1000
    )

    # get a random sample of points to compare against
    rand_sample = np.random.choice(N, size=C, replace=False)

    # the weighted bool turns the coreset weights on or off. If on, a quadratic program
    # is invoked to solve the weights' vector. This buys some increase in integration
    # error, but at a computational cost. Likely to most effective in lower dimensions.
    if weighted:
        # Find the weights by solving a QP
        weights = solve_qp(Kc + 1e-10, Kbar)
        if weights.min() < -1e-4:
            raise ValueError(
                f"Minimum weight was {weights.min()} but should have been >=0"
            )
        # compute the MMD between X and the coreset, weighted version
        m = mmd_weight_block(X, X[coreset], jnp.ones(N), weights, k, max_size=1000)
    else:
        # equal weights
        weights = jnp.ones(C)
        # compute the MMD between X and the coreset, unweighted version
        m = mmd_block(X, X[coreset], k, max_size=1000)
    m = m.item()

    # compute the MMD between X and the random sample
    rm = mmd_block(X, X[rand_sample], k, max_size=1000).item()

    # nudge the weights to avoid negative entries for plotting
    if weights.min() < 0:
        weights -= weights.min()

    # produce some scatter plots
    plt.scatter(X[:, 0], X[:, 1], s=2.0, alpha=0.1)
    plt.scatter(X[coreset, 0], X[coreset, 1], s=weights * 1000, color="red")
    plt.axis("off")
    plt.title("Stein kernel herding, m=%d, MMD=%.6f" % (C, m))
    plt.show()

    plt.scatter(X[:, 0], X[:, 1], s=2.0, alpha=0.1)
    plt.scatter(X[rand_sample, 0], X[rand_sample, 1], s=10, color="red")
    plt.title("Random, m=%d, MMD=%.6f" % (C, rm))
    plt.axis("off")

    if out_path is not None:
        if out_path is not None and not out_path.is_absolute():
            out_path = Path(__file__).parent / out_path
        plt.savefig(out_path)

    plt.show()

    # print the MMDs
    print(f"Random MMD: {rm}")
    print(f"Coreset MMD: {m}")

    return m, rm


if __name__ == "__main__":
    main()<|MERGE_RESOLUTION|>--- conflicted
+++ resolved
@@ -12,7 +12,6 @@
 # See the License for the specific language governing permissions and
 # limitations under the License.
 
-<<<<<<< HEAD
 """
 Example coreset generation using randomly generated point clouds.
 
@@ -31,9 +30,6 @@
 uniform random sampling. Coreset quality is measured using maximum mean discrepancy
 (MMD).
 """
-=======
-"""TODO: Write module docstring."""
->>>>>>> 56af65d9
 
 # Support annotations with | in Python < 3.10
 # TODO: Remove once no longer supporting old code
