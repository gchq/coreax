--- conflicted
+++ resolved
@@ -23,80 +23,6 @@
 from coreax.metrics import mmd_block, mmd_weight_block
 
 
-<<<<<<< HEAD
-# create some data. Here we'll use 10,000 points in 2D from 6 distinct clusters. 2D for plotting below.
-N = 10000
-X, _ = make_blobs(N, n_features=2, centers=6, random_state=32)
-
-# ask for 100 coreset points
-C = 100
-
-# set the bandwidth parameter of the kernel using a median heuristic derived from at most 1000 random samples
-# in the data.
-n = min(N, 1000)
-idx = np.random.choice(N, n, replace=False)
-nu = median_heuristic(X[idx])
-
-# define a kernel. We'll use an RBF
-
-
-def k(x, y): return rbf_kernel(x, y, jnp.float32(nu)**2) / \
-    (nu * jnp.sqrt(2. * jnp.pi))
-
-
-# turn the coreset weights on or off. If on, a quadratic program is invoked to solve the weights' vector.
-# This buys some increase in integration error, but at a computational cost. Likely to most effective in
-# lower dimensions.
-weighted = True
-
-# Find a C-sized coreset using -- in this case -- Stein kernel herding (block mode).
-# Stein kernel herding uses the Stein kernel derived from the RBF above.
-# Block mode processes the Gram matrix in blocks to avoid GPU memory issues.
-# rbf_grad_log_f_X is the score function derived from a KDE. This could be replaced by any score-function
-# approximation, e.g. score matching.
-# max_size sets the block processing size
-
-# returns the indices for the coreset points, the coreset Gram matrix (Kc) and the coreset Gram mean (Kbar)
-coreset, Kc, Kbar = stein_kernel_herding_block(
-    X, C, stein_kernel_pc_imq_element, rbf_grad_log_f_x, nu=nu, max_size=1000)
-
-# get a random sample of points to compare against
-rsample = np.random.choice(N, size=C, replace=False)
-
-if weighted:
-    # find the weights. Solves a QP
-    weights = qp(Kc + 1e-10, Kbar)
-    # compute the MMD between X and the coreset, weighted version
-    m = mmd_weight_block(X, X[coreset], jnp.ones(N), weights, k, max_size=1000)
-else:
-    # equal weights
-    weights = jnp.ones(C)
-    # compute the MMD between X and the coreset, unweighted version
-    m = mmd_block(X, X[coreset], k, max_size=1000)
-m = m.item()
-
-# compute the MMD between X and the random sample
-rm = mmd_block(X, X[rsample], k, max_size=1000).item()
-
-# produce some scatter plots
-plt.scatter(X[:, 0], X[:, 1], s=2., alpha=.1)
-plt.scatter(X[coreset, 0], X[coreset, 1], s=weights*1000, color="red")
-plt.axis('off')
-plt.title('Stein kernel herding, m=%d, MMD=%.6f' % (C, m))
-plt.show()
-
-plt.scatter(X[:, 0], X[:, 1], s=2., alpha=.1)
-plt.scatter(X[rsample, 0], X[rsample, 1], s=10, color="red")
-plt.title('Random, m=%d, MMD=%.6f' % (C, rm))
-plt.axis('off')
-plt.show()
-
-# print the MMDs
-print("Random")
-print(rm)
-print("Coreset")
-print(m)
-=======
 def main(out_path: Path = None, weighted: bool = True):
     """
     Run the 'weighted_herding' example for weighted and unweighted herding.
@@ -191,5 +117,4 @@
 
 
 if __name__ == '__main__':
-    main()
->>>>>>> 3f014387
+    main()