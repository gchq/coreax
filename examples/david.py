--- conflicted
+++ resolved
@@ -12,7 +12,6 @@
 # See the License for the specific language governing permissions and
 # limitations under the License.
 
-<<<<<<< HEAD
 """
 Example coreset generation using an image of the statue of David.
 
@@ -29,15 +28,11 @@
 (MMD).
 """
 
-import os
-=======
-"""TODO: Write module docstring."""
-
 # Support annotations with | in Python < 3.10
 # TODO: Remove once no longer supporting old code
 from __future__ import annotations
 
->>>>>>> 6a4486e2
+import os
 from pathlib import Path
 
 import cv2
