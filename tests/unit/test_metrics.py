# © Crown Copyright GCHQ
#
# Licensed under the Apache License, Version 2.0 (the "License");
# you may not use this file except in compliance with the License.
# You may obtain a copy of the License at
#
# http://www.apache.org/licenses/LICENSE-2.0
#
# Unless required by applicable law or agreed to in writing, software
# distributed under the License is distributed on an "AS IS" BASIS,
# WITHOUT WARRANTIES OR CONDITIONS OF ANY KIND, either express or implied.
# See the License for the specific language governing permissions and
# limitations under the License.

"""
Tests for computations of metrics for coresets.

Metrics evaluate the quality of a coreset by some measure. The tests within this file
verify that metric computations produce the expected results on simple examples.
"""

from typing import Literal, NamedTuple

import jax.numpy as jnp
import jax.random as jr
import jax.tree_util as jtu
import pytest
from jax import Array

<<<<<<< HEAD
from coreax.approximation import (
=======
from coreax.data import Data, SupervisedData
from coreax.inverses import (
>>>>>>> 904f17e2
    LeastSquareApproximator,
    RandomisedEigendecompositionApproximator,
    RegularisedInverseApproximator,
)
<<<<<<< HEAD
from coreax.data import Data, SupervisedData
=======
>>>>>>> 904f17e2
from coreax.kernel import Kernel, LaplacianKernel, PCIMQKernel, SquaredExponentialKernel
from coreax.metrics import CMMD, MMD


class _MetricProblem(NamedTuple):
    reference_data: Data
    comparison_data: Data


class _SupervisedMetricProblem(NamedTuple):
    reference_data: SupervisedData
    comparison_data: SupervisedData


class TestMMD:
    """
    Tests related to the maximum mean discrepancy (MMD) class in metrics.py.
    """

    @pytest.fixture
    def problem(self) -> _MetricProblem:
        """Generate an example problem for testing MMD."""
        dimension = 10
        num_points = 30, 5
        keys = tuple(jr.split(jr.key(0), 2))

        def _generate_data(_num_points: int, _key: Array) -> Data:
            point_key, weight_key = jr.split(_key, 2)
            points = jr.uniform(point_key, (_num_points, dimension))
            weights = jr.uniform(weight_key, (_num_points,))
            return Data(points, weights)

        reference_data, comparison_data = jtu.tree_map(_generate_data, num_points, keys)
        return _MetricProblem(reference_data, comparison_data)

    @pytest.mark.parametrize(
        "kernel", [SquaredExponentialKernel(), LaplacianKernel(), PCIMQKernel()]
    )
    def test_mmd_compare_same_data(self, problem: _MetricProblem, kernel: Kernel):
        """Check MMD of a dataset with itself is approximately zero."""
        x = problem.reference_data
        metric = MMD(kernel)
        assert metric.compute(x, x) == pytest.approx(0.0)

    def test_mmd_analytically_known(self):
        r"""
        Test MMD computation against an analytically derived solution.

        For the dataset of 3 points in 2 dimensions, :math:`\mathcal{D}_1`, and second
        dataset :math:`\mathcal{D}_2`, given by:

        .. math::

            reference_data = [[0,0], [1,1], [2,2]]

            comparison_data = [[0,0], [1,1]]

        the RBF kernel, :math:`k(x,y) = \exp (-||x-y||^2/2\sigma^2)`, gives:

        .. math::

            k(\mathcal{D}_1,\mathcal{D}_1) = \exp(-\begin{bmatrix}0 & 2 & 8 \\ 2 & 0 & 2
            \\ 8 & 2 & 0
            \end{bmatrix}/2\sigma^2) = \begin{bmatrix}1 & e^{-1} & e^{-4} \\ e^{-1} &
            1 & e^{-1} \\ e^{-4} & e^{-1} & 1\end{bmatrix}.

            k(\mathcal{D}_2,\mathcal{D}_2) = \exp(-\begin{bmatrix}0 & 2 \\ 2 & 0
            \end{bmatrix}/2\sigma^2) = \begin{bmatrix}1 & e^{-1}\\ e^{-1} & 1
            \end{bmatrix}.

            k(\mathcal{D}_1,\mathcal{D}_2) =  \exp(-\begin{bmatrix}0 & 2 & 8
            \\ 2 & 0 & 2 \end{bmatrix}
            /2\sigma^2) = \begin{bmatrix}1 & e^{-1} \\  e^{-1} & 1 \\ e^{-4} & e^{-1}
            \end{bmatrix}.

        Then

        .. math::

            \text{MMD}^2(\mathcal{D}_1,\mathcal{D}_2) =
            \mathbb{E}(k(\mathcal{D}_1,\mathcal{D}_1)) +
            \mathbb{E}(k(\mathcal{D}_2,\mathcal{D}_2)) -
            2\mathbb{E}(k(\mathcal{D}_1,\mathcal{D}_2))

            = \frac{3+4e^{-1}+2e^{-4}}{9} + \frac{2 + 2e^{-1}}{2} -2 \times
            \frac{2 + 3e^{-1}+e^{-4}}{6}

            = \frac{3 - e^{-1} -2e^{-4}}{18}.
        """
        reference_points = jnp.array([[0, 0], [1, 1], [2, 2]])
        reference_data = Data(data=reference_points)
        comparison_points = jnp.array([[0, 0], [1, 1]])
        comparison_data = Data(data=comparison_points)
        expected_output = jnp.sqrt((3 - jnp.exp(-1) - 2 * jnp.exp(-4)) / 18)
        # Compute MMD using the metric object
        metric = MMD(SquaredExponentialKernel())
        output = metric.compute(reference_data, comparison_data)
        assert output == pytest.approx(expected_output)

    def test_mmd_analytically_known_weighted(self) -> None:
        r"""
        Test MMD computation against an analytically derived weighted solution.

        Weighted mmd is calculated if and only if comparison_weights are provided. When
        `comparison_weights` = :data:`None`, the MMD class computes the standard,
        non-weighted MMD.

        For the dataset of 3 points in 2 dimensions :math:`\mathcal{D}_1`, second
        dataset :math:`\mathcal{D}_2`, and weights for this second dataset :math:`w_2`,
        given by:

        .. math::

            reference_data = [[0,0], [1,1], [2,2]]

            w_1 = [1,1,1]

            comparison_data = [[0,0], [1,1]]

            w_2 = [1,0]

        the weighted maximum mean discrepancy is calculated via:

        .. math::

            \text{WMMD}^2(\mathcal{D}_1,\mathcal{D}_2) =
            \frac{1}{||w_1||**2}w_1^T \mathbb{E}(k(\mathcal{D}_1,\mathcal{D}_1)) w_1
             + \frac{1}{||w_2||**2}w_2^T k(\mathcal{D}_2,\mathcal{D}_2) w_2
             - \frac{2}{||w_1||||w_2||} w_1
             \mathbb{E}_x(k(\mathcal{D}_1,\mathcal{D}_2)) w_2

            = \frac{3+4e^{-1}+2e^{-4}}{9} + 1 - 2 \times \frac{1 + e^{-1} + e^{-4}}{3}

            = \frac{2}{3} - \frac{2}{9}e^{-1} - \frac{4}{9}e^{-4}.
        """
        reference_points = jnp.array([[0, 0], [1, 1], [2, 2]])
        reference_weights = jnp.array([1, 1, 1])
        reference_data = Data(reference_points, reference_weights)
        comparison_points = jnp.array([[0, 0], [1, 1]])
        comparison_weights = jnp.array([1, 0])
        comparison_data = Data(comparison_points, comparison_weights)
        expected_output = jnp.sqrt(
            2 / 3 - (2 / 9) * jnp.exp(-1) - (4 / 9) * jnp.exp(-4)
        )
        # Compute the weighted MMD using the metric object
        metric = MMD(SquaredExponentialKernel())
        output = metric.compute(reference_data, comparison_data)
        assert output == pytest.approx(expected_output)

    @pytest.mark.parametrize("mode", ["unweighted", "weighted"])
    def test_mmd_random_data(
        self, problem: _MetricProblem, mode: Literal["unweighted", "weighted"]
    ):
        r"""
        Test MMD computed from randomly generated test data agrees with method result.

        - "unweighted" parameterization checks that if the 'reference_data' and the
            'comparison_data' have the default 'None' weights, that the computed MMD is
            given by the means of the unweighted kernel matrices.
        - "weighted" parameterization checks that for arbitrarily weighted data, the
            computed MMD is given by the weighted average of the kernel matrices.
        """
        kernel = SquaredExponentialKernel()
        x, y = problem
        # Compute each term in the MMD formula to obtain an expected MMD.
        kernel_nn = kernel.compute(x.data, x.data)
        kernel_mm = kernel.compute(y.data, y.data)
        kernel_nm = kernel.compute(x.data, y.data)
        if mode == "weighted":
            weights_nn = x.weights[..., None] * x.weights[None, ...]
            weights_mm = y.weights[..., None] * y.weights[None, ...]
            weights_nm = x.weights[..., None] * y.weights[None, ...]
            expected_mmd = jnp.sqrt(
                jnp.average(kernel_nn, weights=weights_nn)
                + jnp.average(kernel_mm, weights=weights_mm)
                - 2 * jnp.average(kernel_nm, weights=weights_nm)
            )
        elif mode == "unweighted":
            x, y = Data(x.data), Data(y.data)
            expected_mmd = jnp.sqrt(
                jnp.mean(kernel_nn) + jnp.mean(kernel_mm) - 2 * jnp.mean(kernel_nm)
            )
        else:
            raise ValueError("Invalid mode parameterization")
        # Compute the MMD using the metric object
        metric = MMD(kernel=kernel)
        output = metric.compute(x, y)
        assert output == pytest.approx(expected_mmd, abs=1e-6)


class TestCMMD:
    """
    Tests for the conditional maximum mean discrepancy (CMMD) class in metrics.py.
    """

    @pytest.fixture
    def problem(self) -> _SupervisedMetricProblem:
        """Generate an example problem for testing CMMD."""
        feature_dimension = 2
        response_dimension = 1
        num_points = 1000, 1000
        keys = tuple(jr.split(jr.key(0), 2))

        def _generate_data(_num_points: int, _key: Array) -> Data:
            data_key, supervision_key = jr.split(_key, 2)

            x_shape = (_num_points, feature_dimension)
            x = jr.normal(data_key, shape=x_shape)

            y_shape = (_num_points, response_dimension)
            y = jr.normal(supervision_key, shape=y_shape)
            return SupervisedData(x, y)

        reference_data, comparison_data = jtu.tree_map(_generate_data, num_points, keys)
        return _SupervisedMetricProblem(reference_data, comparison_data)

    @pytest.mark.parametrize(
        "kernel", [SquaredExponentialKernel(), LaplacianKernel(), PCIMQKernel()]
    )
    def test_cmmd_compare_same_data(
        self, problem: _SupervisedMetricProblem, kernel: Kernel
    ):
        """Check CMMD of a dataset with itself is approximately zero."""
        x = problem.reference_data
        metric = CMMD(
            feature_kernel=kernel, response_kernel=kernel, regularisation_parameter=1e-6
        )
        assert metric.compute(x, x) == pytest.approx(0.0)

    def test_cmmd_analytically_known(self):
        r"""
        Test CMMD computation with a small dataset of integers with no regularisation.

        For the first dataset of 3 pairs in 2 feature dimensions and 1 response
        dimension, :math:`\mathcal{D}_1` given by:
        .. math::

            x_1 = [[0,0], [1,1]]
            y_1 = [[0], [1]]

        and a second dataset of 2 pairs in 2 feature dimensions and 1 response
        dimension, :math:`\mathcal{D}_2` given by:

        .. math::

            x_2 = [[1,1], [3,3]]
            y_2 = [[1], [3]]

        the Gaussian (aka radial basis function) kernels with length-scale equal to one,
        :math:`k(a,b) = l(a,b) = \exp (-||a-b||^2/2)` gives:

        .. math::

            k(x_1_x_1) := K_{11} = \begin{bmatrix}1 & e^{-1}\\ e^{-1} & 1\end{bmatrix},

            K_{11}^{-1} = \frac{1}{1 - e^{-2}}\begin{bmatrix}1 & -e^{-1}\\ -e^{-1} & 1
            \end{bmatrix},

            K_{22} = \begin{bmatrix}1 & e^{-4}\\ e^{-4} & 1\end{bmatrix},

            K_{22}^{-1} = \frac{1}{1 - e^{-8}}\begin{bmatrix}1 & -e^{-4}\\ -e^{-4} & 1
            \end{bmatrix},

            K_{21} = \begin{bmatrix}e^{-1} & 1\\ e^{-9} & e^{-4}\end{bmatrix},

            L_{11} = \begin{bmatrix}1 & e^{-1/2}\\ e^{-1/2} &1\end{bmatrix},

            L_{22} = \begin{bmatrix}1 & e^{-2}\\ e^{-2} &1\end{bmatrix},

            L_{12} = \begin{bmatrix}e^{-1/2} & e^{-9/2}\\ 1 & e^{-2}\end{bmatrix}.

        Then

        .. math::

            \text{CMMD}(\mathcal{D}_1, \mathcal{D}_2) = \sqrt{\text{Tr}(T_1) +
            \text{Tr}(T_2) - 2\text{Tr}(T_3)}

        where

        .. math::

            T_1 := K_{11}^{-1}L_{11}K_{11}^{-1}K_{11} = K_{11}^{-1}L_{11}

            = \frac{1}{1 - e^{-2}}\begin{bmatrix}1 & -e^{-1}\\ -e^{-1} & 1\end{bmatrix}
            \begin{bmatrix}1 & e^{-1/2}\\ e^{-1/2} &1\end{bmatrix}

            = \frac{1}{1 - e^{-2}}\begin{bmatrix}1 - e^{-3/2} & e^{-1/2} - e^{-1}\\
            e^{-1/2} - e^{-1} & 1 - e^{-3/2}\end{bmatrix}

            \implies \text{Tr}(T_1) = \frac{2(1 - e^{-3/2})}{1 - e^{-2}}


            T_2 := K_{22}^{-1}L_{22}K_{22}^{-1}K_{22} = K_{22}^{-1}L_{22}

            =\frac{1}{1 - e^{-8}}\begin{bmatrix}1 & -e^{-4}\\ -e^{-4} & 1\end{bmatrix}
            \begin{bmatrix}1 & e^{-2}\\ e^{-2} &1\end{bmatrix}

            = \frac{1}{1 - e^{-8}}\begin{bmatrix}1 - e^{-6} & e^{-2} - e^{-4}\\ e^{-2}
            - e^{-4} & 1 - e^{-6}\end{bmatrix}

            \implies \text{Tr}(T_2) = \frac{2(1 - e^{-6})}{1 - e^{-8}}


            T_3 := K_{21}^{-1}K_{11}^{-1}L_{12}K_{22}^{-1}

            = \frac{1}{(1 - e^{-2})(1 - e^{-8})}
            \begin{bmatrix}e^{-1} & 1\\ e^{-9} & e^{-4}\end{bmatrix}
            \begin{bmatrix}1 & -e^{-1}\\ -e^{-1} & 1\end{bmatrix}
            \begin{bmatrix}e^{-1/2} & e^{-9/2}\\ 1 & e^{-2}\end{bmatrix}
            \begin{bmatrix}1 & -e^{-4}\\ -e^{-4} & 1\end{bmatrix}

            = \frac{1}{(1 - e^{-2})(1 - e^{-8})}
            \begin{bmatrix}0 & 1 - e^{-2}\\ e^{-9} - e^{-5} &
            e^{-4} - e^{-10}\end{bmatrix}
            \begin{bmatrix}e^{-1/2} - e^{-17/2} & 0\\ 1 -e^{-6} &
            e^{-2} - e^{-4}\end{bmatrix}

            = \frac{1}{(1 - e^{-2})(1 - e^{-8})}\begin{bmatrix}(1 - e^{-2})(1 - e^{-6})
            & (1 - e^{-2})(e^{-2} - e^{-4})\\  (e^{-9} - e^{-5}) (e^{-1/2} - e^{-17/2})
            +  (e^{-4} - e^{-10}) (1 - e^{-6})
            & (e^{-2} - e^{-4})(e^{-4} - e^{-10})\end{bmatrix}

            \implies \text{Tr}(T_3) = \frac{(1 - e^{-2})(1 - e^{-6})  + (e^{-2} -
            e^{-4})(e^{-4} - e^{-10})}{(1 - e^{-2})(1 - e^{-8})}

        therefore

        .. math::

            \text{CMMD}(\mathcal{D}_1, \mathcal{D}_2) &= \sqrt{\text{Tr}(T_1) +
            \text{Tr}(T_2) - 2\text{Tr}(T_3)}

            =  \sqrt{ \frac{2(1 - e^{-3/2})}{1 - e^{-2}} + \frac{2(1 - e^{-6})}
            {1 - e^{-8}} -2 \frac{(1 - e^{-2})(1 - e^{-6})  + (e^{-2} - e^{-4})
            (e^{-4} - e^{-10})}{(1 - e^{-2})(1 - e^{-8})} }
        """
        # Setup data
        x1 = jnp.array([[0, 0], [1, 1]])
        y1 = jnp.array([[0], [1]])
        reference_data = SupervisedData(x1, y1)

        x2 = jnp.array([[1, 1], [3, 3]])
        y2 = jnp.array([[1], [3]])
        comparison_data = SupervisedData(x2, y2)

        # Set expected CMMD
        t1 = (2 * (1 - jnp.exp(-3 / 2))) / (1 - jnp.exp(-2))
        t2 = (2 * (1 - jnp.exp(-6))) / (1 - jnp.exp(-8))
        t3 = (
            ((1 - jnp.exp(-2)) * (1 - jnp.exp(-6)))
            + ((jnp.exp(-2) - jnp.exp(-4)) * (jnp.exp(-4) - jnp.exp(-10)))
        ) / ((1 - jnp.exp(-2)) * (1 - jnp.exp(-8)))
        expected_output = jnp.sqrt(t1 + t2 - 2 * t3)

        # Define a metric object using RBF kernels
        metric = CMMD(
            feature_kernel=SquaredExponentialKernel(length_scale=1.0),
            response_kernel=SquaredExponentialKernel(length_scale=1.0),
            regularisation_parameter=0,
        )

        # Compute CMMD using the metric object
        output = metric.compute(reference_data, comparison_data)

        assert output == pytest.approx(expected_output)

    # pylint: disable=too-many-locals
    def test_cmmd_random_data(self, problem: _SupervisedMetricProblem):
        r"""
        Test CMMD computed from randomly generated test data agrees with method result.
        """
        kernel = SquaredExponentialKernel()
        regularisation_parameter = 1e-6
        reference_data, comparison_data = problem

        # Compute each term in the CMMD formula to obtain an expected CMMD.
        x1 = reference_data.data
        y1 = reference_data.supervision
        x2 = comparison_data.data
        y2 = comparison_data.supervision

        # Compute feature kernel gramians
        feature_gramian_1 = kernel.compute(x1, x1)
        feature_gramian_2 = kernel.compute(x2, x2)

        inverse_approximator = LeastSquareApproximator(jr.key(2_024))
        inverse_feature_gramian_1 = inverse_approximator.approximate(
<<<<<<< HEAD
            kernel_gramian=feature_gramian_1,
=======
            array=feature_gramian_1,
>>>>>>> 904f17e2
            regularisation_parameter=regularisation_parameter,
            identity=jnp.eye(feature_gramian_1.shape[0]),
        )
        inverse_feature_gramian_2 = inverse_approximator.approximate(
<<<<<<< HEAD
            kernel_gramian=feature_gramian_2,
=======
            array=feature_gramian_2,
>>>>>>> 904f17e2
            regularisation_parameter=regularisation_parameter,
            identity=jnp.eye(feature_gramian_2.shape[0]),
        )

        # Compute each term in the CMMD
        term_1 = (
            inverse_feature_gramian_1
            @ kernel.compute(y1, y1)
            @ inverse_feature_gramian_1
            @ feature_gramian_1
        )
        term_2 = (
            inverse_feature_gramian_2
            @ kernel.compute(y2, y2)
            @ inverse_feature_gramian_2
            @ feature_gramian_2
        )
        term_3 = (
            inverse_feature_gramian_1
            @ kernel.compute(y1, y2)
            @ inverse_feature_gramian_2
            @ kernel.compute(x2, x1)
        )
        expected_cmmd = jnp.sqrt(
            jnp.trace(term_1) + jnp.trace(term_2) - 2 * jnp.trace(term_3)
        )

        # Compute the CMMD using the metric object
        metric = CMMD(
            feature_kernel=kernel,
            response_kernel=kernel,
            regularisation_parameter=regularisation_parameter,
        )
        output = metric.compute(reference_data, comparison_data)
        assert output == pytest.approx(expected_cmmd, abs=1e-6)

    # pylint: enable=too-many-locals

    @pytest.mark.parametrize(
        "approximator",
        [
            RandomisedEigendecompositionApproximator(
                jr.key(0), oversampling_parameter=100, power_iterations=2
            )
        ],
    )
    def test_approximate_cmmd_random_data(
        self,
        problem: _SupervisedMetricProblem,
        approximator: RegularisedInverseApproximator,
    ):
        r"""
        Test approximate CMMD is close to exact CMMD.
        """
        kernel = SquaredExponentialKernel()
        x, y = problem

        # Compute exact and approximate CMMD
        metric = CMMD(
            feature_kernel=kernel, response_kernel=kernel, regularisation_parameter=1e-6
        )
        output = metric.compute(x, y)

        approximate_metric = CMMD(
            feature_kernel=kernel,
            response_kernel=kernel,
            regularisation_parameter=1e-6,
            inverse_approximator=approximator,
        )
        approximate_output = approximate_metric.compute(x, y)

        assert output == pytest.approx(approximate_output, abs=1e-1)<|MERGE_RESOLUTION|>--- conflicted
+++ resolved
@@ -27,20 +27,12 @@
 import pytest
 from jax import Array
 
-<<<<<<< HEAD
-from coreax.approximation import (
-=======
 from coreax.data import Data, SupervisedData
 from coreax.inverses import (
->>>>>>> 904f17e2
     LeastSquareApproximator,
     RandomisedEigendecompositionApproximator,
     RegularisedInverseApproximator,
 )
-<<<<<<< HEAD
-from coreax.data import Data, SupervisedData
-=======
->>>>>>> 904f17e2
 from coreax.kernel import Kernel, LaplacianKernel, PCIMQKernel, SquaredExponentialKernel
 from coreax.metrics import CMMD, MMD
 
@@ -429,20 +421,12 @@
 
         inverse_approximator = LeastSquareApproximator(jr.key(2_024))
         inverse_feature_gramian_1 = inverse_approximator.approximate(
-<<<<<<< HEAD
-            kernel_gramian=feature_gramian_1,
-=======
             array=feature_gramian_1,
->>>>>>> 904f17e2
             regularisation_parameter=regularisation_parameter,
             identity=jnp.eye(feature_gramian_1.shape[0]),
         )
         inverse_feature_gramian_2 = inverse_approximator.approximate(
-<<<<<<< HEAD
-            kernel_gramian=feature_gramian_2,
-=======
             array=feature_gramian_2,
->>>>>>> 904f17e2
             regularisation_parameter=regularisation_parameter,
             identity=jnp.eye(feature_gramian_2.shape[0]),
         )
