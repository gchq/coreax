--- conflicted
+++ resolved
@@ -30,13 +30,14 @@
     SilentTQDM,
     apply_negative_precision_threshold,
     difference,
+    invert_regularised_array,
+    invert_stacked_regularised_arrays,
     jit_test,
     pairwise,
+    sample_batch_indices,
     solve_qp,
     squared_distance,
 )
-
-# pylint: disable=too-many-public-methods
 
 
 class TestUtil:
@@ -152,32 +153,29 @@
                 kernel_matrix_row_sum_mean="invalid_kernel_matrix_row_sum_mean",
             )
 
-<<<<<<< HEAD
     def test_invert_regularised_array_negative_regularisation_parameter(self) -> None:
         """
         Test invert_regularised_array with negative regularisation_parameter.
         """
-        self.assertRaises(
-            ValueError,
-            coreax.util.invert_regularised_array,
-            array=jnp.eye(2),
-            regularisation_parameter=-1,
-            identity=jnp.eye(3),
-            rcond=None,
-        )
+        with pytest.raises(ValueError):
+            invert_regularised_array(
+                array=jnp.eye(2),
+                regularisation_parameter=-1,
+                identity=jnp.eye(2),
+                rcond=None,
+            )
 
     def test_invert_regularised_array_negative_rcond_not_negative_one(self) -> None:
         """
         Test invert_regularised_array with negative regularisation_parameter.
         """
-        self.assertRaises(
-            ValueError,
-            coreax.util.invert_regularised_array,
-            array=jnp.eye(2),
-            regularisation_parameter=1e-6,
-            identity=jnp.eye(3),
-            rcond=-10,
-        )
+        with pytest.raises(ValueError):
+            invert_regularised_array(
+                array=jnp.eye(2),
+                regularisation_parameter=1e-6,
+                identity=jnp.eye(2),
+                rcond=-10,
+            )
 
     def test_invert_regularised_array_unequal_array_dimensions(self) -> None:
         """
@@ -186,14 +184,13 @@
         An array and identity with unequal dimensions are given, which should be
         rejected by the function.
         """
-        self.assertRaises(
-            ValueError,
-            coreax.util.invert_regularised_array,
-            array=jnp.eye(2),
-            regularisation_parameter=1e-6,
-            identity=jnp.eye(3),
-            rcond=None,
-        )
+        with pytest.raises(ValueError):
+            invert_regularised_array(
+                array=jnp.eye(2),
+                regularisation_parameter=1e-6,
+                identity=jnp.eye(3),
+                rcond=None,
+            )
 
     def test_invert_regularised_array(self) -> None:
         """
@@ -206,15 +203,13 @@
 
         expected_output = jnp.array([[2 / 3, -1 / 3], [-1 / 3, 2 / 3]])
 
-        output = coreax.util.invert_regularised_array(
+        output = invert_regularised_array(
             array,
             regularisation_parameter,
             identity=identity,
             rcond=rcond,
         )
-        self.assertAlmostEqual(
-            float(jnp.linalg.norm(output - expected_output)), 0.0, places=3
-        )
+        assert jnp.linalg.norm(output - expected_output) == pytest.approx(0.0, abs=1e-3)
 
     def test_invert_stacked_regularised_arrays_unequal_array_dimensions(self) -> None:
         """
@@ -223,14 +218,13 @@
         Stacked arrays and identity with unequal dimensions are given, which should be
         rejected by the function.
         """
-        self.assertRaises(
-            ValueError,
-            coreax.util.invert_stacked_regularised_arrays,
-            stacked_arrays=uniform(key=key(0), shape=(3, 1, 2)),
-            regularisation_parameter=1e-6,
-            identity=jnp.eye(2),
-            rcond=None,
-        )
+        with pytest.raises(ValueError):
+            invert_stacked_regularised_arrays(
+                stacked_arrays=uniform(key=key(0), shape=(3, 1, 2)),
+                regularisation_parameter=1e-6,
+                identity=jnp.eye(2),
+                rcond=None,
+            )
 
     def test_invert_stacked_regularised_arrays(self) -> None:
         """
@@ -260,167 +254,60 @@
                 for array in stacked_pos_semi_def_arrays
             ]
         )
-        output = coreax.util.invert_stacked_regularised_arrays(
+        output = invert_stacked_regularised_arrays(
             stacked_pos_semi_def_arrays,
             regularisation_parameter,
             identity=identity,
             rcond=rcond,
         )
-        self.assertAlmostEqual(
-            float(jnp.linalg.norm(output - expected_output)), 0.0, places=3
-        )
-
-    def test_sample_batch_indices_negative_data_size(self) -> None:
-        """
-        Test the function sample_batch_indices with an invalid data size.
-
-        A negative data size is given, which should be rejected by the function.
-        """
-        self.assertRaises(
-            ValueError,
-            coreax.util.sample_batch_indices,
-            random_key=key(0),
-            data_size=-1,
-            batch_size=1,
-            num_batches=1,
-        )
-
-    def test_sample_batch_indices_zero_data_size(self) -> None:
-        """
-        Test the function sample_batch_indices with an invalid data size.
-
-        A zero data size is given, which should be rejected by the function.
-        """
-        self.assertRaises(
-            ValueError,
-            coreax.util.sample_batch_indices,
-            random_key=key(0),
-            data_size=0,
-            batch_size=1,
-            num_batches=1,
-        )
-
-    def test_sample_batch_indices_float_data_size(self) -> None:
-        """
-        Test the function sample_batch_indices with an invalid data size.
-
-        A float data size is given, which should be rejected by the function.
-        """
-        self.assertRaises(
-            ValueError,
-            coreax.util.sample_batch_indices,
-            random_key=key(0),
-            data_size=1.0,
-            batch_size=1,
-            num_batches=1,
-        )
-
-    def test_sample_batch_indices_negative_batch_size(self) -> None:
-        """
-        Test the function sample_batch_indices with an invalid batch size.
-
-        A negative batch size is given, which should be rejected by the function.
-        """
-        self.assertRaises(
-            ValueError,
-            coreax.util.sample_batch_indices,
-            random_key=key(0),
-            data_size=1,
-            batch_size=-1,
-            num_batches=1,
-        )
-
-    def test_sample_batch_indices_zero_batch_size(self) -> None:
-        """
-        Test the function sample_batch_indices with an invalid batch size.
-
-        A zero batch size is given, which should be rejected by the function.
-        """
-        self.assertRaises(
-            ValueError,
-            coreax.util.sample_batch_indices,
-            random_key=key(0),
-            data_size=1,
-            batch_size=0,
-            num_batches=1,
-        )
-
-    def test_sample_batch_indices_float_batch_size(self) -> None:
-        """
-        Test the function sample_batch_indices with an invalid batch size.
-
-        A float batch size is given, which should be rejected by the function.
-        """
-        self.assertRaises(
-            ValueError,
-            coreax.util.sample_batch_indices,
-            random_key=key(0),
-            data_size=1,
-            batch_size=1.0,
-            num_batches=1,
-        )
-
-    def test_sample_batch_indices_data_size_smaller_than_batch_size(self) -> None:
-        """
-        Test sample_batch_indices with invalid combination of batch_size and data_size.
-
-        Data size is smaller than batch size, which should be rejected by the function.
-        """
-        self.assertRaises(
-            ValueError,
-            coreax.util.sample_batch_indices,
-            random_key=key(0),
-            data_size=1,
-            batch_size=2.0,
-            num_batches=1,
-        )
-
-    def test_sample_batch_indices_negative_num_batches(self) -> None:
-        """
-        Test the function sample_batch_indices with an invalid number of batches.
-
-        A negative number of batches is given, which should be rejected by the function.
-        """
-        self.assertRaises(
-            ValueError,
-            coreax.util.sample_batch_indices,
-            random_key=key(0),
-            data_size=1,
-            batch_size=1,
-            num_batches=-1,
-        )
-
-    def test_sample_batch_indices_zero_num_batches(self) -> None:
-        """
-        Test the function sample_batch_indices with an invalid number of batches.
-
-        A zero number of batches is given, which should be rejected by the function.
-        """
-        self.assertRaises(
-            ValueError,
-            coreax.util.sample_batch_indices,
-            random_key=key(0),
-            data_size=1,
-            batch_size=1,
-            num_batches=0,
-        )
-
-    def test_sample_batch_indices_float_num_batches(self) -> None:
-        """
-        Test the function sample_batch_indices with an invalid number of batches.
-
-        A float number of batches is given, which should be rejected by the function.
-        """
-        self.assertRaises(
-            ValueError,
-            coreax.util.sample_batch_indices,
-            random_key=key(0),
-            data_size=1,
-            batch_size=1,
-            num_batches=1.0,
-        )
-
-=======
+        assert jnp.linalg.norm(output - expected_output) == pytest.approx(0.0, abs=1e-3)
+
+    @pytest.mark.parametrize(
+        "data_size",
+        "batch_size",
+        "num_batches",
+        [
+            (1.0, 1, 1),
+            (1, 1.0, 1),
+            (1, 1, 1.0),
+            (-1, 1, 1),
+            (1, -1, 1),
+            (1, 1, -1),
+            (0, 1, 1),
+            (1, 0, 1),
+            (1, 1, 0),
+            (1, 2, 1),
+        ],
+        ids=[
+            "float_data_size",
+            "float_batch_size",
+            "float_num_batches",
+            "negative_data_size",
+            "negative_batch_size",
+            "negative_num_batches",
+            "zero_data_size",
+            "zero_batch_size",
+            "zero_num_batches",
+            "data_size_smaller_than_batch_size",
+        ],
+    )
+    def test_sample_batch_indices(
+        self,
+        data_size: int,
+        batch_size: int,
+        num_batches: int,
+    ) -> None:
+        """
+        Test sample_batch_indices for valid input parameters.
+        """
+        with pytest.raises(ValueError):
+            sample_batch_indices(
+                random_key=key(0),
+                data_size=data_size,
+                batch_size=batch_size,
+                num_batches=num_batches,
+            )
+
     @pytest.mark.flaky(reruns=3)
     @pytest.mark.parametrize(
         "args, kwargs, jit_kwargs",
@@ -433,7 +320,6 @@
     def test_jit_test(self, args, kwargs, jit_kwargs) -> None:
         """
         Check that ``jit_test`` returns the expected timings.
->>>>>>> 70985961
 
         ``jit_test`` returns a pre_time and a post_time. The former is the time for
         JIT compiling and executing the passed function, the latter is the time for
@@ -475,15 +361,4 @@
 
     def test_write(self):
         """Test that silenced version of TQDM write command does not crash."""
-<<<<<<< HEAD
-        self.assertIsNone(coreax.util.SilentTQDM(range(1)).write("something"))
-
-
-# pylint: enable=too-many-public-methods
-
-
-if __name__ == "__main__":
-    unittest.main()
-=======
-        assert SilentTQDM(range(1)).write("something") is None
->>>>>>> 70985961
+        assert SilentTQDM(range(1)).write("something") is None