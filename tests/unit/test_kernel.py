# © Crown Copyright GCHQ
#
# Licensed under the Apache License, Version 2.0 (the "License");
# you may not use this file except in compliance with the License.
# You may obtain a copy of the License at
#
# http://www.apache.org/licenses/LICENSE-2.0
#
# Unless required by applicable law or agreed to in writing, software
# distributed under the License is distributed on an "AS IS" BASIS,
# WITHOUT WARRANTIES OR CONDITIONS OF ANY KIND, either express or implied.
# See the License for the specific language governing permissions and
# limitations under the License.

"""
Tests for kernel implementations.

The tests within this file verify that the implementations of kernels used throughout
the codebase produce the expected results on simple examples.
"""

from abc import ABC, abstractmethod
from collections.abc import Callable
from typing import Generic, Literal, NamedTuple, TypeVar, Union
from unittest.mock import MagicMock

import equinox as eqx
import jax.numpy as jnp
import jax.random as jr
import numpy as np
import pytest
from jax import Array
from jax.typing import ArrayLike
from scipy.stats import norm as scipy_norm

from coreax.data import Data, SupervisedData
from coreax.kernel import (
    AdditiveKernel,
    ExponentialKernel,
    Kernel,
    LaplacianKernel,
    LinearKernel,
    LocallyPeriodicKernel,
    PCIMQKernel,
    PeriodicKernel,
    PolynomialKernel,
    ProductKernel,
    RationalQuadraticKernel,
    SquaredExponentialKernel,
    SteinKernel,
    TensorProductKernel,
)

_Kernel = TypeVar("_Kernel", bound=Kernel)


# Once we support only python 3.11+ this should be generic on _Kernel
class _Problem(NamedTuple):
    x: ArrayLike
    y: ArrayLike
    expected_output: ArrayLike
    kernel: Kernel


class BaseKernelTest(ABC, Generic[_Kernel]):
    """Test the ``compute`` methods of a ``coreax.kernel.Kernel``."""

    @abstractmethod
    def kernel(self) -> _Kernel:
        """Abstract pytest fixture which initialises a kernel with parameters fixed."""

    @abstractmethod
    def problem(self, request: pytest.FixtureRequest, kernel: _Kernel) -> _Problem:
        """Abstract pytest fixture which returns a problem for ``Kernel.compute``."""

    def test_compute(
        self, jit_variant: Callable[[Callable], Callable], problem: _Problem
    ) -> None:
        """Test ``compute`` method of ``coreax.kernel.Kernel``."""
        x, y, expected_output, kernel = problem
        output = jit_variant(kernel.compute)(x, y)
        np.testing.assert_array_almost_equal(output, expected_output)


class KernelMeanTest(Generic[_Kernel]):
    """Test the ``compute_mean`` method of a ``coreax.kernel.Kernel``."""

    @pytest.mark.parametrize(
        "block_size",
        [None, 0, -1, 1.2, 2, 3, 9, (None, 2), (2, None)],
        ids=[
            "none",
            "zero",
            "negative",
            "floating",
            "integer_multiple",
            "fractional_multiple",
            "oversized",
            "tuple[none, integer_multiple]",
            "tuple[integer_multiple, none]",
        ],
    )
    @pytest.mark.parametrize("axis", [None, 0, 1])
    def test_compute_mean(
        self,
        jit_variant: Callable[[Callable], Callable],
        kernel: _Kernel,
        block_size: Union[int, None, tuple[Union[int, None], Union[int, None]]],
        axis: Union[int, None],
    ) -> None:
        """
        Test the `compute_mean` methods.

        Considers all classes of 'block_size' and 'axis', along with implicitly and
        explicitly weighted data.
        """
        x = jnp.array(
            [
                [0.0, 1.0],
                [1.0, 2.0],
                [2.0, 3.0],
                [3.0, 4.0],
                [4.0, 5.0],
                [5.0, 6.0],
                [6.0, 7.0],
                [7.0, 8.0],
            ]
        )
        y = x[:-1] + 1
        kernel_matrix = kernel.compute(x, y)
        x_weights, y_weights = jnp.arange(x.shape[0]), jnp.arange(y.shape[0])
        x_data, y_data = Data(x, x_weights), Data(y, y_weights)
        if axis == 0:
            weights = x_weights
        elif axis == 1:
            weights = y_weights
        else:
            weights = x_weights[..., None] * y_weights[None, ...]
        expected = jnp.average(kernel_matrix, axis, weights)
        test_fn = jit_variant(kernel.compute_mean)
        mean_output = test_fn(x_data, y_data, axis, block_size=block_size)
        np.testing.assert_array_almost_equal(mean_output, expected, decimal=5)

    def test_gramian_row_mean(
        self, jit_variant: Callable[[Callable], Callable], kernel: _Kernel
    ) -> None:
        """Test `gramian_row_mean` behaves as a specialized alias of `compute_mean`."""
        bs = None
        unroll = (1, 1)
        x = jnp.array(
            [
                [0.0, 1.0],
                [1.0, 2.0],
                [2.0, 3.0],
                [3.0, 4.0],
                [4.0, 5.0],
                [5.0, 6.0],
                [6.0, 7.0],
                [7.0, 8.0],
            ]
        )
        expected_fn = jit_variant(kernel.compute_mean)
        output_fn = jit_variant(kernel.gramian_row_mean)
        expected = expected_fn(x, x, axis=0, block_size=bs, unroll=unroll)
        output = output_fn(x, block_size=bs, unroll=unroll)
        np.testing.assert_array_equal(output, expected)


class KernelGradientTest(ABC, Generic[_Kernel]):
    """Test the gradient and divergence methods of a ``coreax.kernel.Kernel``."""

    @pytest.fixture(scope="class")
    def gradient_problem(self):
        """Return a problem for testing kernel gradients and divergence."""
        num_points = 10
        dimension = 2
        random_data_generation_key = 1_989
        generator = np.random.default_rng(random_data_generation_key)
        x = generator.random((num_points, dimension))
        y = generator.random((num_points, dimension))
        return x, y

    @pytest.mark.parametrize("mode", ["grad_x", "grad_y", "divergence_x_grad_y"])
    @pytest.mark.parametrize("elementwise", [False, True])
    @pytest.mark.parametrize("auto_diff", [False, True])
    def test_gradients(
        self,
        gradient_problem: tuple[Array, Array],
        kernel: _Kernel,
        mode: Literal["grad_x", "grad_y", "divergence_x_grad_y"],
        elementwise: bool,
        auto_diff: bool,
    ):
        """Test computation of the kernel gradients."""
        x, y = gradient_problem
        test_mode = mode
        reference_mode = "expected_" + mode
        if elementwise:
            test_mode += "_elementwise"
            x, y = x[:, 0], y[:, 0]
        expected_output = getattr(self, reference_mode)(x, y, kernel)
        if elementwise:
            expected_output = expected_output.squeeze()
        if auto_diff:
            if isinstance(kernel, (AdditiveKernel, ProductKernel)):
                pytest.skip(
                    "Autodiff of Additive and Product kernels is tested implicitly."
                )
            # Access overridden parent methods that use auto-differentiation
            autodiff_kernel = super(type(kernel), kernel)
            output = getattr(autodiff_kernel, test_mode)(x, y)
        else:
            output = getattr(kernel, test_mode)(x, y)
        np.testing.assert_array_almost_equal(output, expected_output, decimal=3)

    @abstractmethod
    def expected_grad_x(
        self, x: ArrayLike, y: ArrayLike, kernel: _Kernel
    ) -> Union[Array, np.ndarray]:
        """Compute expected gradient of the kernel w.r.t ``x``."""

    @abstractmethod
    def expected_grad_y(
        self, x: ArrayLike, y: ArrayLike, kernel: _Kernel
    ) -> Union[Array, np.ndarray]:
        """Compute expected gradient of the kernel w.r.t ``y``."""

    @abstractmethod
    def expected_divergence_x_grad_y(
        self, x: ArrayLike, y: ArrayLike, kernel: _Kernel
    ) -> Union[Array, np.ndarray]:
        """Compute expected divergence of the kernel w.r.t ``x`` gradient ``y``."""


class TestKernelMagicMethods:
    """Test that the Kernel magic methods produce correct instances."""

    @pytest.mark.parametrize(
        "mode",
        [
            "add_int",
            "add_float",
            "add_self",
            "right_add",
            "mul_int",
            "mul_float",
            "mul_self",
            "right_mul",
            "int_pow",
            "float_pow",
            "invalid_pow",
            "invalid_paired_kernel_inputs",
        ],
    )
    def test_magic_methods(  # noqa: C901
        self, mode: str
    ):
        """Test kernel magic methods produce correct paired Kernels."""
        kernel = LinearKernel()
        if mode == "add_int":
            assert kernel + 1 == AdditiveKernel(kernel, LinearKernel(0, 1))
        elif mode == "add_float":
            assert kernel + 1.0 == AdditiveKernel(kernel, LinearKernel(0, 1.0))
        elif mode == "add_self":
            assert kernel + kernel == AdditiveKernel(kernel, kernel)
        elif mode == "right_add":
            assert 1 + kernel == AdditiveKernel(kernel, LinearKernel(0, 1.0))
        elif mode == "mul_int":
            assert kernel * 1 == ProductKernel(kernel, LinearKernel(0, 1))
        elif mode == "mul_float":
            assert kernel * 1.0 == ProductKernel(kernel, LinearKernel(0, 1.0))
        elif mode == "mul_self":
            assert kernel * kernel == ProductKernel(kernel, kernel)
        elif mode == "right_mul":
            assert 1 * kernel == ProductKernel(kernel, LinearKernel(0, 1.0))
        elif mode == "int_pow":
            assert kernel**4 == ProductKernel(
                ProductKernel(kernel, kernel), ProductKernel(kernel, kernel)
            )
        elif mode == "float_pow":
            assert kernel**2.6 == ProductKernel(kernel, kernel)  # pyright: ignore
        elif mode == "invalid_pow":
            with pytest.raises(ValueError):
                # pylint: disable=pointless-statement
                kernel**0.5  # pyright: ignore
                # pylint: enable=pointless-statement
        elif mode == "invalid_paired_kernel_inputs":
            with pytest.raises(ValueError):
                AdditiveKernel(1, "string")  # pyright: ignore


class _MockedPairedKernel:
    """
    Mock PairedKernel class ready for construction of an Additive or Product kernel.

    :param num_points: Size of the mock dataset the kernel will act on
    :param dimension: Dimension of the mock dataset the kernel will act on
    """

    def __init__(self, num_points: int = 5, dimension: int = 3):
        k1 = MagicMock(spec=Kernel)
        k1.compute_elementwise.return_value = np.array(1.0)
        k1.compute.return_value = np.full((num_points, num_points), 1.0)
        k1.grad_x_elementwise.return_value = np.full(dimension, 1.0)
        k1.grad_x.return_value = np.full((num_points, num_points, dimension), 1.0)
        k1.grad_y_elementwise.return_value = np.full(dimension, 1.0)
        k1.grad_y.return_value = np.full((num_points, num_points, dimension), 1.0)
        k1.divergence_x_grad_y_elementwise.return_value = np.array(1.0)
        k1.divergence_x_grad_y.return_value = np.full((num_points, num_points), 1.0)

        k2 = MagicMock(spec=Kernel)
        k2.compute_elementwise.return_value = np.array(2.0)
        k2.compute.return_value = np.full((num_points, num_points), 2.0)
        k2.grad_x_elementwise.return_value = np.full(dimension, 2.0)
        k2.grad_x.return_value = np.full((num_points, num_points, dimension), 2.0)
        k2.grad_y_elementwise.return_value = np.full(dimension, 2.0)
        k2.grad_y.return_value = np.full((num_points, num_points, dimension), 2.0)
        k2.divergence_x_grad_y_elementwise.return_value = np.array(2.0)
        k2.divergence_x_grad_y.return_value = np.full((num_points, num_points), 2.0)

        self.first_kernel = k1
        self.second_kernel = k2

    def to_additive_kernel(self) -> AdditiveKernel:
        """Construct an Additive kernel."""
        return AdditiveKernel(self.first_kernel, self.second_kernel)

    def to_product_kernel(self) -> ProductKernel:
        """Construct a Product kernel."""
        return ProductKernel(self.first_kernel, self.second_kernel)


class TestAdditiveKernel(
    BaseKernelTest[AdditiveKernel],
    KernelMeanTest[AdditiveKernel],
    KernelGradientTest[AdditiveKernel],
):
    """Test ``coreax.kernel.AdditiveKernel``."""

    # Set size and dimension of mock "dataset" that the mocked kernel will act on
    mock_num_points = 5
    mock_dimension = 3

    @pytest.fixture(scope="class")
    def kernel(self) -> AdditiveKernel:
        """Return a mocked paired kernel function."""
        return _MockedPairedKernel(
            num_points=self.mock_num_points, dimension=self.mock_dimension
        ).to_additive_kernel()

    @pytest.fixture(params=["floats", "vectors", "arrays"])
    def problem(
        self, request: pytest.FixtureRequest, kernel: AdditiveKernel
    ) -> _Problem:
        r"""
        Test problems for the Additive kernel.

        Given kernel functions :math:`k:\mathbb{R}^d \times \mathbb{R}^d \to \mathbb{R}`
        and :math:`l:\mathbb{R}^d \times \mathbb{R}^d \to \mathbb{R}`, define the
        additive kernel :math:`p:\mathbb{R}^d \times \mathbb{R}^d \to \mathbb{R}` where
        :math:`p(x,y) := k(x,y) + l(x,y)`

        We consider the simplest possible example of adding two Linear kernels together
        with the following cases:
        - `floats`: where x and y are floats
        - `vectors`: where x and y are vectors of the same size
        - `arrays`: where x and y are arrays of the same shape
        """
        mode = request.param
        x = 0.5
        y = 2.0
        if mode == "floats":
            expected_distances = 2.0
        elif mode == "vectors":
            x = 1.0 * np.arange(4)
            y = x + 1.0
            expected_distances = 40.0
        elif mode == "arrays":
            x = np.array(([0, 1, 2, 3], [5, 6, 7, 8]))
            y = np.array(([1, 2, 3, 4], [5, 6, 7, 8]))
            expected_distances = np.array([[40, 88], [140, 348]])
        else:
            raise ValueError("Invalid problem mode")
        output_scale = 1.0
        constant = 0.0

        # Replace mocked kernels with actual kernels
        modified_kernel = eqx.tree_at(
            lambda x: x.second_kernel,
            eqx.tree_at(
                lambda x: x.first_kernel,
                kernel,
                LinearKernel(output_scale, constant),
            ),
            LinearKernel(output_scale, constant),
        )
        return _Problem(x, y, expected_distances, modified_kernel)

    def expected_grad_x(
        self, x: ArrayLike, y: ArrayLike, kernel: AdditiveKernel
    ) -> np.ndarray:
        num_points, dimension = np.atleast_2d(x).shape

        # Variable rename allows for nicer automatic formatting
        grad_1 = kernel.first_kernel.grad_x_elementwise(x, y)
        grad_2 = kernel.second_kernel.grad_x_elementwise(x, y)
        expected_grad = grad_1 + grad_2

        shape = num_points, num_points, self.mock_dimension
        if dimension != 1:
            expected_grad = np.tile(expected_grad, num_points**2).reshape(shape)

        return np.array(expected_grad)

    def expected_grad_y(
        self, x: ArrayLike, y: ArrayLike, kernel: AdditiveKernel
    ) -> np.ndarray:
        num_points, dimension = np.atleast_2d(x).shape

        # Variable rename allows for nicer automatic formatting
        grad_1 = kernel.first_kernel.grad_y_elementwise(x, y)
        grad_2 = kernel.second_kernel.grad_y_elementwise(x, y)
        expected_grad = grad_1 + grad_2

        shape = num_points, num_points, self.mock_dimension
        if dimension != 1:
            expected_grad = np.tile(expected_grad, num_points**2).reshape(shape)

        return np.array(expected_grad)

    def expected_divergence_x_grad_y(
        self, x: ArrayLike, y: ArrayLike, kernel: AdditiveKernel
    ) -> np.ndarray:
        num_points, _ = np.atleast_2d(x).shape

        expected_divergences = np.tile(
            kernel.first_kernel.divergence_x_grad_y_elementwise(x, y)
            + kernel.second_kernel.divergence_x_grad_y_elementwise(x, y),
            num_points**2,
        ).reshape(num_points, num_points)

        return expected_divergences


class TestProductKernel(
    BaseKernelTest[ProductKernel],
    KernelMeanTest[ProductKernel],
    KernelGradientTest[ProductKernel],
):
    """Test ``coreax.kernel.ProductKernel``."""

    # Set size and dimension of mock "dataset" that the mocked kernel will act on
    mock_num_points = 5
    mock_dimension = 3

    @pytest.fixture(scope="class")
    def kernel(self) -> ProductKernel:
        """Return a mocked paired kernel function."""
        return _MockedPairedKernel(
            num_points=self.mock_num_points, dimension=self.mock_dimension
        ).to_product_kernel()

    @pytest.fixture(params=["floats", "vectors", "arrays"])
    def problem(
        self, request: pytest.FixtureRequest, kernel: ProductKernel
    ) -> _Problem:
        r"""
        Test problems for the Product kernel.

        Given kernel functions :math:`k:\mathbb{R}^d \times \mathbb{R}^d \to \mathbb{R}`
        and :math:`l:\mathbb{R}^d \times \mathbb{R}^d \to \mathbb{R}`, define the
        product kernel :math:`p:\mathbb{R}^d \times \mathbb{R}^d \to \mathbb{R}` where
        :math:`p(x,y) = k(x,y)l(x,y)`

        We consider the simplest possible example of adding two Linear kernels together
        with the following cases:
        - `floats`: where x and y are floats
        - `vectors`: where x and y are vectors of the same size
        - `arrays`: where x and y are arrays of the same shape
        """
        mode = request.param
        x = 1.5
        y = 2.0
        if mode == "floats":
            expected_distances = 9.0
        elif mode == "vectors":
            x = 1.0 * np.arange(4)
            y = x + 1.0
            expected_distances = 400.0
        elif mode == "arrays":
            x = np.array(([0, 1, 2, 3], [5, 6, 7, 8]))
            y = np.array(([1, 2, 3, 4], [5, 6, 7, 8]))
            expected_distances = np.array([[400, 1936], [4900, 30276]])
        else:
            raise ValueError("Invalid problem mode")
        output_scale = 1.0
        constant = 0.0

        # Replace mocked kernels with actual kernels
        modified_kernel = eqx.tree_at(
            lambda x: x.second_kernel,
            eqx.tree_at(
                lambda x: x.first_kernel,
                kernel,
                LinearKernel(output_scale, constant),
            ),
            LinearKernel(output_scale, constant),
        )
        return _Problem(x, y, expected_distances, modified_kernel)

    def expected_grad_x(
        self, x: ArrayLike, y: ArrayLike, kernel: ProductKernel
    ) -> np.ndarray:
        num_points, dimension = np.atleast_2d(x).shape

        # Variable rename allows for nicer automatic formatting
        grad_1 = kernel.first_kernel.grad_x_elementwise(x, y)
        grad_2 = kernel.second_kernel.grad_x_elementwise(x, y)
        compute_1 = kernel.first_kernel.compute_elementwise(x, y)
        compute_2 = kernel.second_kernel.compute_elementwise(x, y)
        expected_grad = grad_1 * compute_2 + grad_2 * compute_1

        shape = num_points, num_points, self.mock_dimension
        if dimension != 1:
            expected_grad = np.tile(expected_grad, num_points**2).reshape(shape)

        return np.array(expected_grad)

    def expected_grad_y(
        self, x: ArrayLike, y: ArrayLike, kernel: ProductKernel
    ) -> np.ndarray:
        num_points, dimension = np.atleast_2d(x).shape

        # Variable rename allows for nicer automatic formatting
        grad_1 = kernel.first_kernel.grad_y_elementwise(x, y)
        grad_2 = kernel.second_kernel.grad_y_elementwise(x, y)
        compute_1 = kernel.first_kernel.compute_elementwise(x, y)
        compute_2 = kernel.second_kernel.compute_elementwise(x, y)
        expected_grad = grad_1 * compute_2 + grad_2 * compute_1

        shape = num_points, num_points, self.mock_dimension
        if dimension != 1:
            expected_grad = np.tile(expected_grad, num_points**2).reshape(shape)

        return np.array(expected_grad)

    def expected_divergence_x_grad_y(
        self, x: ArrayLike, y: ArrayLike, kernel: ProductKernel
    ) -> np.ndarray:
        # Variable rename allows for nicer automatic formatting
        k1, k2 = kernel.first_kernel, kernel.second_kernel
        expected_divergences = (
            k1.grad_x_elementwise(x, y).dot(k2.grad_y_elementwise(x, y))
            + k1.grad_y_elementwise(x, y).dot(k2.grad_x_elementwise(x, y))
            + k1.compute_elementwise(x, y) * k2.divergence_x_grad_y_elementwise(x, y)
            + k2.compute_elementwise(x, y) * k1.divergence_x_grad_y_elementwise(x, y)
        )

        return np.array(expected_divergences)

    def test_symmetric_product_kernel(self):
        """
        Test reduced computation capacity of ProductKernel.

        We consider a product kernel with equal input kernels and check that
        the second kernel is never called.
        """
        x = np.array([1])

        # Form two simple mocked kernels and force any == operation to return True
        first_kernel = MagicMock(spec=Kernel)
        first_kernel.compute_elementwise.return_value = np.array(1.0)
        first_kernel.__eq__.return_value = True  # pyright: ignore
        second_kernel = MagicMock(spec=Kernel)

        # Build Product kernel from mocks and check the second kernel is never called
        symmetric_kernel = ProductKernel(first_kernel, second_kernel)

        symmetric_kernel.compute_elementwise(x, x)
        second_kernel.compute_elementwise.assert_not_called()
        symmetric_kernel.grad_x_elementwise(x, x)
        second_kernel.compute_elementwise.assert_not_called()
        symmetric_kernel.grad_y_elementwise(x, x)
        second_kernel.compute_elementwise.assert_not_called()
        symmetric_kernel.divergence_x_grad_y_elementwise(x, x)
        second_kernel.compute_elementwise.assert_not_called()


class TestTensorProductKernel:
    """Test the methods of ``coreax.tensor_kernel.TensorProductKernel``."""

<<<<<<< HEAD
    @pytest.fixture(scope="class")
    def kernel(self) -> TensorProductKernel:
        """Return a mocked paired kernel function."""
        return TensorProductKernel(
            feature_kernel=SquaredExponentialKernel(), response_kernel=LinearKernel()
=======
    feature_kernel: Kernel = SquaredExponentialKernel()
    response_kernel: Kernel = LinearKernel()

    @pytest.fixture(scope="class")
    def kernel(self) -> TensorProductKernel:
        """Return an example `TensorProductKernel."""
        return TensorProductKernel(
            feature_kernel=self.feature_kernel, response_kernel=self.response_kernel
>>>>>>> 5fbbe7e6
        )

    @pytest.mark.parametrize("mode", ["floats", "vectors", "arrays"])
    def test_compute(
        self,
        kernel: TensorProductKernel,
        jit_variant: Callable[[Callable], Callable],
        mode: Literal["floats", "vectors", "arrays"],
    ):
        """Test `compute` method across various input data type."""
        if mode == "floats":
            x1, y1 = jnp.array([1.0]), jnp.array([2.0])
            x2, y2 = jnp.array([3.0]), jnp.array([4.0])
            expected_output = jnp.array([[1.0826823]])
        elif mode == "vectors":
            x1, y1 = jnp.array([1.0, 2.0]), jnp.array([2.0, 3.0])
            x2, y2 = jnp.array([3.0, 4.0]), jnp.array([4.0, 5.0])
            expected_output = jnp.array([[0.4212597]])
        elif mode == "arrays":
            x1, y1 = (
                jnp.array(([1, 2, 3], [5, 6, 7])),
                jnp.array(([1, 2, 3], [5, 6, 7])),
            )
            x2, y2 = (
                jnp.array(([1, 2, 3], [5, 6, 7])),
                jnp.array(([1, 2, 3], [5, 6, 7])),
            )
            expected_output = jnp.array([[14.0, 1.434551e-09], [1.434551e-09, 110.0]])

        output = jit_variant(kernel.compute)((x1, y1), (x2, y2))
        np.testing.assert_array_almost_equal(output, expected_output)

    @pytest.mark.parametrize(
        "block_size",
        [None, 0, -1, 1.2, 2, 3, 9, (None, 2), (2, None)],
        ids=[
            "none",
            "zero",
            "negative",
            "floating",
            "integer_multiple",
            "fractional_multiple",
            "oversized",
            "tuple[none, integer_multiple]",
            "tuple[integer_multiple, none]",
        ],
    )
    @pytest.mark.parametrize("axis", [None, 0, 1])
    def test_compute_mean(
        self,
        kernel: TensorProductKernel,
        jit_variant: Callable[[Callable], Callable],
        block_size: Union[int, float, None],
        axis: Union[int, None],
    ) -> None:
        """
<<<<<<< HEAD
        Test the `compute_mean` methods.
=======
        Test the `compute_mean` method.
>>>>>>> 5fbbe7e6

        Considers all classes of 'block_size' and 'axis', along with implicitly and
        explicitly weighted data.
        """
        a = jnp.array(
            [
                [0.0, 1.0],
                [1.0, 2.0],
                [2.0, 3.0],
                [3.0, 4.0],
                [4.0, 5.0],
                [5.0, 6.0],
                [6.0, 7.0],
                [7.0, 8.0],
            ]
        )
        b = a[::-1] + 1
        kernel_matrix = kernel.compute((a, b), (a, b))
        a_weights, b_weights = jnp.arange(a.shape[0]), jnp.arange(b.shape[0])
        a_data, b_data = (
            SupervisedData(a, b, a_weights),
            SupervisedData(a, b, b_weights),
        )
        if axis == 0:
            weights = a_weights
        elif axis == 1:
            weights = b_weights
        else:
            weights = a_weights[..., None] * b_weights[None, ...]
        expected = jnp.average(kernel_matrix, axis, weights)
        mean_output = jit_variant(kernel.compute_mean)(
            a_data, b_data, axis, block_size=block_size
        )
        np.testing.assert_array_almost_equal(mean_output, expected, decimal=5)

    def test_gramian_row_mean(
        self,
        kernel: TensorProductKernel,
        jit_variant: Callable[[Callable], Callable],
    ) -> None:
        """Test that `gramian_row_mean` method is working as expected."""
        a = jnp.ones((10, 2))
        b = a[::-1] + 1
        expected = kernel.compute((a, b), (a, b)).mean(axis=0)
        mean_output = jit_variant(kernel.gramian_row_mean)((a, b))
        np.testing.assert_array_almost_equal(mean_output, expected, decimal=5)

    def test_compute_elementwise_calls_sub_kernels_correctly(self) -> None:
        """Check that `compute_elementwise` calls sub-kernels as expected."""
        k1, k2 = MagicMock(spec=Kernel), MagicMock(spec=Kernel)
        k1.compute_elementwise.return_value = jnp.array(1.0)
        k2.compute_elementwise.return_value = jnp.array(2.0)
        k = TensorProductKernel(feature_kernel=k1, response_kernel=k2)

        x1, y1, x2, y2 = 1, 2, 3, 4
        k.compute_elementwise((x1, y1), (x2, y2))
        k.feature_kernel.compute_elementwise.assert_called_once()  # pyright:ignore
        k.response_kernel.compute_elementwise.assert_called_once()  # pyright:ignore

<<<<<<< HEAD
=======
    def test_magic_method(self, kernel: TensorProductKernel) -> None:
        """Ensure magic method `%` working as expected."""
        magic_kernel = self.feature_kernel % self.response_kernel
        assert kernel == magic_kernel

>>>>>>> 5fbbe7e6

class TestLinearKernel(
    BaseKernelTest[LinearKernel],
    KernelMeanTest[LinearKernel],
    KernelGradientTest[LinearKernel],
):
    """Test ``coreax.kernel.LinearKernel``."""

    @pytest.fixture(scope="class")
    def kernel(self) -> LinearKernel:
        random_seed = 2_024
        output_scale, constant = jnp.abs(jr.normal(key=jr.key(random_seed), shape=(2,)))
        return LinearKernel(output_scale, constant)

    @pytest.fixture(params=["floats", "vectors", "arrays"])
    def problem(self, request: pytest.FixtureRequest, kernel: LinearKernel) -> _Problem:
        r"""
        Test problems for the Linear kernel.

        The kernel is defined as
        :math:`k(x,y) = \text{output_scale} * x^Ty` + \text{constant}.

        We consider the following cases:
        - `floats`: where x and y are floats
        - `vectors`: where x and y are vectors of the same size
        - `arrays`: where x and y are arrays of the same shape
        """
        mode = request.param
        x = 0.5
        y = 2.0
        if mode == "floats":
            expected_distances = 1.0
        elif mode == "vectors":
            x = 1.0 * np.arange(4)
            y = x + 1.0
            expected_distances = 20.0
        elif mode == "arrays":
            x = np.array(([0, 1, 2, 3], [5, 6, 7, 8]))
            y = np.array(([1, 2, 3, 4], [5, 6, 7, 8]))
            expected_distances = np.array([[20, 44], [70, 174]])
        else:
            raise ValueError("Invalid problem mode")
        modified_kernel = eqx.tree_at(
            lambda x: x.output_scale, eqx.tree_at(lambda x: x.constant, kernel, 0), 1.0
        )
        return _Problem(x, y, expected_distances, modified_kernel)

    def expected_grad_x(
        self, x: ArrayLike, y: ArrayLike, kernel: LinearKernel
    ) -> np.ndarray:
        x = np.atleast_2d(x)
        y = np.atleast_2d(y)
        num_points, dimension = x.shape
        expected_gradients = np.zeros((num_points, num_points, dimension))
        for x_idx in range(x.shape[0]):
            for y_idx in range(y.shape[0]):
                expected_gradients[x_idx, y_idx] = kernel.output_scale * y[y_idx]
        return expected_gradients

    def expected_grad_y(
        self, x: ArrayLike, y: ArrayLike, kernel: LinearKernel
    ) -> np.ndarray:
        x = np.atleast_2d(x)
        y = np.atleast_2d(y)
        num_points, dimension = x.shape
        expected_gradients = np.zeros((num_points, num_points, dimension))
        for x_idx in range(x.shape[0]):
            for y_idx in range(y.shape[0]):
                expected_gradients[x_idx, y_idx] = kernel.output_scale * x[x_idx]
        return expected_gradients

    def expected_divergence_x_grad_y(
        self, x: ArrayLike, y: ArrayLike, kernel: LinearKernel
    ) -> np.ndarray:
        x = np.atleast_2d(x)
        y = np.atleast_2d(y)
        num_points, dimension = x.shape
        expected_divergence = np.zeros((num_points, num_points))
        for x_idx in range(x.shape[0]):
            for y_idx in range(y.shape[0]):
                expected_divergence[x_idx, y_idx] = kernel.output_scale * dimension
        return expected_divergence


class TestPolynomialKernel(
    BaseKernelTest[PolynomialKernel],
    KernelMeanTest[PolynomialKernel],
    KernelGradientTest[PolynomialKernel],
):
    """Test ``coreax.kernel.PolynomialKernel``."""

    @pytest.fixture(scope="class")
    def kernel(self) -> PolynomialKernel:
        random_seed = 2_024
        parameters = jnp.abs(jr.normal(key=jr.key(random_seed), shape=(3,)))
        return PolynomialKernel(
            output_scale=parameters[0].item(),
            constant=parameters[1].item(),
            degree=int(jnp.ceil(jnp.abs(parameters[2]))) + 1,
        )

    @pytest.fixture(params=["floats", "vectors", "arrays"])
    def problem(self, request, kernel: PolynomialKernel) -> _Problem:
        r"""
        Test problems for the Polynomial kernel.

        Given :math:`\rho =`'output_scale', :math:`c =`'constant', and
        :math:`d=`'degree', the polynomial kernel is defined as
        :math:`k: \mathbb{R}^d\times \mathbb{R}^d \to \mathbb{R}`,
        :math:`k(x, y) = \rho (x^Ty + c)^d`.

        We consider the following cases:
        - `floats`: where x and y are floats
        - `vectors`: where x and y are vectors of the same size
        - `arrays`: where x and y are arrays of the same shape
        """
        mode = request.param
        x = 0.5
        y = 2.0
        if mode == "floats":
            expected_distances = 1.0
        elif mode == "vectors":
            x = 1.0 * np.arange(3)
            y = x + 1.0
            expected_distances = 64.0
        elif mode == "arrays":
            x = np.array(([0, 1, 2], [3, 4, 5]))
            y = np.array(([1, 2, 3], [4, 5, 6]))
            expected_distances = np.array([[64, 289], [676, 3844]])
        else:
            raise ValueError("Invalid problem mode")
        output_scale = 1.0
        constant = 0.0
        degree = 2
        modified_kernel = eqx.tree_at(
            lambda x: x.output_scale,
            eqx.tree_at(
                lambda x: x.constant,
                eqx.tree_at(lambda x: x.degree, kernel, degree),
                constant,
            ),
            output_scale,
        )
        return _Problem(x, y, expected_distances, modified_kernel)

    def expected_grad_x(
        self, x: ArrayLike, y: ArrayLike, kernel: PolynomialKernel
    ) -> np.ndarray:
        x = np.atleast_2d(x)
        y = np.atleast_2d(y)
        num_points, dimension = x.shape
        expected_gradients = np.zeros((num_points, num_points, dimension))
        for x_idx in range(x.shape[0]):
            for y_idx in range(y.shape[0]):
                expected_gradients[x_idx, y_idx] = (
                    kernel.output_scale
                    * kernel.degree
                    * y[y_idx]
                    * (np.dot(x[x_idx], y[y_idx]) + kernel.constant)
                    ** (kernel.degree - 1)
                )
        return expected_gradients

    def expected_grad_y(
        self, x: ArrayLike, y: ArrayLike, kernel: PolynomialKernel
    ) -> np.ndarray:
        x = np.atleast_2d(x)
        y = np.atleast_2d(y)
        num_points, dimension = x.shape
        expected_gradients = np.zeros((num_points, num_points, dimension))
        for x_idx in range(x.shape[0]):
            for y_idx in range(y.shape[0]):
                expected_gradients[x_idx, y_idx] = (
                    kernel.output_scale
                    * kernel.degree
                    * x[x_idx]
                    * (np.dot(x[x_idx], y[y_idx]) + kernel.constant)
                    ** (kernel.degree - 1)
                )
        return expected_gradients

    def expected_divergence_x_grad_y(
        self, x: ArrayLike, y: ArrayLike, kernel: PolynomialKernel
    ) -> np.ndarray:
        x = np.atleast_2d(x)
        y = np.atleast_2d(y)
        num_points, dimension = x.shape
        expected_divergence = np.zeros((num_points, num_points))
        for x_idx in range(x.shape[0]):
            for y_idx in range(y.shape[0]):
                expected_divergence[x_idx, y_idx] = (
                    kernel.output_scale
                    * kernel.degree
                    * (
                        (
                            (kernel.degree - 1)
                            * np.dot(x[x_idx], y[y_idx])
                            * (np.dot(x[x_idx], y[y_idx]) + kernel.constant)
                            ** (kernel.degree - 2)
                        )
                        + (
                            dimension
                            * (np.dot(x[x_idx], y[y_idx]) + kernel.constant)
                            ** (kernel.degree - 1)
                        )
                    )
                )
        return expected_divergence

    @pytest.mark.parametrize(
        "degree", [2.6, 1], ids=["float_degree", "degree_less_than_min"]
    )
    def test_invalid_inputs(self, degree):
        """Test that polynomial kernel rejects bad degree inputs."""
        with pytest.raises(ValueError):
            PolynomialKernel(degree=degree)


class TestSquaredExponentialKernel(
    BaseKernelTest[SquaredExponentialKernel],
    KernelMeanTest[SquaredExponentialKernel],
    KernelGradientTest[SquaredExponentialKernel],
):
    """Test ``coreax.kernel.SquaredExponentialKernel``."""

    @pytest.fixture(scope="class")
    def kernel(self) -> SquaredExponentialKernel:
        random_seed = 2_024
        length_scale, output_scale = jnp.abs(
            jr.normal(key=jr.key(random_seed), shape=(2,))
        )
        return SquaredExponentialKernel(length_scale, output_scale)

    @pytest.fixture(
        params=[
            "floats",
            "vectors",
            "arrays",
            "normalized",
            "negative_length_scale",
            "large_negative_length_scale",
            "near_zero_length_scale",
            "negative_output_scale",
        ]
    )
    def problem(  # noqa: C901
        self, request: pytest.FixtureRequest, kernel: SquaredExponentialKernel
    ) -> _Problem:
        r"""
        Test problems for the SquaredExponential kernel.

        The kernel is defined as
        :math:`k(x,y) = \exp (-||x-y||^2/(2 * \text{length_scale}^2))`.

        We consider the following cases:
        1. length scale is :math:`\sqrt{\pi} / 2`:
        - `floats`: where x and y are floats
        - `vectors`: where x and y are vectors of the same size
        - `arrays`: where x and y are arrays of the same shape

        2. length scale is :math:`\exp(1)` and output scale is
        :math:`\frac{1}{\sqrt{2*\pi} * \exp(1)}`:
        - `normalized`: where x and y are vectors of the same size (this is the
        special case where the squared exponential kernel is the Gaussian kernel)

        3. length scale or output scale is degenerate:
        - `negative_length_scale`: should give same result as positive equivalent
        - `large_negative_length_scale`: should approximately equal one
        - `near_zero_length_scale`: should approximately equal zero
        - `negative_output_scale`: should negate the positive equivalent.
        """
        length_scale = np.sqrt(np.float32(np.pi) / 2.0)
        output_scale = 1.0
        mode = request.param
        x = 0.5
        y = 2.0
        if mode == "floats":
            expected_distances = 0.48860678
        elif mode == "vectors":
            x = 1.0 * np.arange(4)
            y = x + 1.0
            expected_distances = 0.279923327
        elif mode == "arrays":
            x = np.array(([0, 1, 2, 3], [5, 6, 7, 8]))
            y = np.array(([1, 2, 3, 4], [5, 6, 7, 8]))
            expected_distances = np.array(
                [[0.279923327, 1.4996075e-14], [1.4211038e-09, 1.0]]
            )
        elif mode == "normalized":
            length_scale = np.e
            output_scale = 1 / (np.sqrt(2 * np.pi) * length_scale)
            num_points = 10
            x = np.arange(num_points)
            y = x + 1.0

            # Compute expected output using standard implementation of the Gaussian PDF
            expected_distances = np.zeros((num_points, num_points))
            for x_idx, x_ in enumerate(x):
                for y_idx, y_ in enumerate(y):
                    expected_distances[x_idx, y_idx] = scipy_norm(y_, length_scale).pdf(
                        x_
                    )
            x, y = x.reshape(-1, 1), y.reshape(-1, 1)
        elif mode == "negative_length_scale":
            length_scale = -1
            expected_distances = 0.324652467
        elif mode == "large_negative_length_scale":
            length_scale = -10000.0
            expected_distances = 1.0
        elif mode == "near_zero_length_scale":
            length_scale = -0.0000001
            expected_distances = 0.0
        elif mode == "negative_output_scale":
            length_scale = 1
            output_scale = -1
            expected_distances = -0.324652467
        else:
            raise ValueError("Invalid problem mode")
        modified_kernel = eqx.tree_at(
            lambda x: x.output_scale,
            eqx.tree_at(lambda x: x.length_scale, kernel, length_scale),
            output_scale,
        )
        return _Problem(x, y, expected_distances, modified_kernel)

    def expected_grad_x(
        self, x: ArrayLike, y: ArrayLike, kernel: SquaredExponentialKernel
    ) -> np.ndarray:
        x = np.atleast_2d(x)
        y = np.atleast_2d(y)
        num_points, dimension = x.shape
        expected_gradients = np.zeros((num_points, num_points, dimension))
        for x_idx in range(x.shape[0]):
            for y_idx in range(y.shape[0]):
                expected_gradients[x_idx, y_idx] = (
                    -kernel.output_scale
                    * (x[x_idx, :] - y[y_idx, :])
                    / kernel.length_scale**2
                    * np.exp(
                        -(np.linalg.norm(x[x_idx, :] - y[y_idx, :]) ** 2)
                        / (2 * kernel.length_scale**2)
                    )
                )
        return expected_gradients

    def expected_grad_y(
        self, x: ArrayLike, y: ArrayLike, kernel: SquaredExponentialKernel
    ) -> np.ndarray:
        return -self.expected_grad_x(x, y, kernel)

    def expected_divergence_x_grad_y(
        self, x: ArrayLike, y: ArrayLike, kernel: SquaredExponentialKernel
    ) -> np.ndarray:
        x = np.atleast_2d(x)
        y = np.atleast_2d(y)
        num_points, dimension = x.shape
        expected_divergence = np.zeros((num_points, num_points))
        for x_idx in range(x.shape[0]):
            for y_idx in range(y.shape[0]):
                dot_product = np.dot(
                    x[x_idx, :] - y[y_idx, :], x[x_idx, :] - y[y_idx, :]
                )
                kernel_scaled = kernel.output_scale * np.exp(
                    -dot_product / (2.0 * kernel.length_scale**2)
                )
                expected_divergence[x_idx, y_idx] = (
                    kernel_scaled
                    / kernel.length_scale**2
                    * (dimension - dot_product / kernel.length_scale**2)
                )
        return expected_divergence


class TestExponentialKernel(
    BaseKernelTest[ExponentialKernel],
    KernelMeanTest[ExponentialKernel],
    KernelGradientTest[ExponentialKernel],
):
    """Test ``coreax.kernel.ExponentialKernel``."""

    @pytest.fixture(scope="class")
    def kernel(self) -> ExponentialKernel:
        random_seed = 2_024
        parameters = jnp.abs(jr.normal(key=jr.key(random_seed), shape=(2,)))
        return ExponentialKernel(
            length_scale=parameters[0].item(), output_scale=parameters[1].item()
        )

    @pytest.fixture(params=["floats", "vectors", "arrays"])
    def problem(self, request, kernel: ExponentialKernel) -> _Problem:  # noqa: C901
        r"""
        Test problems for the Exponential kernel.

        Given :math:`\lambda =`'length_scale' and :math:`\rho =`'output_scale', the
        exponential kernel is defined as
        :math:`k: \mathbb{R}^d\times \mathbb{R}^d \to \mathbb{R}`,
        :math:`k(x, y) = \rho * \exp(-\frac{||x-y||}{2 \lambda^2})` where
        :math:`||\cdot||` is the usual :math:`L_2`-norm.

        We consider the following cases:
        1. length scale is :math:`\sqrt{\pi} / 2`:
        - `floats`: where x and y are floats
        - `vectors`: where x and y are vectors of the same size
        - `arrays`: where x and y are arrays of the same shape

        2. length scale or output scale is degenerate:
        - `negative_length_scale`: should give same result as positive equivalent
        - `large_negative_length_scale`: should approximately equal one
        - `near_zero_length_scale`: should approximately equal zero
        - `negative_output_scale`: should negate the positive equivalent.
        """
        length_scale = np.sqrt(np.float32(np.pi) / 2.0)
        output_scale = 1.0
        mode = request.param
        x = 0.5
        y = 2.0
        if mode == "floats":
            expected_distances = 0.6203541
        elif mode == "vectors":
            x = 1.0 * np.arange(4)
            y = x + 1.0
            expected_distances = 0.5290778
        elif mode == "arrays":
            x = np.array(([0, 1, 2, 3], [5, 6, 7, 8]))
            y = np.array(([1, 2, 3, 4], [5, 6, 7, 8]))
            expected_distances = np.array([[0.5290778, 0.04145699], [0.07835708, 1.0]])
        elif mode == "negative_length_scale":
            length_scale = -length_scale
            expected_distances = 0.6203541
        elif mode == "large_negative_length_scale":
            length_scale = -10000.0
            expected_distances = 1.0
        elif mode == "near_zero_length_scale":
            length_scale = -0.0000001
            expected_distances = 0.0
        elif mode == "negative_output_scale":
            output_scale = -1
            expected_distances = -0.6203541
        else:
            raise ValueError("Invalid problem mode")
        modified_kernel = eqx.tree_at(
            lambda x: x.output_scale,
            eqx.tree_at(lambda x: x.length_scale, kernel, length_scale),
            output_scale,
        )
        return _Problem(x, y, expected_distances, modified_kernel)

    def expected_grad_x(
        self, x: ArrayLike, y: ArrayLike, kernel: ExponentialKernel
    ) -> np.ndarray:
        x = np.atleast_2d(x)
        y = np.atleast_2d(y)
        num_points, dimension = x.shape
        expected_gradients = np.zeros((num_points, num_points, dimension))
        for x_idx in range(x.shape[0]):
            for y_idx in range(y.shape[0]):
                sub = x[x_idx, :] - y[y_idx, :]
                dist = np.linalg.norm(sub)
                expected_gradients[x_idx, y_idx] = (
                    -kernel.output_scale
                    * sub
                    / (2 * kernel.length_scale**2 * dist)
                    * np.exp(-dist / (2 * kernel.length_scale**2))
                )

        return expected_gradients

    def expected_grad_y(
        self, x: ArrayLike, y: ArrayLike, kernel: ExponentialKernel
    ) -> np.ndarray:
        return -self.expected_grad_x(x, y, kernel)

    def expected_divergence_x_grad_y(
        self, x: ArrayLike, y: ArrayLike, kernel: ExponentialKernel
    ) -> np.ndarray:
        x = np.atleast_2d(x)
        y = np.atleast_2d(y)
        num_points, dimension = x.shape
        expected_divergence = np.zeros((num_points, num_points))
        for x_idx in range(x.shape[0]):
            for y_idx in range(y.shape[0]):
                sub = np.subtract(x[x_idx], y[y_idx])
                dist = np.linalg.norm(sub)
                factor = 2 * kernel.length_scale**2
                exp = np.exp(-dist / factor)

                first_term = (-exp * sub / dist**2) * ((1 / dist) + 1 / factor)
                second_term = exp / dist

                expected_divergence[x_idx, y_idx] = (kernel.output_scale / factor) * (
                    np.dot(first_term, sub) + dimension * second_term
                )
        return expected_divergence


class TestRationalQuadraticKernel(
    BaseKernelTest[RationalQuadraticKernel],
    KernelMeanTest[RationalQuadraticKernel],
    KernelGradientTest[RationalQuadraticKernel],
):
    """Test ``coreax.kernel.RationalQuadraticKernel``."""

    @pytest.fixture(scope="class")
    def kernel(self) -> RationalQuadraticKernel:
        random_seed = 2_024
        parameters = jnp.abs(jr.normal(key=jr.key(random_seed), shape=(2,)))
        return RationalQuadraticKernel(
            length_scale=parameters[0].item(), output_scale=parameters[1].item()
        )

    @pytest.fixture(
        params=[
            "floats",
            "vectors",
            "arrays",
            "negative_length_scale",
            "large_negative_length_scale",
            "near_zero_length_scale",
            "negative_output_scale",
        ]
    )
    def problem(  # noqa: C901
        self, request, kernel: RationalQuadraticKernel
    ) -> _Problem:
        r"""
        Test problems for the RationalQuadratic kernel.

        Given :math:`\lambda =`'length_scale',  :math:`\rho =`'output_scale', and
        :math:`\alpha =`'relative_weighting', the rational
        quadratic kernel is defined as
        :math:`k: \mathbb{R}^d\times \mathbb{R}^d \to \mathbb{R}`,
        :math:`k(x, y) = \rho * (1 + \frac{||x-y||^2}{2 \alpha \lambda^2})^{-\alpha}`
        where :math:`||\cdot||` is the usual :math:`L_2`-norm..

        We consider the following cases:
        1. length scale is :math:`\sqrt{\pi} / 2`:
        - `floats`: where x and y are floats
        - `vectors`: where x and y are vectors of the same size
        - `arrays`: where x and y are arrays of the same shape

        2. length scale, output scale or relative weighting is degenerate:
        - `negative_length_scale`: should give same result as positive equivalent
        - `large_negative_length_scale`: should approximately equal one
        - `near_zero_length_scale`: should approximately equal zero
        - `negative_output_scale`: should negate the positive equivalent.
        """
        length_scale = np.sqrt(np.float32(np.pi) / 2.0)
        output_scale = 1.0
        relative_weighting = 1.0
        mode = request.param
        x = 0.5
        y = 2.0
        if mode == "floats":
            expected_distances = 0.5826836
        elif mode == "vectors":
            x = 1.0 * np.arange(4)
            y = x + 1.0
            expected_distances = 0.43990085
        elif mode == "arrays":
            x = np.array(([0, 1, 2, 3], [5, 6, 7, 8]))
            y = np.array(([1, 2, 3, 4], [5, 6, 7, 8]))
            expected_distances = np.array([[0.43990085, 0.03045903], [0.04679056, 1.0]])
        elif mode == "negative_length_scale":
            length_scale = -length_scale
            expected_distances = 0.5826836
        elif mode == "large_negative_length_scale":
            length_scale = -10000.0
            expected_distances = 1.0
        elif mode == "near_zero_length_scale":
            length_scale = -0.0000001
            expected_distances = 0.0
        elif mode == "negative_output_scale":
            output_scale = -1
            expected_distances = -0.5826836
        else:
            raise ValueError("Invalid problem mode")
        modified_kernel = eqx.tree_at(
            lambda x: x.output_scale,
            eqx.tree_at(
                lambda x: x.length_scale,
                eqx.tree_at(lambda x: x.relative_weighting, kernel, relative_weighting),
                length_scale,
            ),
            output_scale,
        )
        return _Problem(x, y, expected_distances, modified_kernel)

    def expected_grad_x(
        self, x: ArrayLike, y: ArrayLike, kernel: RationalQuadraticKernel
    ) -> np.ndarray:
        x = np.atleast_2d(x)
        y = np.atleast_2d(y)
        num_points, dimension = x.shape
        expected_gradients = np.zeros((num_points, num_points, dimension))
        for x_idx in range(x.shape[0]):
            for y_idx in range(y.shape[0]):
                sub = np.subtract(x[x_idx], y[y_idx])
                expected_gradients[x_idx, y_idx] = -(
                    kernel.output_scale * sub / kernel.length_scale**2
                ) * (
                    1
                    + np.dot(sub, sub)
                    / (2 * kernel.relative_weighting * kernel.length_scale**2)
                ) ** (-kernel.relative_weighting - 1)
        return expected_gradients

    def expected_grad_y(
        self, x: ArrayLike, y: ArrayLike, kernel: RationalQuadraticKernel
    ) -> np.ndarray:
        return -self.expected_grad_x(x, y, kernel)

    def expected_divergence_x_grad_y(
        self, x: ArrayLike, y: ArrayLike, kernel: RationalQuadraticKernel
    ) -> np.ndarray:
        x = np.atleast_2d(x)
        y = np.atleast_2d(y)
        num_points, dimension = x.shape
        expected_divergence = np.zeros((num_points, num_points))
        for x_idx in range(x.shape[0]):
            for y_idx in range(y.shape[0]):
                sub = np.subtract(x[x_idx], y[y_idx])
                sq_dist = np.dot(sub, sub)
                div = kernel.relative_weighting * kernel.length_scale**2
                power = kernel.relative_weighting + 1
                body = 1 + sq_dist / (2 * div)
                factor = kernel.output_scale / kernel.length_scale**2

                first_term = factor * body**-power
                second_term = -(factor * power * sq_dist / div) * body ** -(power + 1)

                expected_divergence[x_idx, y_idx] = dimension * first_term + second_term
        return expected_divergence


class TestPeriodicKernel(
    BaseKernelTest[PeriodicKernel],
    KernelMeanTest[PeriodicKernel],
    KernelGradientTest[PeriodicKernel],
):
    """Test ``coreax.kernel.PeriodicKernel``."""

    @pytest.fixture(scope="class")
    def kernel(self) -> PeriodicKernel:
        random_seed = 2_024
        parameters = jnp.abs(jr.normal(key=jr.key(random_seed), shape=(3,)))
        return PeriodicKernel(
            length_scale=parameters[0].item(),
            output_scale=parameters[1].item(),
            periodicity=parameters[2].item(),
        )

    @pytest.fixture(params=["floats", "vectors", "arrays"])
    def problem(self, request, kernel: PeriodicKernel) -> _Problem:  # noqa: C901
        r"""
        Test problems for the PeriodicKernel kernel.

        Given :math:`\lambda =`'length_scale',  :math:`\rho =`'output_scale', and
        :math:`\p =`'periodicity', the periodic kernel is defined as
        :math:`k: \mathbb{R}^d\times \mathbb{R}^d \to \mathbb{R}`,
        :math:`k(x, y) = \rho * \exp(\frac{-2 \sin^2(\pi ||x-y||/p)}{\lambda^2})` where
        :math:`||\cdot||` is the usual :math:`L_2`-norm.

        We consider the following cases:
        1. length scale is :math:`\sqrt{\pi} / 2`:
        - `floats`: where x and y are floats
        - `vectors`: where x and y are vectors of the same size
        - `arrays`: where x and y are arrays of the same shape

        2. length scale, output scale or periodicity is degenerate:
        - `negative_length_scale`: should give same result as positive equivalent
        - `large_negative_length_scale`: should approximately equal one
        - `near_zero_length_scale`: should approximately equal zero
        - `negative_output_scale`: should negate the positive equivalent.
        """
        length_scale = np.sqrt(np.float32(np.pi) / 2.0)
        output_scale = 1.0
        periodicity = 1.0
        mode = request.param
        x = 0.5
        y = 2.0
        if mode == "floats":
            expected_distances = 0.27992335
        elif mode == "vectors":
            x = 1.0 * np.arange(4)
            y = 1.0 * np.ones(4)
            expected_distances = 0.2889656
        elif mode == "arrays":
            x = np.array(([1.5, 1, 1, 1], [5, 6, 7, 8]))
            y = np.array(([1, 2.5, 3, 4], [2.5, 2, 2, 2]))
            expected_distances = np.array([[0.95196974, 1.0], [0.5552613, 0.8318974]])
        elif mode == "negative_length_scale":
            length_scale = -length_scale
            expected_distances = 0.27992335
        elif mode == "large_negative_length_scale":
            length_scale = -10000.0
            expected_distances = 1.0
        elif mode == "near_zero_length_scale":
            length_scale = -0.0000001
            expected_distances = 0.0
        elif mode == "negative_output_scale":
            output_scale = -1
            expected_distances = -0.27992335
        else:
            raise ValueError("Invalid problem mode")
        modified_kernel = eqx.tree_at(
            lambda x: x.output_scale,
            eqx.tree_at(
                lambda x: x.length_scale,
                eqx.tree_at(lambda x: x.periodicity, kernel, periodicity),
                length_scale,
            ),
            output_scale,
        )
        return _Problem(x, y, expected_distances, modified_kernel)

    def expected_grad_x(
        self, x: ArrayLike, y: ArrayLike, kernel: PeriodicKernel
    ) -> np.ndarray:
        x = np.atleast_2d(x)
        y = np.atleast_2d(y)
        num_points, dimension = x.shape
        expected_gradients = np.zeros((num_points, num_points, dimension))
        for x_idx in range(x.shape[0]):
            for y_idx in range(y.shape[0]):
                sub = np.subtract(x[x_idx], y[y_idx])
                dist = np.linalg.norm(sub)
                body = np.pi * dist / kernel.periodicity

                expected_gradients[x_idx, y_idx] = (
                    (
                        4
                        * sub
                        * kernel.output_scale
                        * np.pi
                        / (dist * kernel.periodicity * kernel.length_scale**2)
                    )
                    * np.sin(body)
                    * np.cos(body)
                    * np.exp(-(2 / kernel.length_scale**2) * np.sin(body) ** 2)
                )
        return expected_gradients

    def expected_grad_y(
        self, x: ArrayLike, y: ArrayLike, kernel: PeriodicKernel
    ) -> np.ndarray:
        return -self.expected_grad_x(x, y, kernel)

    def expected_divergence_x_grad_y(
        self, x: ArrayLike, y: ArrayLike, kernel: PeriodicKernel
    ) -> np.ndarray:
        x = np.atleast_2d(x)
        y = np.atleast_2d(y)
        num_points, dimension = x.shape
        expected_divergence = np.zeros((num_points, num_points))
        for x_idx in range(x.shape[0]):
            for y_idx in range(y.shape[0]):
                sub = np.subtract(x[x_idx], y[y_idx])
                dist = np.linalg.norm(sub)
                factor = np.pi / kernel.periodicity

                func_1 = 1 / dist
                func_2 = np.sin(factor * dist)
                func_3 = np.cos(factor * dist)
                func_4 = np.exp(
                    -(2 / kernel.length_scale**2) * np.sin(factor * dist) ** 2
                )

                first_term = func_1 * func_2 * func_3 * func_4
                second_term = (
                    -sub / dist * func_1**2 * func_2 * func_3 * func_4
                    - sub / dist * factor * func_1 * func_2**2 * func_4
                    + sub / dist * factor * func_1 * func_3**2 * func_4
                    - (
                        4
                        * factor
                        * kernel.output_scale
                        / kernel.length_scale**2
                        * sub
                        * func_1**2
                        * func_2**2
                        * func_3**2
                        * func_4
                    )
                )
                expected_divergence[x_idx, y_idx] = (
                    4
                    * factor
                    * kernel.output_scale
                    / kernel.length_scale**2
                    * (dimension * first_term + np.dot(second_term, sub))
                )
        return expected_divergence


class TestLocallyPeriodicKernel(
    BaseKernelTest[LocallyPeriodicKernel],
    KernelMeanTest[LocallyPeriodicKernel],
):
    """Test ``coreax.kernel.LocallyPeriodicKernel``."""

    @pytest.fixture(scope="class")
    def kernel(self) -> LocallyPeriodicKernel:
        random_seed = 2_024
        parameters = jnp.abs(jr.normal(key=jr.key(random_seed), shape=(5,)))
        return LocallyPeriodicKernel(
            periodic_length_scale=parameters[0].item(),
            periodic_output_scale=parameters[1].item(),
            periodicity=parameters[2].item(),
            squared_exponential_length_scale=parameters[3].item(),
            squared_exponential_output_scale=parameters[4].item(),
        )

    @pytest.fixture(params=["floats", "vectors", "arrays"])
    def problem(self, request, kernel: LocallyPeriodicKernel) -> _Problem:  # noqa: C901
        r"""
        Test problems for the LocallyPeriodicKernel kernel.

        Given :math:`\lambda =`'length_scale',  :math:`\rho =`'output_scale', and
        :math:`\p =`'periodicity', the periodic kernel is defined as
        :math:`k: \mathbb{R}^d\times \mathbb{R}^d \to \mathbb{R}`,
        :math:`k(x, y) = r(x,y)l(x,y)` where :math:`r` is the periodic kernel and
        :math:`l` is the squared exponential kernel.

        We consider the following cases:
        1. length scale is :math:`\sqrt{\pi} / 2`:
        - `floats`: where x and y are floats
        - `vectors`: where x and y are vectors of the same size
        - `arrays`: where x and y are arrays of the same shape

        2. length scale, output scale or periodicity is degenerate:
        - `negative_length_scale`: should give same result as positive equivalent
        - `large_negative_length_scale`: should approximately equal one
        - `near_zero_length_scale`: should approximately equal zero
        - `negative_output_scale`: should negate the positive equivalent.
        """
        length_scale = np.sqrt(np.float32(np.pi) / 2.0)
        output_scale = 1.0
        periodicity = 1.0
        mode = request.param
        x = 0.5
        y = 2.0
        if mode == "floats":
            expected_distances = 0.13677244
        elif mode == "vectors":
            x = 1.0 * np.arange(4)
            y = 1.0 * np.ones(4)
            expected_distances = 0.04279616
        elif mode == "arrays":
            x = np.array(([1.5, 1, 1, 1], [5, 6, 7, 8]))
            y = np.array(([1, 2.5, 3, 4], [2.5, 2, 2, 2]))
            expected_distances = np.array(
                [[6.8532992e-03, 2.7992335e-01], [2.6033020e-09, 2.5797108e-12]]
            )
        elif mode == "negative_length_scale":
            length_scale = -length_scale
            expected_distances = 0.13677244
        elif mode == "large_negative_length_scale":
            length_scale = -10000.0
            expected_distances = 1.0
        elif mode == "near_zero_length_scale":
            length_scale = -0.0000001
            expected_distances = 0.0
        elif mode == "negative_output_scale":
            output_scale = -1
            expected_distances = -0.13677244
        else:
            raise ValueError("Invalid problem mode")
        modified_kernel = eqx.tree_at(
            lambda x: x.first_kernel,
            eqx.tree_at(
                lambda x: x.second_kernel,
                kernel,
                SquaredExponentialKernel(
                    length_scale=length_scale, output_scale=output_scale
                ),
            ),
            PeriodicKernel(
                length_scale=length_scale,
                output_scale=output_scale,
                periodicity=periodicity,
            ),
        )
        return _Problem(x, y, expected_distances, modified_kernel)


class TestLaplacianKernel(
    BaseKernelTest[LaplacianKernel],
    KernelMeanTest[LaplacianKernel],
    KernelGradientTest[LaplacianKernel],
):
    """Test ``coreax.kernel.LaplacianKernel``."""

    @pytest.fixture(scope="class")
    def kernel(self) -> LaplacianKernel:
        random_seed = 2_024
        length_scale, output_scale = jnp.abs(
            jr.normal(key=jr.key(random_seed), shape=(2,))
        )
        return LaplacianKernel(length_scale, output_scale)

    @pytest.fixture(
        params=[
            "floats",
            "vectors",
            "arrays",
            "negative_length_scale",
            "large_negative_length_scale",
            "near_zero_length_scale",
            "negative_output_scale",
        ]
    )
    def problem(
        self, request: pytest.FixtureRequest, kernel: LaplacianKernel
    ) -> _Problem:
        r"""
        Test problems for the Laplacian kernel.

        The kernel is defined as
        :math:`k(x,y) = \exp (-||x-y||_1/(2 * \text{length_scale}^2))`.

        We consider the following cases:
        1. length scale is :math:`\sqrt{\pi} / 2`:
        - `floats`: where x and y are floats
        - `vectors`: where x and y are vectors of the same size
        - `arrays`: where x and y are arrays of the same shape

        2. length scale or output scale is degenerate:
        - `negative_length_scale`: should give same result as positive equivalent
        - `large_negative_length_scale`: should approximately equal one
        - `near_zero_length_scale`: should approximately equal zero
        - `negative_output_scale`: should negate the positive equivalent.
        """
        length_scale = np.sqrt(np.float32(np.pi) / 2.0)
        output_scale = 1.0
        mode = request.param
        x = 0.5
        y = 2.0
        if mode == "floats":
            expected_distances = 0.62035410351
        elif mode == "vectors":
            x = 1.0 * np.arange(4)
            y = x + 1.0
            expected_distances = 0.279923327
        elif mode == "arrays":
            x = np.array(([0, 1, 2, 3], [5, 6, 7, 8]))
            y = np.array(([1, 2, 3, 4], [5, 6, 7, 8]))
            expected_distances = np.array(
                [[0.279923327, 0.00171868172], [0.00613983027, 1.0]]
            )
        elif mode == "negative_length_scale":
            length_scale = -1
            expected_distances = 0.472366553
        elif mode == "large_negative_length_scale":
            length_scale = -10000.0
            expected_distances = 1.0
        elif mode == "near_zero_length_scale":
            length_scale = -0.0000001
            expected_distances = 0.0
        elif mode == "negative_output_scale":
            length_scale = 1
            output_scale = -1
            expected_distances = -0.472366553
        else:
            raise ValueError("Invalid problem mode")
        modified_kernel = eqx.tree_at(
            lambda x: x.output_scale,
            eqx.tree_at(lambda x: x.length_scale, kernel, length_scale),
            output_scale,
        )
        return _Problem(x, y, expected_distances, modified_kernel)

    def expected_grad_x(
        self, x: ArrayLike, y: ArrayLike, kernel: LaplacianKernel
    ) -> np.ndarray:
        x = np.atleast_2d(x)
        y = np.atleast_2d(y)
        num_points, dimension = x.shape
        expected_gradients = np.zeros((num_points, num_points, dimension))
        for x_idx in range(x.shape[0]):
            for y_idx in range(y.shape[0]):
                expected_gradients[x_idx, y_idx] = (
                    -kernel.output_scale
                    * np.sign(x[x_idx, :] - y[y_idx, :])
                    / (2 * kernel.length_scale**2)
                    * np.exp(
                        -np.linalg.norm(x[x_idx, :] - y[y_idx, :], ord=1)
                        / (2 * kernel.length_scale**2)
                    )
                )
        return expected_gradients

    def expected_grad_y(
        self, x: ArrayLike, y: ArrayLike, kernel: LaplacianKernel
    ) -> np.ndarray:
        return -self.expected_grad_x(x, y, kernel)

    def expected_divergence_x_grad_y(
        self, x: ArrayLike, y: ArrayLike, kernel: LaplacianKernel
    ) -> np.ndarray:
        x = np.atleast_2d(x)
        y = np.atleast_2d(y)
        num_points, dimension = x.shape
        expected_divergence = np.zeros((num_points, num_points))
        for x_idx in range(x.shape[0]):
            for y_idx in range(y.shape[0]):
                expected_divergence[x_idx, y_idx] = (
                    -kernel.output_scale
                    * dimension
                    / (4 * kernel.length_scale**4)
                    * np.exp(
                        -np.linalg.norm(x[x_idx, :] - y[y_idx, :], ord=1)
                        / (2 * kernel.length_scale**2)
                    )
                )
        return expected_divergence


class TestPCIMQKernel(
    BaseKernelTest[PCIMQKernel],
    KernelMeanTest[PCIMQKernel],
    KernelGradientTest[PCIMQKernel],
):
    """Test ``coreax.kernel.PCIMQKernel``."""

    @pytest.fixture(scope="class")
    def kernel(self) -> PCIMQKernel:
        random_seed = 2_024
        length_scale, output_scale = jnp.abs(
            jr.normal(key=jr.key(random_seed), shape=(2,))
        )
        return PCIMQKernel(length_scale, output_scale)

    @pytest.fixture(
        params=[
            "floats",
            "vectors",
            "arrays",
            "negative_length_scale",
            "large_negative_length_scale",
            "near_zero_length_scale",
            "negative_output_scale",
        ]
    )
    def problem(self, request: pytest.FixtureRequest, kernel: PCIMQKernel) -> _Problem:
        r"""
        Test problems for the PCIMQ kernel.

        The kernel is defined as
        :math:`k(x,y) = \frac{1}{\sqrt(1 + ((x - y) / \text{length_scale}) ** 2 / 2)}`.

        We consider the following cases:
        1. length scale is :math:`\sqrt{\pi} / 2`:
        - `floats`: where x and y are floats
        - `vectors`: where x and y are vectors of the same size
        - `arrays`: where x and y are arrays of the same shape

        2. length scale or output scale is degenerate:
        - `negative_length_scale`: should give same result as positive equivalent
        - `large_negative_length_scale`: should approximately equal one
        - `near_zero_length_scale`: should approximately equal zero
        - `negative_output_scale`: should negate the positive equivalent.
        """
        length_scale = np.sqrt(np.float32(np.pi) / 2.0)
        output_scale = 1.0
        mode = request.param
        x = 0.5
        y = 2.0
        if mode == "floats":
            expected_distances = 0.76333715144
        elif mode == "vectors":
            x = 1.0 * np.arange(4)
            y = x + 1.0
            expected_distances = 0.66325021409
        elif mode == "arrays":
            x = np.array(([0, 1, 2, 3], [5, 6, 7, 8]))
            y = np.array(([1, 2, 3, 4], [5, 6, 7, 8]))
            expected_distances = np.array(
                [[0.66325021409, 0.17452514991], [0.21631125495, 1.0]]
            )
        elif mode == "negative_length_scale":
            length_scale = -1
            expected_distances = 0.685994341
        elif mode == "large_negative_length_scale":
            length_scale = -10000.0
            expected_distances = 1.0
        elif mode == "near_zero_length_scale":
            length_scale = -0.0000001
            expected_distances = 0.0
        elif mode == "negative_output_scale":
            length_scale = 1
            output_scale = -1
            expected_distances = -0.685994341
        else:
            raise ValueError("Invalid problem mode")
        modified_kernel = eqx.tree_at(
            lambda x: x.output_scale,
            eqx.tree_at(lambda x: x.length_scale, kernel, length_scale),
            output_scale,
        )
        return _Problem(x, y, expected_distances, modified_kernel)

    def expected_grad_x(
        self, x: ArrayLike, y: ArrayLike, kernel: PCIMQKernel
    ) -> np.ndarray:
        x = np.atleast_2d(x)
        y = np.atleast_2d(y)
        num_points, dimension = x.shape
        expected_gradients = np.zeros((num_points, num_points, dimension))
        for x_idx in range(x.shape[0]):
            for y_idx in range(y.shape[0]):
                scaling = 2 * kernel.length_scale**2
                mq_array = np.linalg.norm(x[x_idx, :] - y[y_idx, :]) ** 2 / scaling
                primal = kernel.output_scale / np.sqrt(1 + mq_array)
                expected_gradients[x_idx, y_idx] = (
                    -kernel.output_scale
                    / scaling
                    * (x[x_idx, :] - y[y_idx, :])
                    * (primal / kernel.output_scale) ** 3
                )
        return expected_gradients

    def expected_grad_y(
        self, x: ArrayLike, y: ArrayLike, kernel: PCIMQKernel
    ) -> np.ndarray:
        return -self.expected_grad_x(x, y, kernel)

    def expected_divergence_x_grad_y(
        self, x: ArrayLike, y: ArrayLike, kernel: PCIMQKernel
    ) -> np.ndarray:
        x = np.atleast_2d(x)
        y = np.atleast_2d(y)
        num_points, dimension = x.shape
        length_scale = kernel.length_scale
        output_scale = kernel.output_scale
        expected_divergence = np.zeros((num_points, num_points))
        for x_idx in range(x.shape[0]):
            for y_idx in range(y.shape[0]):
                dot_product = np.dot(
                    x[x_idx, :] - y[y_idx, :], x[x_idx, :] - y[y_idx, :]
                )
                kernel_scaled = output_scale / (
                    (1 + dot_product / (2 * length_scale**2)) ** (1 / 2)
                )
                expected_divergence[x_idx, y_idx] = (
                    output_scale
                    / (2 * length_scale**2)
                    * (
                        dimension * (kernel_scaled / output_scale) ** 3
                        - 3
                        * dot_product
                        * (kernel_scaled / output_scale) ** 5
                        / (2 * length_scale**2)
                    )
                )

        return expected_divergence


class TestSteinKernel(BaseKernelTest[SteinKernel]):
    """Test ``coreax.kernel.SteinKernel``."""

    @pytest.fixture(scope="class")
    def kernel(self) -> SteinKernel:
        random_seed = 2_024
        length_scale, output_scale = jnp.abs(
            jr.normal(key=jr.key(random_seed), shape=(2,))
        )
        base_kernel = PCIMQKernel(length_scale, output_scale)
        return SteinKernel(base_kernel=base_kernel, score_function=jnp.negative)

    @pytest.fixture
    def problem(self, request: pytest.FixtureRequest, kernel: SteinKernel) -> _Problem:
        """Test problem for the Stein kernel."""
        length_scale = 1 / np.sqrt(2)
        modified_kernel = eqx.tree_at(
            lambda x: x.base_kernel, kernel, PCIMQKernel(length_scale, 1)
        )
        score_function = modified_kernel.score_function
        beta = 0.5
        num_points_x = 10
        num_points_y = 5
        dimension = 2
        generator = np.random.default_rng(1_989)
        x = generator.random((num_points_x, dimension))
        y = generator.random((num_points_y, dimension))

        def k_x_y(x_input, y_input):
            r"""
            Compute Stein kernel.

            Throughout this docstring, x_input and y_input are simply referred to as x
            and y.

            The base kernel is :math:`(1 + \lvert \mathbf{x} - \mathbf{y}
            \rvert^2)^{-1/2}`. :math:`\mathbb{P}` is :math:`\mathcal{N}(0, \mathbf{I})`
            with :math:`\nabla \log f_X(\mathbf{x}) = -\mathbf{x}`.

            In the code: n, m and r refer to shared denominators in the Stein kernel
            equation (rather than divergence, x_, y_ and z in the main code function).

            :math:`k_\mathbb{P}(\mathbf{x}, \mathbf{y}) = n + m + r`.

            :math:`n := -\frac{3 \lvert \mathbf{x} - \mathbf{y} \rvert^2}{(1 + \lvert
            \mathbf{x} - \mathbf{y} \rvert^2)^{5/2}}`.

            :math:`m := 2\beta\left[ \frac{d + [\mathbf{y} -
            \mathbf{x}]^\intercal[\mathbf{x} - \mathbf{y}]}{(1 + \lvert \mathbf{x} -
            \mathbf{y} \rvert^2)^{3/2}} \right]`.

            :math:`r := \frac{\mathbf{x}^\intercal \mathbf{y}}{(1 + \lvert \mathbf{x} -
            \mathbf{y} \rvert^2)^{1/2}}`.

            :param x_input: a d-dimensional vector
            :param y_input: a d-dimensional vector
            :return: kernel evaluated at x, y
            """
            norm_sq = np.linalg.norm(x_input - y_input) ** 2
            n = -3 * norm_sq / (1 + norm_sq) ** 2.5
            dot_prod = np.dot(
                score_function(x_input) - score_function(y_input),
                x_input - y_input,
            )
            m = 2 * beta * (dimension + dot_prod) / (1 + norm_sq) ** 1.5
            r = (
                np.dot(score_function(x_input), score_function(y_input))
                / (1 + norm_sq) ** 0.5
            )
            return n + m + r

        expected_output = np.zeros([x.shape[0], y.shape[0]])
        for x_idx in range(x.shape[0]):
            for y_idx in range(y.shape[0]):
                # Compute via our hand-coded kernel evaluation
                expected_output[x_idx, y_idx] = k_x_y(x[x_idx, :], y[y_idx, :])

        return _Problem(x, y, expected_output, modified_kernel)<|MERGE_RESOLUTION|>--- conflicted
+++ resolved
@@ -589,13 +589,6 @@
 class TestTensorProductKernel:
     """Test the methods of ``coreax.tensor_kernel.TensorProductKernel``."""
 
-<<<<<<< HEAD
-    @pytest.fixture(scope="class")
-    def kernel(self) -> TensorProductKernel:
-        """Return a mocked paired kernel function."""
-        return TensorProductKernel(
-            feature_kernel=SquaredExponentialKernel(), response_kernel=LinearKernel()
-=======
     feature_kernel: Kernel = SquaredExponentialKernel()
     response_kernel: Kernel = LinearKernel()
 
@@ -604,7 +597,6 @@
         """Return an example `TensorProductKernel."""
         return TensorProductKernel(
             feature_kernel=self.feature_kernel, response_kernel=self.response_kernel
->>>>>>> 5fbbe7e6
         )
 
     @pytest.mark.parametrize("mode", ["floats", "vectors", "arrays"])
@@ -661,11 +653,7 @@
         axis: Union[int, None],
     ) -> None:
         """
-<<<<<<< HEAD
-        Test the `compute_mean` methods.
-=======
         Test the `compute_mean` method.
->>>>>>> 5fbbe7e6
 
         Considers all classes of 'block_size' and 'axis', along with implicitly and
         explicitly weighted data.
@@ -725,14 +713,11 @@
         k.feature_kernel.compute_elementwise.assert_called_once()  # pyright:ignore
         k.response_kernel.compute_elementwise.assert_called_once()  # pyright:ignore
 
-<<<<<<< HEAD
-=======
     def test_magic_method(self, kernel: TensorProductKernel) -> None:
         """Ensure magic method `%` working as expected."""
         magic_kernel = self.feature_kernel % self.response_kernel
         assert kernel == magic_kernel
 
->>>>>>> 5fbbe7e6
 
 class TestLinearKernel(
     BaseKernelTest[LinearKernel],
