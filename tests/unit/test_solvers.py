--- conflicted
+++ resolved
@@ -17,17 +17,11 @@
 import re
 from abc import abstractmethod
 from collections.abc import Callable
-<<<<<<< HEAD
-from contextlib import AbstractContextManager
-from contextlib import nullcontext as does_not_raise
-from typing import Literal, NamedTuple, Optional, Union, cast
-=======
 from contextlib import (
     AbstractContextManager,
     nullcontext as does_not_raise,
 )
-from typing import NamedTuple, Optional, Union, cast
->>>>>>> b12d676e
+from typing import Literal, NamedTuple, Optional, Union, cast
 from unittest.mock import MagicMock
 
 import equinox as eqx
