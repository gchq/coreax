# © Crown Copyright GCHQ
#
# Licensed under the Apache License, Version 2.0 (the "License");
# you may not use this file except in compliance with the License.
# You may obtain a copy of the License at
#
# http://www.apache.org/licenses/LICENSE-2.0
#
# Unless required by applicable law or agreed to in writing, software
# distributed under the License is distributed on an "AS IS" BASIS,
# WITHOUT WARRANTIES OR CONDITIONS OF ANY KIND, either express or implied.
# See the License for the specific language governing permissions and
# limitations under the License.

"""Test all solvers in :module:`coreax.solvers`."""

import re
from abc import abstractmethod
from collections.abc import Callable
from contextlib import AbstractContextManager
from contextlib import nullcontext as does_not_raise
from typing import NamedTuple, Optional, Union, cast
from unittest.mock import MagicMock

import equinox as eqx
import jax
import jax.numpy as jnp
import jax.random as jr
import jax.tree_util as jtu
import numpy as np
import pytest
from typing_extensions import override

from coreax.coreset import Coreset, Coresubset
from coreax.data import Data, SupervisedData
from coreax.kernel import (
    Kernel,
    PCIMQKernel,
    SquaredExponentialKernel,
)
from coreax.solvers import (
<<<<<<< HEAD
    JointRPCholesky,
=======
    ConditionalKernelHerding,
    JointKernelHerding,
>>>>>>> cbbe7b0b
    KernelHerding,
    MapReduce,
    RandomSample,
    RPCholesky,
    Solver,
    SteinThinning,
)
from coreax.solvers.base import (
    ExplicitSizeSolver,
    PaddingInvariantSolver,
    RefinementSolver,
)
from coreax.solvers.coresubset import (
    HerdingState,
    RPCholeskyState,
)
from coreax.util import KeyArrayLike, tree_zero_pad_leading_axis


class _ReduceProblem(NamedTuple):
    dataset: Data
    solver: Solver
    expected_coreset: Optional[Coreset] = None


class _SupervisedReduceProblem(NamedTuple):
    dataset: SupervisedData
    solver: Solver
    expected_coreset: Optional[Coreset] = None


class _RefineProblem(NamedTuple):
    initial_coresubset: Coresubset
    solver: RefinementSolver
    expected_coresubset: Optional[Coresubset] = None


class SolverTest:
    """Base tests for all children of :class:`coreax.solvers.Solver`."""

    random_key: KeyArrayLike = jr.key(2_024)
    shape: tuple[int, int] = (128, 10)

    @abstractmethod
    def solver_factory(self) -> Union[type[Solver], jtu.Partial]:
        """
        Pytest fixture that returns a partially applied solver initialiser.

        Partial application allows us to modify the init kwargs/args inside the tests.
        """

    @pytest.fixture(scope="class")
    def reduce_problem(
        self,
        request: pytest.FixtureRequest,
        solver_factory: Union[type[Solver], jtu.Partial],
    ) -> _ReduceProblem:
        """
        Pytest fixture that returns a problem dataset and the expected coreset.

        An expected coreset of 'None' implies the expected coreset for this solver and
        dataset combination is unknown.
        """
        del request
        dataset = jr.uniform(self.random_key, self.shape)
        solver = solver_factory()
        expected_coreset = None
        return _ReduceProblem(Data(dataset), solver, expected_coreset)

    def check_solution_invariants(
        self, coreset: Coreset, problem: Union[_RefineProblem, _ReduceProblem]
    ) -> None:
        """
        Check that a coreset obeys certain expected invariant properties.

        1. Check 'coreset.pre_coreset_data' is equal to 'dataset'
        2. Check 'coreset' is equal to 'expected_coreset' (if expected is not 'None')
        3. If 'isinstance(coreset, Coresubset)', check coreset is a subset of 'dataset'
        4. If 'not hasattr(solver, random_key))', check that the
            addition of zero weighted data-points to the leading axis of the input
            'dataset' does not modify the resulting coreset when the solver is a
            'PaddingInvariantSolver'.
        """
        dataset, _, expected_coreset = problem
        if isinstance(problem, _RefineProblem):
            dataset = problem.initial_coresubset.pre_coreset_data
        assert eqx.tree_equal(coreset.pre_coreset_data, dataset)
        if expected_coreset is not None:
            assert isinstance(coreset, type(expected_coreset))
            assert eqx.tree_equal(coreset, expected_coreset)
        if isinstance(coreset, Coresubset):
            membership = jtu.tree_map(jnp.isin, coreset.coreset, dataset)
            all_membership = jtu.tree_map(jnp.all, membership)
            assert jtu.tree_all(all_membership)
        if isinstance(problem.solver, PaddingInvariantSolver):
            padded_dataset = tree_zero_pad_leading_axis(dataset, len(dataset))
            if isinstance(problem, _RefineProblem):
                padded_initial_coreset = eqx.tree_at(
                    lambda x: x.pre_coreset_data,
                    problem.initial_coresubset,
                    padded_dataset,
                )
                coreset_from_padded, _ = problem.solver.refine(padded_initial_coreset)
            else:
                coreset_from_padded, _ = problem.solver.reduce(padded_dataset)
            assert eqx.tree_equal(coreset_from_padded.coreset, coreset.coreset)

    @pytest.mark.parametrize("use_cached_state", (False, True))
    def test_reduce(
        self,
        jit_variant: Callable[[Callable], Callable],
        reduce_problem: _ReduceProblem,
        use_cached_state: bool,
    ) -> None:
        """
        Check 'reduce' raises no errors and is resultant 'solver_state' invariant.

        By resultant 'solver_state' invariant we mean the following procedure succeeds:
        1. Call 'reduce' with the default 'solver_state' to get the resultant state
        2. Call 'reduce' again, this time passing the 'solver_state' from the previous
            run, and keeping all other arguments the same.
        3. Check the two calls to 'reduce' yield that same result.
        """
        dataset, solver, _ = reduce_problem
        coreset, state = jit_variant(solver.reduce)(dataset)
        if use_cached_state:
            coreset_with_state, recycled_state = solver.reduce(dataset, state)
            assert eqx.tree_equal(recycled_state, state)
            assert eqx.tree_equal(coreset_with_state, coreset)
        self.check_solution_invariants(coreset, reduce_problem)


class RefinementSolverTest(SolverTest):
    """Test cases for coresubset solvers that provide a 'refine' method."""

    @pytest.fixture(
        params=[
            "well-sized",
            "under-sized",
            "over-sized",
            "random",
            "random-zero-weights",
        ],
        scope="class",
    )
    def refine_problem(
        self, request: pytest.FixtureRequest, reduce_problem: _ReduceProblem
    ) -> _RefineProblem:
        """
        Pytest fixture that returns a problem dataset and the expected coreset.

        An expected coreset of 'None' implies the expected coreset for this solver and
        dataset combination is unknown.

        We expect the '{well,under,over}-sized' and the 'random-zero-weights' cases to
        return the same result as a call to 'reduce'. The 'random' case we only expect
        to pass without raising an error.
        """
        dataset, solver, expected_coreset = reduce_problem
        indices_key, weights_key = jr.split(self.random_key)
        solver = cast(KernelHerding, solver)
        coreset_size = min(len(dataset), solver.coreset_size)
        # We expect 'refine' to produce the same result as 'reduce' when the initial
        # coresubset has all its indices equal to zero.
        expected_coresubset = None
        if expected_coreset is None:
            expected_coresubset, _ = solver.reduce(dataset)
        elif isinstance(expected_coreset, Coresubset):
            expected_coresubset = expected_coreset
        if request.param == "well-sized":
            indices = Data(jnp.zeros(coreset_size, jnp.int32), 0)
        elif request.param == "under-sized":
            indices = Data(jnp.zeros(coreset_size - 1, jnp.int32), 0)
        elif request.param == "over-sized":
            indices = Data(jnp.zeros(coreset_size + 1, jnp.int32), 0)
        elif request.param == "random":
            random_indices = jr.choice(indices_key, len(dataset), (coreset_size,))
            random_weights = jr.uniform(weights_key, (coreset_size,))
            indices = Data(random_indices, random_weights)
            expected_coresubset = None
        elif request.param == "random-zero-weights":
            random_indices = jr.choice(indices_key, len(dataset), (coreset_size,))
            indices = Data(random_indices, 0)
        else:
            raise ValueError("Invalid fixture parametrization")
        initial_coresubset = Coresubset(indices, dataset)
        return _RefineProblem(initial_coresubset, solver, expected_coresubset)

    @pytest.mark.parametrize("use_cached_state", (False, True))
    def test_refine(
        self,
        jit_variant: Callable[[Callable], Callable],
        refine_problem: _RefineProblem,
        use_cached_state: bool,
    ) -> None:
        """
        Check 'refine' raises no errors and is resultant 'solver_state' invariant.

        By resultant 'solver_state' invariant we mean the following procedure succeeds:
        1. Call 'reduce' with the default 'solver_state' to get the initial coresubset
        2. Call 'refine' with the default 'solver_state' to get the resultant state
        3. Call 'refine' again, this time passing the 'solver_state' from the previous
            run, and keeping all other arguments the same.
        4. Check the two calls to 'refine' yield that same result.
        """
        initial_coresubset, solver, _ = refine_problem
        coresubset, state = jit_variant(solver.refine)(initial_coresubset)
        if use_cached_state:
            coresubset_cached_state, recycled_state = solver.refine(
                initial_coresubset, state
            )
            assert eqx.tree_equal(recycled_state, state)
            assert eqx.tree_equal(coresubset_cached_state, coresubset)
        self.check_solution_invariants(coresubset, refine_problem)


class ExplicitSizeSolverTest(SolverTest):
    """Test cases for solvers that have an explicitly specified 'coreset_size'."""

    SIZE_MSG = "'coreset_size' must be a positive integer"
    OVERSIZE_MSG = "'coreset_size' must be less than 'len(dataset)'"

    @override
    def check_solution_invariants(
        self, coreset: Coreset, problem: Union[_RefineProblem, _ReduceProblem]
    ) -> None:
        super().check_solution_invariants(coreset, problem)
        solver = problem.solver
        if isinstance(solver, ExplicitSizeSolver):
            assert len(coreset) == solver.coreset_size

    @pytest.mark.parametrize(
        "coreset_size, context",
        [
            (1, does_not_raise()),
            (1.2, does_not_raise()),
            (0, pytest.raises(ValueError, match=SIZE_MSG)),
            (-1, pytest.raises(ValueError, match=SIZE_MSG)),
            ("not_cast-able_to_int", pytest.raises(ValueError)),
        ],
    )
    def test_check_init(
        self,
        solver_factory: jtu.Partial,
        coreset_size: Union[int, float, str],
        context: AbstractContextManager,
    ) -> None:
        """
        Ensure '__check_init__' prevents initialisations with infeasible 'coreset_size'.

        A 'coreset_size' is infeasible if it can't be cast to a positive integer.
        """
        solver_factory.keywords["coreset_size"] = coreset_size
        with context:
            solver = solver_factory()
            assert solver.coreset_size == int(coreset_size)

    def test_reduce_oversized_coreset_size(
        self, reduce_problem: _ReduceProblem
    ) -> None:
        """
        Check error is raised if 'coreset_size' is too large.

        This can not be handled in '__check_init__' as the 'coreset_size' is being
        compared against the 'dataset', which is only passed in the 'reduce' call.
        """
        dataset, solver, _ = reduce_problem
        modified_solver = eqx.tree_at(
            lambda x: x.coreset_size, solver, len(dataset) + 1
        )
        with pytest.raises(ValueError, match=re.escape(self.OVERSIZE_MSG)):
            modified_solver.reduce(dataset)


class TestKernelHerding(RefinementSolverTest, ExplicitSizeSolverTest):
    """Test cases for :class:`coreax.solvers.coresubset.KernelHerding`."""

    @override
    @pytest.fixture(scope="class")
    def solver_factory(self) -> jtu.Partial:
        kernel = PCIMQKernel()
        coreset_size = self.shape[0] // 10
        return jtu.Partial(KernelHerding, coreset_size=coreset_size, kernel=kernel)

    @override
    @pytest.fixture(params=["random", "analytic"], scope="class")
    def reduce_problem(
        self,
        request: pytest.FixtureRequest,
        solver_factory: Union[type[Solver], jtu.Partial],
    ) -> _ReduceProblem:
        if request.param == "random":
            dataset = jr.uniform(self.random_key, self.shape)
            solver = solver_factory()
            expected_coreset = None
        elif request.param == "analytic":
            dataset = jnp.array([[0, 0], [1, 1], [2, 2]])
            # Set the kernel such that a simple analytic solution exists.
            kernel_matrix = jnp.asarray([[1, 1, 1], [1, 1, 1], [0.5, 0.5, 0.5]])
            kernel = MagicMock(Kernel)
            kernel.compute = lambda x, y: jnp.hstack(
                [kernel_matrix[:, y[0]], jnp.zeros((len(x) - 3,))]
            )
            kernel.compute_mean = lambda x, y, **kwargs: jnp.zeros(len(x))
            kernel.gramian_row_mean = lambda x, **kwargs: jnp.hstack(
                [jnp.asarray([0.6, 0.75, 0.55]), jnp.zeros((len(x) - 3,))]
            )
            solver = KernelHerding(coreset_size=2, kernel=kernel, unique=True)
            # The selection criterion for kernel herding is the argmax of the difference
            # between the `gramian_row_mean` generated by the original data and the
            # kernel similarity penalty (computed from the iteratively updated coreset).
            # Due to the simplicity of the problem setup here, we can reason about the
            # `expected_coreset`/solution as follows: Because Index 1 has the highest
            # `gramian_row_mean`, and the kernel similarity penalty is initialised to
            # zero it will be the first selected coreset point. Acknowledging that
            # `unique=True`, the second selection must be one of either '0' or '2'.
            # While '0' has a larger `gramian_row_mean`, after application of the kernel
            # similarity penalty (updated with the result of the first index), the
            # highest scoring index is Index 2, completing our expected coreset.
            expected_coreset = Coresubset(jnp.array([1, 2]), Data(dataset))
        else:
            raise ValueError("Invalid fixture parametrization")
        return _ReduceProblem(Data(dataset), solver, expected_coreset)

    def test_herding_state(self, reduce_problem: _ReduceProblem) -> None:
        """Check that the cached herding state is as expected."""
        dataset, solver, _ = reduce_problem
        solver = cast(KernelHerding, solver)
        _, state = solver.reduce(dataset)
        expected_state = HerdingState(solver.kernel.gramian_row_mean(dataset))
        assert eqx.tree_equal(state, expected_state)


class TestJointKernelHerding(RefinementSolverTest, ExplicitSizeSolverTest):
    """Test cases for :class:`coreax.solvers.coresubset.JointKernelHerding`."""

    additional_key = jr.key(0)

    @override
    @pytest.fixture(scope="class")
    def solver_factory(self) -> jtu.Partial:
        kernel = SquaredExponentialKernel()
        coreset_size = self.shape[0] // 10
        return jtu.Partial(
            JointKernelHerding,
            coreset_size=coreset_size,
            feature_kernel=kernel,
            response_kernel=kernel,
        )

    @override
    @pytest.fixture(params=["random"], scope="class")
    def reduce_problem(
        self,
        request: pytest.FixtureRequest,
        solver_factory: Union[type[Solver], jtu.Partial],
    ) -> _ReduceProblem:
        if request.param == "random":
            features = jr.uniform(self.random_key, self.shape)
            responses = jr.uniform(self.additional_key, self.shape)
            solver = solver_factory()
            expected_coreset = None
        else:
            raise ValueError("Invalid fixture parametrization")
        return _ReduceProblem(
            SupervisedData(features, responses), solver, expected_coreset
        )

<<<<<<< HEAD
    def test_herding_state(self, reduce_problem: _ReduceProblem) -> None:
=======
    def test_herding_state(self, reduce_problem: _SupervisedReduceProblem) -> None:
>>>>>>> cbbe7b0b
        """Check that the cached herding state is as expected."""
        dataset, solver, _ = reduce_problem
        solver = cast(JointKernelHerding, solver)
        _, state = solver.reduce(dataset)
        expected_state = HerdingState(solver.kernel.gramian_row_mean(dataset))
        assert eqx.tree_equal(state, expected_state)


class TestRandomSample(ExplicitSizeSolverTest):
    """Test cases for :class:`coreax.solvers.coresubset.RandomSample`."""

    @override
    def check_solution_invariants(
        self, coreset: Coreset, problem: Union[_RefineProblem, _ReduceProblem]
    ) -> None:
        super().check_solution_invariants(coreset, problem)
        solver = cast(RandomSample, problem.solver)
        if solver.unique:
            _, counts = jnp.unique(coreset.nodes.data, return_counts=True)
            assert max(counts) <= 1

    @override
    @pytest.fixture(scope="class")
    def solver_factory(self) -> jtu.Partial:
        coreset_size = self.shape[0] // 10
        key = jr.fold_in(self.random_key, self.shape[0])
        return jtu.Partial(RandomSample, coreset_size=coreset_size, random_key=key)


class TestRPCholesky(ExplicitSizeSolverTest):
    """Test cases for :class:`coreax.solvers.coresubset.RPCholesky`."""

    @override
    def check_solution_invariants(
        self, coreset: Coreset, problem: Union[_RefineProblem, _ReduceProblem]
    ) -> None:
        """Check functionality of 'unique' in addition to the default checks."""
        super().check_solution_invariants(coreset, problem)
        solver = cast(RPCholesky, problem.solver)
        if solver.unique:
            _, counts = jnp.unique(coreset.nodes.data, return_counts=True)
            assert max(counts) <= 1

    @override
    @pytest.fixture(scope="class")
    def solver_factory(self) -> Union[type[Solver], jtu.Partial]:
        kernel = PCIMQKernel()
        coreset_size = self.shape[0] // 10
        return jtu.Partial(
            RPCholesky,
            coreset_size=coreset_size,
            random_key=self.random_key,
            kernel=kernel,
        )

    def test_rpcholesky_state(self, reduce_problem: _ReduceProblem) -> None:
        """Check that the cached RPCholesky state is as expected."""
        dataset, solver, _ = reduce_problem
        solver = cast(RPCholesky, solver)
        _, state = solver.reduce(dataset)
        x = dataset.data
        gramian_diagonal = jax.vmap(solver.kernel.compute_elementwise)(x, x)
        expected_state = RPCholeskyState(gramian_diagonal)
        assert eqx.tree_equal(state, expected_state)


class TestJointRPCholesky(ExplicitSizeSolverTest):
    """Test cases for :class:`coreax.solvers.coresubset.JointRPCholesky`."""

    additional_key = jr.key(0)

    @override
    @pytest.fixture(scope="class")
    def solver_factory(self) -> jtu.Partial:
        kernel = SquaredExponentialKernel()
        coreset_size = self.shape[0] // 10
        return jtu.Partial(
            JointRPCholesky,
            coreset_size=coreset_size,
            random_key=self.random_key,
            feature_kernel=kernel,
            response_kernel=kernel,
        )

    @override
    @pytest.fixture(params=["random"], scope="class")
    def reduce_problem(
        self,
        request: pytest.FixtureRequest,
        solver_factory: Union[type[Solver], jtu.Partial],
    ) -> _ReduceProblem:
        if request.param == "random":
            features = jr.uniform(self.random_key, self.shape)
            responses = jr.uniform(self.additional_key, self.shape)
            solver = solver_factory()
            expected_coreset = None
        else:
            raise ValueError("Invalid fixture parametrization")
        return _ReduceProblem(
            SupervisedData(features, responses), solver, expected_coreset
        )

    @override
    def check_solution_invariants(
        self, coreset: Coreset, problem: Union[_RefineProblem, _ReduceProblem]
    ) -> None:
        """Check functionality of 'unique' in addition to the default checks."""
        super().check_solution_invariants(coreset, problem)
        solver = cast(JointRPCholesky, problem.solver)
        if solver.unique:
            _, counts = jnp.unique(coreset.nodes.data, return_counts=True)
            assert max(counts) <= 1

<<<<<<< HEAD
    def test_rpcholesky_state(self, reduce_problem: _ReduceProblem) -> None:
        """Check that the cached RPCholesky state is as expected."""
=======
    # pylint: disable=duplicate-code
    def test_greedy_cmmd_state(self, reduce_problem: _SupervisedReduceProblem) -> None:
        """Check that the cached ConditionalKernelHerding state is as expected."""
>>>>>>> cbbe7b0b
        dataset, solver, _ = reduce_problem
        solver = cast(RPCholesky, solver)
        _, state = solver.reduce(dataset)

        x, y = dataset.data, dataset.supervision
        gramian_diagonal = jax.vmap(solver.kernel.compute_elementwise)((x, y), (x, y))
        expected_state = RPCholeskyState(gramian_diagonal)
        assert eqx.tree_equal(state, expected_state)


class TestSteinThinning(RefinementSolverTest, ExplicitSizeSolverTest):
    """Test cases for :class:`coreax.solvers.coresubset.SteinThinning`."""

    @override
    @pytest.fixture(scope="class")
    def solver_factory(self) -> jtu.Partial:
        kernel = PCIMQKernel()
        coreset_size = self.shape[0] // 10
        return jtu.Partial(SteinThinning, coreset_size=coreset_size, kernel=kernel)


class _ExplicitPaddingInvariantSolver(ExplicitSizeSolver, PaddingInvariantSolver):
    """Required for mocking with multiple inheritance."""


class TestMapReduce(SolverTest):
    """Test cases for :class:`coreax.solvers.composite.MapReduce`."""

    leaf_size: int = 32
    coreset_size: int = 16

    @override
    @pytest.fixture(scope="class")
    def solver_factory(self) -> Union[type[Solver], jtu.Partial]:
        base_solver = MagicMock(_ExplicitPaddingInvariantSolver)
        base_solver.coreset_size = self.coreset_size

        def mock_reduce(
            dataset: Data, solver_state: None = None
        ) -> tuple[Coreset[Data], None]:
            indices = jnp.arange(base_solver.coreset_size)
            return Coreset(dataset[indices], dataset), solver_state

        base_solver.reduce = mock_reduce

        class _MockTree:
            def __init__(self, _data: np.ndarray, **kwargs):
                del kwargs
                self.data = _data

            def get_arrays(self) -> tuple[Union[np.ndarray, None], ...]:
                """Mock sklearn.neighbours.BinaryTree.get_arrays method."""
                return None, np.arange(len(self.data)), None, None

        return jtu.Partial(
            MapReduce,
            base_solver=base_solver,
            leaf_size=self.leaf_size,
            tree_type=_MockTree,
        )

    @override
    @pytest.fixture(scope="class")
    def reduce_problem(
        self,
        request: pytest.FixtureRequest,
        solver_factory: Union[type[Solver], jtu.Partial],
    ) -> _ReduceProblem:
        del request
        dataset = jnp.broadcast_to(jnp.arange(self.shape[0])[..., None], self.shape)
        solver = solver_factory()
        # Expected procedure:
        # len(dataset) = 128; leaf_size=32
        # (1): 128 -> Partition -> 4x32 -> Reduce -> 4x16 -> Reshape -> 64
        # (2): 64  -> Partition -> 2x32 -> Reduce -> 2x16 -> Reshape -> 32
        # (3): 32  -> Partition -> 1x32 -> Reduce -> 1x16 -> Reshape -> 16
        # Expected sub-coreset values at each step.
        # (1): [:16], [32:48], [64:80], [96:112]
        # (2): [:16], [64:80]
        # (3): [:16] <- 'coreset_size'
        expected_coreset = Coreset(dataset[: self.coreset_size], Data(dataset))
        return _ReduceProblem(Data(dataset), solver, expected_coreset)

    @pytest.mark.parametrize(
        "leaf_size, context",
        [
            (-1, pytest.raises(ValueError, match="must be larger")),
            (0, pytest.raises(ValueError, match="must be larger")),
            (coreset_size, pytest.raises(ValueError, match="must be larger")),
            (coreset_size + 1, does_not_raise()),
            ("str", pytest.raises(ValueError)),
        ],
    )
    def test_leaf_sizes(
        self,
        solver_factory: jtu.Partial,
        leaf_size: int,
        context: AbstractContextManager,
    ) -> None:
        """Check that invalid 'leaf_size' raises a suitable error."""
        with context:
            solver_factory.keywords["leaf_size"] = leaf_size
            solver_factory()

    @pytest.mark.parametrize(
        "base_solver, context",
        (
            (MagicMock(_ExplicitPaddingInvariantSolver), does_not_raise()),
            (
                MagicMock(ExplicitSizeSolver),
                pytest.warns(UserWarning, match="PaddingInvariantSolver"),
            ),
            (MagicMock(Solver), pytest.raises(ValueError, match="ExplicitSizeSolver")),
        ),
    )
    @pytest.mark.filterwarnings("error")
    def test_base_solver(
        self,
        solver_factory: jtu.Partial,
        base_solver: Solver,
        context: AbstractContextManager,
    ):
        """Check that invalid 'base_solver' raises an error or warns."""
        with context:
            if isinstance(base_solver, ExplicitSizeSolver):
                base_solver.coreset_size = self.leaf_size - 1
            solver_factory.keywords["leaf_size"] = self.leaf_size
            solver_factory.keywords["base_solver"] = base_solver
            solver_factory()<|MERGE_RESOLUTION|>--- conflicted
+++ resolved
@@ -39,12 +39,7 @@
     SquaredExponentialKernel,
 )
 from coreax.solvers import (
-<<<<<<< HEAD
     JointRPCholesky,
-=======
-    ConditionalKernelHerding,
-    JointKernelHerding,
->>>>>>> cbbe7b0b
     KernelHerding,
     MapReduce,
     RandomSample,
@@ -378,54 +373,6 @@
         assert eqx.tree_equal(state, expected_state)
 
 
-class TestJointKernelHerding(RefinementSolverTest, ExplicitSizeSolverTest):
-    """Test cases for :class:`coreax.solvers.coresubset.JointKernelHerding`."""
-
-    additional_key = jr.key(0)
-
-    @override
-    @pytest.fixture(scope="class")
-    def solver_factory(self) -> jtu.Partial:
-        kernel = SquaredExponentialKernel()
-        coreset_size = self.shape[0] // 10
-        return jtu.Partial(
-            JointKernelHerding,
-            coreset_size=coreset_size,
-            feature_kernel=kernel,
-            response_kernel=kernel,
-        )
-
-    @override
-    @pytest.fixture(params=["random"], scope="class")
-    def reduce_problem(
-        self,
-        request: pytest.FixtureRequest,
-        solver_factory: Union[type[Solver], jtu.Partial],
-    ) -> _ReduceProblem:
-        if request.param == "random":
-            features = jr.uniform(self.random_key, self.shape)
-            responses = jr.uniform(self.additional_key, self.shape)
-            solver = solver_factory()
-            expected_coreset = None
-        else:
-            raise ValueError("Invalid fixture parametrization")
-        return _ReduceProblem(
-            SupervisedData(features, responses), solver, expected_coreset
-        )
-
-<<<<<<< HEAD
-    def test_herding_state(self, reduce_problem: _ReduceProblem) -> None:
-=======
-    def test_herding_state(self, reduce_problem: _SupervisedReduceProblem) -> None:
->>>>>>> cbbe7b0b
-        """Check that the cached herding state is as expected."""
-        dataset, solver, _ = reduce_problem
-        solver = cast(JointKernelHerding, solver)
-        _, state = solver.reduce(dataset)
-        expected_state = HerdingState(solver.kernel.gramian_row_mean(dataset))
-        assert eqx.tree_equal(state, expected_state)
-
-
 class TestRandomSample(ExplicitSizeSolverTest):
     """Test cases for :class:`coreax.solvers.coresubset.RandomSample`."""
 
@@ -508,7 +455,7 @@
         self,
         request: pytest.FixtureRequest,
         solver_factory: Union[type[Solver], jtu.Partial],
-    ) -> _ReduceProblem:
+    ) -> _SupervisedReduceProblem:
         if request.param == "random":
             features = jr.uniform(self.random_key, self.shape)
             responses = jr.uniform(self.additional_key, self.shape)
@@ -516,7 +463,7 @@
             expected_coreset = None
         else:
             raise ValueError("Invalid fixture parametrization")
-        return _ReduceProblem(
+        return _SupervisedReduceProblem(
             SupervisedData(features, responses), solver, expected_coreset
         )
 
@@ -531,16 +478,10 @@
             _, counts = jnp.unique(coreset.nodes.data, return_counts=True)
             assert max(counts) <= 1
 
-<<<<<<< HEAD
-    def test_rpcholesky_state(self, reduce_problem: _ReduceProblem) -> None:
-        """Check that the cached RPCholesky state is as expected."""
-=======
-    # pylint: disable=duplicate-code
-    def test_greedy_cmmd_state(self, reduce_problem: _SupervisedReduceProblem) -> None:
-        """Check that the cached ConditionalKernelHerding state is as expected."""
->>>>>>> cbbe7b0b
+    def test_rpcholesky_state(self, reduce_problem: _SupervisedReduceProblem) -> None:
+        """Check that the cached JointRPCholesky state is as expected."""
         dataset, solver, _ = reduce_problem
-        solver = cast(RPCholesky, solver)
+        solver = cast(JointRPCholesky, solver)
         _, state = solver.reduce(dataset)
 
         x, y = dataset.data, dataset.supervision
