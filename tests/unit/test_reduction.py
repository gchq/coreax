--- conflicted
+++ resolved
@@ -212,15 +212,10 @@
     """Test :class:`~coreax.reduction.SizeReduce`."""
 
     def test_random_sample(self):
-<<<<<<< HEAD
         """Test reduction with :class:`~coreax.coresubset.RandomSample`."""
-        orig_data = coreax.data.ArrayData.load(jnp.array([i, 2 * i] for i in range(20)))
-=======
-        """Test reduction with :class:`RandomSample`."""
         orig_data = coreax.data.ArrayData.load(
             jnp.array([[i, 2 * i] for i in range(20)])
         )
->>>>>>> 7a89494e
         strategy = coreax.reduction.SizeReduce(10)
         coreset = coreax.coresubset.RandomSample()
         coreset.original_data = orig_data
@@ -236,7 +231,7 @@
     """Test :class:`MapReduce`."""
 
     def test_random_sample(self):
-        """Test map reduction with :class:`RandomSample`."""
+        """Test map reduction with :class:`~coreax.coresubset.RandomSample`."""
         num_data_points = 100
         orig_data = coreax.data.ArrayData.load(
             jnp.array([[i, 2 * i] for i in range(num_data_points)])
@@ -263,7 +258,7 @@
             np.testing.assert_equal(row, np.array([idx, 2 * idx]))
 
     def test_random_sample_big_leaves(self):
-        """Test map reduction with :class:`RandomSample` with large leaf_size."""
+        """Test map reduction with :class:`~coreax.coresubset.RandomSample` with large leaf_size."""
         num_data_points = 100
         orig_data = coreax.data.ArrayData.load(
             jnp.array([[i, 2 * i] for i in range(num_data_points)])
