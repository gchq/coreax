"""Tests for coreset data-structures."""

from unittest.mock import MagicMock

import equinox as eqx
import jax.numpy as jnp
import jax.random as jr
import pytest

from coreax.coreset import Coreset, Coresubset
from coreax.data import Data
from coreax.metrics import Metric
from coreax.weights import WeightsOptimiser

NODES = Data(jnp.arange(5, dtype=jnp.int32)[..., None])
PRE_CORESET_DATA = Data(jnp.arange(10)[..., None])


@pytest.mark.parametrize("coreset_type", [Coreset, Coresubset])
class TestCoresetCommon:
    """Common tests for `coreax.coreset.Coreset` and `coreax.coreset.Coresubset`."""

    def test_init_array_conversion(self, coreset_type):
        """
        Test the initialisation behaviour.

        The nodes can be passed as an 'Array' or as a 'Data' instance. In the former
        case, we expect this array to be automatically converted to a 'Data' instance.
        """
        array_nodes = NODES.data
        coreset_array_nodes = coreset_type(array_nodes, PRE_CORESET_DATA)
        coreset_data_nodes = coreset_type(NODES, PRE_CORESET_DATA)
        assert coreset_array_nodes == coreset_data_nodes

    def test_materialization(self, coreset_type):
        """Test the coreset materialisation behaviour."""
        coreset = coreset_type(NODES, PRE_CORESET_DATA)
        expected_materialization = coreset.nodes
        if isinstance(coreset, Coresubset):
            materialized_nodes = PRE_CORESET_DATA.data[NODES.data.squeeze()]
            expected_materialization = Data(materialized_nodes)
        assert expected_materialization == coreset.coreset

    def test_len(self, coreset_type):
        """Test the coreset length."""
        coreset = coreset_type(NODES, PRE_CORESET_DATA)
        assert len(coreset) == len(NODES.data)

    def test_solve_weights(self, coreset_type):
        """Test the weights solving convenience interface."""
        solver = MagicMock(WeightsOptimiser)
        solved_weights = jnp.full_like(jnp.asarray(NODES), 123)
        solver.solve.return_value = solved_weights
        re_weighted_nodes = eqx.tree_at(lambda x: x.weights, NODES, solved_weights)
        coreset = coreset_type(NODES, PRE_CORESET_DATA)
        coreset_expected = coreset_type(re_weighted_nodes, PRE_CORESET_DATA)
        kwargs = {"test": None}
        coreset_solved_weights = coreset.solve_weights(solver, **kwargs)
        assert eqx.tree_equal(coreset_solved_weights, coreset_expected)
        solver.solve.assert_called_with(
            coreset.pre_coreset_data, coreset.coreset, **kwargs
        )

    def test_compute_metric(self, coreset_type):
        """Test the metric computation convenience interface."""
        metric = MagicMock(Metric)
        expected_metric = jnp.asarray(123)
        metric.compute.return_value = expected_metric
        coreset = coreset_type(NODES, PRE_CORESET_DATA)
        kwargs = {"test": None}
        coreset_metric = coreset.compute_metric(metric, **kwargs)
        assert eqx.tree_equal(coreset_metric, expected_metric)
        metric.compute.assert_called_with(
            coreset.pre_coreset_data, coreset.coreset, **kwargs
        )


class TestCoresubset:
    """Tests specific to `coreax.coreset.Coresubset`."""

    def test_unweighted_indices(self):
        """Test the coresubset 'unweighted_indices' property."""
        coresubset = Coresubset(NODES, PRE_CORESET_DATA)
        expected_indices = NODES.data.squeeze()
        assert eqx.tree_equal(expected_indices, coresubset.unweighted_indices)

    def test_reverse(self):
        """Test the coresubset 'unweighted_indices' is reversed by 'reverse' method."""
        coresubset = Coresubset(NODES, PRE_CORESET_DATA)
        expected_indices = jnp.flip(NODES.data.squeeze())
<<<<<<< HEAD
        assert eqx.tree_equal(expected_indices, coresubset.flip().unweighted_indices)
=======
        assert eqx.tree_equal(expected_indices, coresubset.reverse().unweighted_indices)
>>>>>>> d7b9c0f2

    def test_permute(self):
        """Test the coresubset 'unweighted_indices' is permuted by 'permuted' method."""
        random_key = jr.key(2_024)
        coresubset = Coresubset(NODES, PRE_CORESET_DATA)
        expected_indices = jr.permutation(random_key, NODES.data.squeeze())
        assert eqx.tree_equal(
            expected_indices, coresubset.permute(random_key).unweighted_indices
        )<|MERGE_RESOLUTION|>--- conflicted
+++ resolved
@@ -88,11 +88,7 @@
         """Test the coresubset 'unweighted_indices' is reversed by 'reverse' method."""
         coresubset = Coresubset(NODES, PRE_CORESET_DATA)
         expected_indices = jnp.flip(NODES.data.squeeze())
-<<<<<<< HEAD
-        assert eqx.tree_equal(expected_indices, coresubset.flip().unweighted_indices)
-=======
         assert eqx.tree_equal(expected_indices, coresubset.reverse().unweighted_indices)
->>>>>>> d7b9c0f2
 
     def test_permute(self):
         """Test the coresubset 'unweighted_indices' is permuted by 'permuted' method."""
