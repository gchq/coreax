# © Crown Copyright GCHQ
#
# Licensed under the Apache License, Version 2.0 (the "License");
# you may not use this file except in compliance with the License.
# You may obtain a copy of the License at
#
# http://www.apache.org/licenses/LICENSE-2.0
#
# Unless required by applicable law or agreed to in writing, software
# distributed under the License is distributed on an "AS IS" BASIS,
# WITHOUT WARRANTIES OR CONDITIONS OF ANY KIND, either express or implied.
# See the License for the specific language governing permissions and
# limitations under the License.

"""Tests for coreset data-structures."""

from unittest.mock import MagicMock, Mock

import equinox as eqx
import jax.numpy as jnp
import pytest

from coreax.coreset import Coreset, Coresubset
from coreax.data import Data, SupervisedData
from coreax.metrics import Metric
from coreax.weights import WeightsOptimiser

DATA = Data(jnp.arange(5, dtype=jnp.int32)[..., None])
SUPERVISED_DATA = SupervisedData(
    jnp.arange(5, dtype=jnp.int32)[..., None], jnp.arange(5, dtype=jnp.int32)[..., None]
)
PRE_CORESET_DATA = Data(jnp.arange(10)[..., None])


@pytest.mark.parametrize("coreset_type", [Coreset, Coresubset])
@pytest.mark.parametrize("data", [DATA, SUPERVISED_DATA])
class TestCoresetCommon:
    """Common tests for `coreax.coreset.Coreset` and `coreax.coreset.Coresubset`."""

    def test_init_array_conversion(self, coreset_type, data):
        """
        Test the initialisation behaviour.

        The nodes can be passed as an 'Array' or as a 'Data' instance. In the former
        case, we expect this array to be automatically converted to a 'Data' instance.
        """
        array_nodes = data.data
        data_obj = Data(data.data, data.weights)
        coreset_array_nodes = coreset_type(array_nodes, PRE_CORESET_DATA)
        coreset_data_nodes = coreset_type(data_obj, PRE_CORESET_DATA)
        assert coreset_array_nodes == coreset_data_nodes

    def test_materialization(self, coreset_type, data):
        """Test the coreset materialisation behaviour."""
        coreset = coreset_type(data, PRE_CORESET_DATA)
        expected_materialization = coreset.nodes
        if isinstance(coreset, Coresubset):
            materialized_nodes = PRE_CORESET_DATA.data[data.data.squeeze()]
            expected_materialization = Data(materialized_nodes)
        assert expected_materialization == coreset.coreset

    def test_len(self, coreset_type, data):
        """Test the coreset length."""
        coreset = coreset_type(data, PRE_CORESET_DATA)
        assert len(coreset) == len(data.data)

    def test_solve_weights(self, coreset_type, data):
        """Test the weights solving convenience interface."""
        solver = MagicMock(WeightsOptimiser)
        solved_weights = jnp.full_like(jnp.asarray(data), 123)
        solver.solve.return_value = solved_weights
        re_weighted_nodes = eqx.tree_at(lambda x: x.weights, data, solved_weights)
        coreset = coreset_type(data, PRE_CORESET_DATA)
        coreset_expected = coreset_type(re_weighted_nodes, PRE_CORESET_DATA)
        kwargs = {"test": None}
        coreset_solved_weights = coreset.solve_weights(solver, **kwargs)
        assert eqx.tree_equal(coreset_solved_weights, coreset_expected)
        solver.solve.assert_called_with(
            coreset.pre_coreset_data, coreset.coreset, **kwargs
        )

    def test_compute_metric(self, coreset_type, data):
        """Test the metric computation convenience interface."""
        metric = MagicMock(spec=Metric)
        expected_metric = jnp.asarray(123)
<<<<<<< HEAD
        metric.compute.return_value = expected_metric
        coreset = coreset_type(data, PRE_CORESET_DATA)
=======
        metric.compute = Mock(return_value=expected_metric)
        coreset = coreset_type(NODES, PRE_CORESET_DATA)
>>>>>>> b12d676e
        kwargs = {"test": None}
        coreset_metric = coreset.compute_metric(metric, **kwargs)
        assert eqx.tree_equal(coreset_metric, expected_metric)
        metric.compute.assert_called_with(
            coreset.pre_coreset_data, coreset.coreset, **kwargs
        )


class TestCoresubset:
    """Tests specific to `coreax.coreset.Coresubset`."""

    def test_unweighted_indices(self):
        """Test the coresubset 'unweighted_indices' property."""
        coresubset = Coresubset(DATA, PRE_CORESET_DATA)
        expected_indices = DATA.data.squeeze()
        assert eqx.tree_equal(expected_indices, coresubset.unweighted_indices)<|MERGE_RESOLUTION|>--- conflicted
+++ resolved
@@ -14,7 +14,7 @@
 
 """Tests for coreset data-structures."""
 
-from unittest.mock import MagicMock, Mock
+from unittest.mock import MagicMock
 
 import equinox as eqx
 import jax.numpy as jnp
@@ -83,13 +83,8 @@
         """Test the metric computation convenience interface."""
         metric = MagicMock(spec=Metric)
         expected_metric = jnp.asarray(123)
-<<<<<<< HEAD
         metric.compute.return_value = expected_metric
         coreset = coreset_type(data, PRE_CORESET_DATA)
-=======
-        metric.compute = Mock(return_value=expected_metric)
-        coreset = coreset_type(NODES, PRE_CORESET_DATA)
->>>>>>> b12d676e
         kwargs = {"test": None}
         coreset_metric = coreset.compute_metric(metric, **kwargs)
         assert eqx.tree_equal(coreset_metric, expected_metric)
