"""Tests for coreset data-structures."""

from unittest.mock import MagicMock

import equinox as eqx
import jax.numpy as jnp
import pytest

from coreax.coreset import Coreset, Coresubset
from coreax.data import Data
from coreax.metrics import Metric
from coreax.weights import WeightsOptimiser

NODES = Data(jnp.arange(5, dtype=jnp.int32)[..., None])
PRE_CORESET_DATA = Data(jnp.arange(10)[..., None])


@pytest.mark.parametrize("coreset_type", [Coreset, Coresubset])
class TestCoresetCommon:
    """Common tests for `coreax.coreset.Coreset` and `coreax.coreset.Coresubset`."""

    def test_init_array_conversion(self, coreset_type):
        """
        Test the initialisation behaviour.

        The nodes can be passed as an 'Array' or as a 'Data' instance. In the former
        case, we expect this array to be automatically converted to a 'Data' instance.
        """
        array_nodes = NODES.data
        coreset_array_nodes = coreset_type(array_nodes, PRE_CORESET_DATA)
        coreset_data_nodes = coreset_type(NODES, PRE_CORESET_DATA)
        assert coreset_array_nodes == coreset_data_nodes

    def test_materialization(self, coreset_type):
        """Test the coreset materialisation behaviour."""
        coreset = coreset_type(NODES, PRE_CORESET_DATA)
        expected_materialization = coreset.nodes
        if isinstance(coreset, Coresubset):
            materialized_nodes = PRE_CORESET_DATA.data[NODES.data.squeeze()]
            expected_materialization = Data(materialized_nodes)
        assert expected_materialization == coreset.coreset

    def test_len(self, coreset_type):
        """Test the coreset length."""
        coreset = coreset_type(NODES, PRE_CORESET_DATA)
        assert len(coreset) == len(NODES.data)

    def test_solve_weights(self, coreset_type):
        """Test the weights solving convenience interface."""
        solver = MagicMock(WeightsOptimiser)
        solved_weights = jnp.full_like(jnp.asarray(NODES), 123)
        solver.solve.return_value = solved_weights
        re_weighted_nodes = eqx.tree_at(lambda x: x.weights, NODES, solved_weights)
        coreset = coreset_type(NODES, PRE_CORESET_DATA)
        coreset_expected = coreset_type(re_weighted_nodes, PRE_CORESET_DATA)
        kwargs = {"test": None}
        coreset_solved_weights = coreset.solve_weights(solver, **kwargs)
        assert eqx.tree_equal(coreset_solved_weights, coreset_expected)
        solver.solve.assert_called_with(
            coreset.pre_coreset_data, coreset.coreset, **kwargs
        )

    def test_compute_metric(self, coreset_type):
        """Test the metric computation convenience interface."""
        metric = MagicMock(Metric)
        expected_metric = jnp.asarray(123)
        metric.compute.return_value = expected_metric
        coreset = coreset_type(NODES, PRE_CORESET_DATA)
        kwargs = {"test": None}
        coreset_metric = coreset.compute_metric(metric, **kwargs)
        assert eqx.tree_equal(coreset_metric, expected_metric)
        # pylint: disable=no-member
        metric.compute.assert_called_with(
            coreset.pre_coreset_data, coreset.coreset, **kwargs
        )
        # pylint: enable=no-member


class TestCoresubset:
    """Tests specific to `coreax.coreset.Coresubset`."""

    def test_unweighted_indices(self):
        """Test the coresubset 'unweighted_indices' property."""
        coresubset = Coresubset(NODES, PRE_CORESET_DATA)
        expected_indices = NODES.data.squeeze()
<<<<<<< HEAD
        assert eqx.tree_equal(expected_indices, coresubset.unweighted_indices)

    def test_reverse(self):
        """Test the coresubset 'unweighted_indices' is reversed by 'reverse' method."""
        coresubset = Coresubset(NODES, PRE_CORESET_DATA)
        expected_indices = jnp.flip(NODES.data.squeeze())
        assert eqx.tree_equal(expected_indices, coresubset.reverse().unweighted_indices)

    def test_permute(self):
        """Test the coresubset 'unweighted_indices' is permuted by 'permute' method."""
        random_key = jr.key(2_024)
        coresubset = Coresubset(NODES, PRE_CORESET_DATA)
        expected_indices = jr.permutation(random_key, NODES.data.squeeze())
        assert eqx.tree_equal(
            expected_indices, coresubset.permute(random_key).unweighted_indices
        )
=======
        assert eqx.tree_equal(expected_indices, coresubset.unweighted_indices)
>>>>>>> 579a0060
<|MERGE_RESOLUTION|>--- conflicted
+++ resolved
@@ -83,23 +83,4 @@
         """Test the coresubset 'unweighted_indices' property."""
         coresubset = Coresubset(NODES, PRE_CORESET_DATA)
         expected_indices = NODES.data.squeeze()
-<<<<<<< HEAD
-        assert eqx.tree_equal(expected_indices, coresubset.unweighted_indices)
-
-    def test_reverse(self):
-        """Test the coresubset 'unweighted_indices' is reversed by 'reverse' method."""
-        coresubset = Coresubset(NODES, PRE_CORESET_DATA)
-        expected_indices = jnp.flip(NODES.data.squeeze())
-        assert eqx.tree_equal(expected_indices, coresubset.reverse().unweighted_indices)
-
-    def test_permute(self):
-        """Test the coresubset 'unweighted_indices' is permuted by 'permute' method."""
-        random_key = jr.key(2_024)
-        coresubset = Coresubset(NODES, PRE_CORESET_DATA)
-        expected_indices = jr.permutation(random_key, NODES.data.squeeze())
-        assert eqx.tree_equal(
-            expected_indices, coresubset.permute(random_key).unweighted_indices
-        )
-=======
-        assert eqx.tree_equal(expected_indices, coresubset.unweighted_indices)
->>>>>>> 579a0060
+        assert eqx.tree_equal(expected_indices, coresubset.unweighted_indices)