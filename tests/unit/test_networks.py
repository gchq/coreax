--- conflicted
+++ resolved
@@ -143,11 +143,7 @@
         """
         score_network = coreax.networks.ScoreNetwork(
             self.hidden_dimensions,
-<<<<<<< HEAD
-            1.0 * self.data_dimension,  # pyright:ignore
-=======
             1.0 * self.data_dimension,  # pyright: ignore[reportArgumentType]
->>>>>>> a018ce57
         )
 
         # Create a train state with this network - we expect optax to catch the invalid
@@ -158,11 +154,7 @@
                 random_key=self.state_key,
                 module=score_network,
                 learning_rate=self.learning_rate,
-<<<<<<< HEAD
-                data_dimension=1.0 * self.data_dimension,  # pyright:ignore
-=======
                 data_dimension=1.0 * self.data_dimension,  # pyright: ignore[reportArgumentType]
->>>>>>> a018ce57
                 optimiser=self.optimiser,
             )
         # pylint: enable=line-too-long
@@ -180,11 +172,7 @@
         ):
             coreax.networks.create_train_state(
                 random_key=self.state_key,
-<<<<<<< HEAD
-                module=score_network,  # pyright:ignore
-=======
                 module=score_network,  # pyright: ignore[reportArgumentType]
->>>>>>> a018ce57
                 learning_rate=self.learning_rate,
                 data_dimension=self.data_dimension,
                 optimiser=self.optimiser,
