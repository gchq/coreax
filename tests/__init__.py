--- conflicted
+++ resolved
@@ -12,16 +12,14 @@
 # See the License for the specific language governing permissions and
 # limitations under the License.
 
-<<<<<<< HEAD
 """
 Tests to evaluate functionality, performance and end-to-end runs of the codebase.
 """
-=======
+
 import tqdm
 
 import coreax.util
 
 # Silence TQDM for all tests
 # Placed here so that it runs before any module tries to import TQDM
-tqdm.tqdm = coreax.util.SilentTQDM
->>>>>>> 99c488ce
+tqdm.tqdm = coreax.util.SilentTQDM