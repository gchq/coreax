# © Crown Copyright GCHQ
#
# Licensed under the Apache License, Version 2.0 (the "License");
# you may not use this file except in compliance with the License.
# You may obtain a copy of the License at
#
# http://www.apache.org/licenses/LICENSE-2.0
#
# Unless required by applicable law or agreed to in writing, software
# distributed under the License is distributed on an "AS IS" BASIS,
# WITHOUT WARRANTIES OR CONDITIONS OF ANY KIND, either express or implied.
# See the License for the specific language governing permissions and
# limitations under the License.

"""
Benchmark time taken to generate coresets from a large dataset.

The benchmarking process follows these steps:
1. Start with the MNIST dataset, which consists of 60_000 training images and 10_000
   test images.
2. To reduce dimensionality, apply density preserving UMAP to project the 28x28 60_000
   images into 16 components before applying coreset algorithms.
3. Generate coresets of different sizes using various coreset algorithms and record the
   time taken.

The benchmark is run on amazon g4dn.12xlarge instance with 4 nvidia t4 tensor core
GPUs, 48 virtual CPUs and 192 GiB memory.
"""

import json
import os
import time

import equinox as eqx
import jax

from benchmark.mnist_benchmark import (
    density_preserving_umap,
    get_solver_name,
    initialise_solvers,
    prepare_datasets,
)
from coreax import Data


def save_results(results: dict) -> None:
    """
    Save benchmark results to a JSON file for algorithm performance visualisation.

    :param results: A dictionary of results structured as follows:
                    {
                        "algorithm_name": {
                            "coreset_size_1": {
                                "run_1": time_taken,
                                "run_2": time_taken,
                                ...
                            },
                            "coreset_size_2": {
                                "run_1": time_taken,
                                "run_2": time_taken,
                                ...
                            },
                            ...
                        },
                        "another_algorithm_name": {
                            "coreset_size_1": {
                                "run_1": time_taken,
                                "run_2": time_taken,
                                ...
                            },
                            ...
                        },
                        ...
                    }
                    Each algorithm contains coreset sizes as keys, with values being
                    dictionaries of time taken from different runs.
    """
    base_dir = os.path.dirname(os.path.abspath(__file__))
    file_name = "mnist_time_results.json"
    with open(os.path.join(base_dir, file_name), "w", encoding="utf-8") as f:
        json.dump(results, f, indent=2)

    print(f"Data has been saved to {file_name}")


def main() -> None:
    """
    Perform the benchmark for multiple solvers, coreset sizes, and random seeds.

    The function follows these steps:
    1. Prepare and load the MNIST dataset (training set).
    2. Perform dimensionality reduction on the training data using UMAP.
    3. Initialise solvers for data reduction.
    4. For each solver and coreset size, reduce the dataset and store the time taken.
    """
    train_data_jax, _, _, _ = prepare_datasets()
    train_data_umap = Data(density_preserving_umap(train_data_jax))

    coreset_times = {}

    # Run the experiment with 5 different random keys
    # pylint: disable=duplicate-code
    for i in range(5):
        print(f"Run {i + 1} of 5:")
        key = jax.random.PRNGKey(i)
<<<<<<< HEAD
        solvers = initialise_solvers(train_data_umap, key)
        # pylint: enable=duplicate-code
        for getter in solvers:
=======
        solver_factories = initialise_solvers(train_data_umap, key)
        for solver_creator in solver_factories:
>>>>>>> 770ed2af
            for size in [25, 50, 100, 500, 1_000]:
                solver = solver_creator(size)
                solver_name = get_solver_name(solver_creator)
                start_time = time.perf_counter()
                _, _ = eqx.filter_jit(solver.reduce)(train_data_umap)
                time_taken = time.perf_counter() - start_time

                # Ensure that there is a dictionary for this solver
                # If not, initialise with an empty dictionary
                if solver_name not in coreset_times:
                    coreset_times[solver_name] = {}

                # Populate the dictionary created above with coreset_size as keys
                # The values themselves will be dictionaries, so initialise with an
                # empty dictionary
                if size not in coreset_times[solver_name]:
                    coreset_times[solver_name][size] = {}

                # Store time taken result in nested structure
                coreset_times[solver_name][size][i] = time_taken

    # Save or print results
    save_results(coreset_times)


if __name__ == "__main__":
    main()<|MERGE_RESOLUTION|>--- conflicted
+++ resolved
@@ -103,14 +103,8 @@
     for i in range(5):
         print(f"Run {i + 1} of 5:")
         key = jax.random.PRNGKey(i)
-<<<<<<< HEAD
-        solvers = initialise_solvers(train_data_umap, key)
-        # pylint: enable=duplicate-code
-        for getter in solvers:
-=======
         solver_factories = initialise_solvers(train_data_umap, key)
         for solver_creator in solver_factories:
->>>>>>> 770ed2af
             for size in [25, 50, 100, 500, 1_000]:
                 solver = solver_creator(size)
                 solver_name = get_solver_name(solver_creator)
