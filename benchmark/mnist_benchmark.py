--- conflicted
+++ resolved
@@ -55,21 +55,7 @@
 from torchvision import transforms
 
 from coreax import Data
-<<<<<<< HEAD
-from coreax.kernels import SquaredExponentialKernel, SteinKernel, median_heuristic
-from coreax.score_matching import KernelDensityMatching
-from coreax.solvers import (
-    KernelHerding,
-    MapReduce,
-    RandomSample,
-    RPCholesky,
-    Solver,
-    SteinThinning,
-)
-from coreax.util import KeyArrayLike
-=======
 from coreax.benchmark_util import get_solver_name, initialise_solvers
->>>>>>> cc6a5109
 
 
 # Convert PyTorch dataset to JAX arrays
@@ -81,8 +67,7 @@
     :return: Tuple of JAX arrays (data, targets).
     """
     # Load all data in one batch
-    # pyright is wrong here, a Dataset object does have __len__ method
-    data_loader = DataLoader(pytorch_data, batch_size=len(pytorch_data))  # type: ignore
+    data_loader = DataLoader(pytorch_data, batch_size=len(pytorch_data))
     # Grab the first batch, which is all data
     _data, _targets = next(iter(data_loader))
     # Convert to NumPy first, then JAX array
@@ -154,8 +139,8 @@
 class TrainState(train_state.TrainState):
     """Custom train state with batch statistics and dropout RNG."""
 
-    batch_stats: Optional[dict[str, jnp.ndarray]]
-    dropout_rng: KeyArrayLike
+    batch_stats: Optional[dict[str, jnp.ndarray]] = None
+    dropout_rng: Optional[jnp.ndarray] = None
 
 
 class Metrics(NamedTuple):
@@ -166,7 +151,7 @@
 
 
 def create_train_state(
-    rng: KeyArrayLike, _model: nn.Module, learning_rate: float, weight_decay: float
+    rng: jnp.ndarray, _model: nn.Module, learning_rate: float, weight_decay: float
 ) -> TrainState:
     """
     Create and initialise the train state.
@@ -328,7 +313,7 @@
     train_set: DataSet,
     test_set: DataSet,
     _model: nn.Module,
-    rng: KeyArrayLike,
+    rng: jnp.ndarray,
     config: dict[str, Any],
 ) -> dict[str, float]:
     """
@@ -431,97 +416,9 @@
     return train_data_jax, train_targets_jax, test_data_jax, test_targets_jax
 
 
-<<<<<<< HEAD
-def initialise_solvers(
-    train_data_umap: Data, key: KeyArrayLike
-) -> list[Callable[[int], Solver]]:
-    """
-    Initialise and return a list of solvers for various coreset algorithms.
-
-    Set up solvers for Kernel Herding, Stein Thinning, Random Sampling, and Randomised
-    Cholesky methods. Each solver has different parameter requirements. Some solvers
-    can utilise MapReduce, while others cannot,and some require specific kernels.
-    This setup allows them to be called by passing only the coreset size,
-    enabling easy integration in a loop for benchmarking.
-
-    :param train_data_umap: The UMAP-transformed training data used for
-        length scale estimation for ``SquareExponentialKernel``.
-    :param key: The random key for initialising random solvers.
-    :return: A list of solvers functions for different coreset algorithms.
-    """
-    # Set up kernel using median heuristic
-    num_data_points = len(train_data_umap)
-    num_samples_length_scale = min(num_data_points, 300)
-    random_seed = 45
-    generator = np.random.default_rng(random_seed)
-    idx = generator.choice(num_data_points, num_samples_length_scale, replace=False)
-    length_scale = median_heuristic(jnp.asarray(train_data_umap[idx]))
-    kernel = SquaredExponentialKernel(length_scale=length_scale)
-
-    def _get_herding_solver(_size: int) -> MapReduce:
-        """
-        Set up KernelHerding to use ``MapReduce``.
-
-        Create a KernelHerding solver with the specified size and return
-        it along with a MapReduce object for reducing a large dataset like
-        MNIST dataset.
-
-        :param _size: The size of the coreset to be generated.
-        :return: A tuple containing the solver name and the MapReduce solver.
-        """
-        herding_solver = KernelHerding(_size, kernel)
-        return MapReduce(herding_solver, leaf_size=3 * _size)
-
-    def _get_stein_solver(_size: int) -> MapReduce:
-        """
-        Set up Stein Thinning to use ``MapReduce``.
-
-        Create a SteinThinning solver with the specified  coreset size,
-        using ``KernelDensityMatching`` score function for matching on
-        a subset of the dataset.
-
-        :param _size: The size of the coreset to be generated.
-        :return: A tuple containing the solver name and the MapReduce solver.
-        """
-        # Generate small dataset for ScoreMatching for Stein Kernel
-
-        score_function = KernelDensityMatching(length_scale=length_scale.item()).match(
-            train_data_umap[idx]
-        )
-        stein_kernel = SteinKernel(kernel, score_function)
-        stein_solver = SteinThinning(
-            coreset_size=_size, kernel=stein_kernel, regularise=False
-        )
-        return MapReduce(stein_solver, leaf_size=3 * _size)
-
-    def _get_random_solver(_size: int) -> RandomSample:
-        """
-        Set up Random Sampling to generate a coreset.
-
-        :param _size: The size of the coreset to be generated.
-        :return: A tuple containing the solver name and the RandomSample solver.
-        """
-        random_solver = RandomSample(_size, key)
-        return random_solver
-
-    def _get_rp_solver(_size: int) -> RPCholesky:
-        """
-        Set up Randomised Cholesky solver.
-
-        :param _size: The size of the coreset to be generated.
-        :return: A tuple containing the solver name and the RPCholesky solver.
-        """
-        rp_solver = RPCholesky(coreset_size=_size, kernel=kernel, random_key=key)
-        return rp_solver
-
-    return [_get_random_solver, _get_rp_solver, _get_herding_solver, _get_stein_solver]
-
-
-=======
->>>>>>> cc6a5109
 def train_model(
     data_bundle: dict[str, jnp.ndarray],
-    key: KeyArrayLike,
+    key: jax.random.PRNGKey,
     config: dict[str, Union[int, float]],
 ) -> dict[str, float]:
     """
