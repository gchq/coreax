--- conflicted
+++ resolved
@@ -165,23 +165,6 @@
         unique: bool = True,
         sm: bool = False
 ) -> tuple[Array, Array, Array]:
-<<<<<<< HEAD
-    """Stein herding
-
-    Args:
-        X: n x d original data
-        n_core: Number of coreset points to calculate
-        kernel: Kernel function k: R^d x R^d \to R
-        grad_log_f_X: function to compute gradient of log PDF, g: X -> Y
-        K_mean: Row sum of kernel matrix divided by n
-        max_size: Size of matrix block to process
-        nu: Base kernel for Stein kernel, bandwidth parameter.
-        unique: insist on unique elements
-        sm: treat grad_log_f_X as a score-matched function. Defaults to False
-
-    Returns:
-        (coreset indices, coreset Gram matrix, coreset kernel mean)
-=======
     r"""
     Execute Stein herding.
 
@@ -196,7 +179,6 @@
     :param unique: Flag for enforcing unique elements
     :param nu: Bandwidth parameter for the base kernel of the Stein kernel
     :returns: Coreset point indices, coreset Gram matrix & corset Gram mean
->>>>>>> 3f014387
     """
     X = jnp.asarray(X)
     if sm:
