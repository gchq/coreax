# © Crown Copyright GCHQ
#
# Licensed under the Apache License, Version 2.0 (the "License");
# you may not use this file except in compliance with the License.
# You may obtain a copy of the License at
#
# http://www.apache.org/licenses/LICENSE-2.0
#
# Unless required by applicable law or agreed to in writing, software
# distributed under the License is distributed on an "AS IS" BASIS,
# WITHOUT WARRANTIES OR CONDITIONS OF ANY KIND, either express or implied.
# See the License for the specific language governing permissions and
# limitations under the License.

# Support annotations with | in Python < 3.10
# TODO: Remove once no longer supporting old code
from __future__ import annotations

from collections.abc import Callable
from functools import partial
from multiprocessing.pool import ThreadPool

import jax.lax as lax
import jax.numpy as jnp
from jax import Array, jit, vmap
from jax.typing import ArrayLike
from sklearn.neighbors import KDTree

from coreax.kernel import rbf_grad_log_f_X, stein_kernel_pc_imq_element
from coreax.utils import KernelFunction, KernelFunctionWithGrads, calculate_K_sum


@partial(jit, static_argnames=["k_vec", "unique"])
def greedy_body(
    i: int,
    val: tuple[ArrayLike, ArrayLike, ArrayLike],
    X: ArrayLike,
    k_vec: KernelFunction,
    K_mean: ArrayLike,
    unique: bool,
) -> tuple[Array, Array, Array]:
    r"""
    Execute main loop of greedy kernel herding.

    :param i: Loop counter
    :param val: Loop updatables
    :param X: Original :math:`n \times d` dataset
    :param k_vec: Vectorised kernel function on pairs `(X,x)`:
                  :math:`k: \mathbb{R}^{n \times d} \times \mathbb{R}^d \rightarrow \mathbb{R}^n`
    :param K_mean: Mean vector over rows for the Gram matrix, a :math:`1 \times n` array
    :param unique: Flag for enforcing unique elements
    :returns: Updated loop variables (`coreset`, `Gram matrix`, `objective`)
    """
    X = jnp.asarray(X)
    S, K, K_t = val
    S = jnp.asarray(S)
    K = jnp.asarray(K)
    j = (K_mean - K_t / (i + 1)).argmax()
    kv = k_vec(X, X[j])
    K_t = K_t + kv
    S = S.at[i].set(j)
    K = K.at[i].set(kv)
    if unique:
        K_t = K_t.at[j].set(jnp.inf)

    return S, K, K_t


@partial(jit, static_argnames=["k_vec", "unique"])
def stein_greedy_body(
    i: int,
    val: tuple[ArrayLike, ArrayLike, ArrayLike],
    X: ArrayLike,
    k_vec: KernelFunctionWithGrads,
    K_mean: ArrayLike,
    grads: ArrayLike,
    n: int,
    nu: float,
    unique: bool,
) -> tuple[Array, Array, Array]:
    r"""
    Execute the main loop of greedy Stein herding.

    :param i: Loop counter
    :param val: Loop updatables
    :param X: Original :math:`n \times d` dataset
    :param k_vec: Vectorised kernel function on pairs `(X,x,Y,y)`:
                  :math:`k: \mathbb{R}^{n \times d} \times \mathbb{R}^d \times`
                  :math:`\mathbb{R}^{n \times d} \times \mathbb{R}^d \rightarrow`
                  :math:`\mathbb{R}^n`
    :param K_mean: Mean vector over rows for the Gram matrix, a :math:`1 \times n` array
    :param grads: Gradients of log-PDF evaluated at `X`, an :math:`n \times d` array
    :param n: Number of data points inducing the original PDF
    :param nu: Bandwidth parameter for the base kernel of the Stein kernel
    :param unique: Flag for enforcing unique elements
    :returns: Updated loop variables (`coreset`, `coreset Gram matrix`, `K_t` objective)
    """
    S, K, objective = val
    S = jnp.asarray(S)
    K = jnp.asarray(K)
    objective = jnp.asarray(objective)
    X = jnp.asarray(X)
    grads = jnp.asarray(grads)
    j = objective.argmax()
    S = S.at[i].set(j)
    K = K.at[i].set(k_vec(X, X[j], grads, grads[j], n, nu))
    objective = objective * (i + 1) / (i + 2) + (K_mean - K[i]) / (i + 2)
    if unique:
        objective = objective.at[j].set(-jnp.inf)
    return S, K, objective


def kernel_herding_block(
    X: ArrayLike,
    n_core: int,
    kernel: KernelFunction,
    max_size: int = 10_000,
    K_mean: ArrayLike | None = None,
    unique: bool = True,
) -> tuple[Array, Array, Array]:
    r"""
    Execute kernel herding algorithm with Jax.

    :param X: Original :math:`n \times d` dataset
    :param n_core: Number of coreset points to calculate
    :param kernel: Kernel function
                   :math:`k: \mathbb{R}^d \times \mathbb{R}^d \rightarrow \mathbb{R}`
    :param max_size: Size of matrix blocks to process
    :param K_mean: Row sum of kernel matrix divided by `n`
    :param unique: Flag for enforcing unique elements
    :returns: Coreset point indices, coreset Gram matrix & corset Gram mean
    """
    k_pairwise = jit(
        vmap(vmap(kernel, in_axes=(None, 0), out_axes=0), in_axes=(0, None), out_axes=0)
    )
    k_vec = jit(vmap(kernel, in_axes=(0, None)))

    X = jnp.asarray(X)
    n = len(X)
    if K_mean is None:
        K_mean = calculate_K_sum(X, k_pairwise, max_size) / n

    K_t = jnp.zeros(n)
    S = jnp.zeros(n_core, dtype=jnp.int32)
    K = jnp.zeros((n_core, n))

    # Greedly select coreset points
    body = partial(greedy_body, X=X, k_vec=k_vec, K_mean=K_mean, unique=unique)
    S, K, _ = lax.fori_loop(0, n_core, body, (S, K, K_t))
    Kbar = K.mean(axis=1)
    Kc = K[:, S]

    return S, Kc, Kbar


def stein_kernel_herding_block(
    X: ArrayLike,
    n_core: int,
    kernel: KernelFunction,
    grad_log_f_X: Callable[[ArrayLike, ArrayLike, float], Array] | callable,
    K_mean: ArrayLike | None = None,
    max_size: int = 10_000,
    nu: float = 1.0,
    unique: bool = True,
    sm: bool = False,
) -> tuple[Array, Array, Array]:
    r"""
    Execute Stein herding.

    :param X: Original :math:`n \times d` dataset
    :param n_core: Number of coreset points to calcualte
    :param kernel: Kernel function
                   :math:`k: \mathbb{R}^d \times \mathbb{R}^d \rightarrow \mathbb{R}`
    :param grad_log_f_X: Function computing gradient of log-PDF
                         :math:`g: X \rightarrow Y`
    :param max_size: Size of matrix blocks to process
    :param K_mean: Row sum of kernel matrix divided by `n`
    :param unique: Flag for enforcing unique elements
    :param nu: Bandwidth parameter for the base kernel of the Stein kernel
    :returns: Coreset point indices, coreset Gram matrix & corset Gram mean
    """
    X = jnp.asarray(X)
    if sm:
        grads = grad_log_f_X(X)
    else:
        g = vmap(grad_log_f_X, (0, None, None), 0)
        grads = g(X, X, nu).squeeze()
    k_pairwise = jit(
        vmap(
            vmap(kernel, (None, 0, None, 0, None, None), 0),
            (0, None, 0, None, None, None),
            0,
        )
    )
    n = X.shape[0]
    k_vec = jit(vmap(kernel, in_axes=(0, None, 0, None, None, None)))

    if K_mean is None:
        K_mean = calculate_K_sum(X, k_pairwise, max_size, grads, nu) / n
    else:
        K_mean = jnp.asarray(K_mean)

    objective = K_mean.copy()
    S = jnp.zeros(n_core, dtype=jnp.int32)
    K = jnp.zeros((n_core, n))

    # Greedly select coreset points
    body = partial(
        stein_greedy_body,
        X=X,
        k_vec=k_vec,
        K_mean=K_mean,
        grads=grads,
        n=n,
        nu=nu,
        unique=unique,
    )
    S, K, _ = lax.fori_loop(0, n_core, body, (S, K, objective))
    Kbar = K.mean(axis=1)
    Kc = K[:, S]
    return S, Kc, Kbar


@jit
def fw_linesearch(arg_x_t: int, K: ArrayLike, Ek: ArrayLike) -> Array:
    r"""
    Execute Frank-Wolfe line search.

    :param arg_x_t: Previous index
    :param K: Gram matrix
    :param Ek: Gram matrix mean
    :return: Frank-Wolfe weight as a 0-dimensional array
    """
    K = jnp.asarray(K)
    Ek = jnp.asarray(Ek)

    arg_x_p = jnp.argmin(K[arg_x_t] - Ek)
    rho_t_num = K[arg_x_t, arg_x_t] - K[arg_x_t, arg_x_p] - Ek[arg_x_t] + Ek[arg_x_p]
    rho_t_den = K[arg_x_t, arg_x_t] + K[arg_x_p, arg_x_p] - 2 * K[arg_x_t, arg_x_p]
    rho_t = rho_t_num / rho_t_den
    return rho_t


@jit
def herding_body(
    i: int,
    val: tuple[ArrayLike, ArrayLike, ArrayLike, ArrayLike],
) -> tuple[Array, Array, Array, Array]:
    r"""
    Execute body of default herding.

    :param i: Loop counter
    :param val: Loop updatables
    :return: Coreset indices, objective, Gram matrix mean and Gram matrix
    """
    S, objective, Kbar, K = val
    S = jnp.asarray(S)
    objective = jnp.asarray(objective)
    Kbar = jnp.asarray(Kbar)
    K = jnp.asarray(K)
    j = objective.argmax()
    S = S.at[i].set(j)
    objective = objective * (i + 1) / (i + 2) + (Kbar - K[S[i]]) / (i + 2)
    return S, objective, Kbar, K


@jit
def greedy_herding_body(
    i: int,
    val: tuple[ArrayLike, ArrayLike, ArrayLike, ArrayLike],
) -> tuple[Array, Array, Array, Array]:
    r"""
    Execute body of Stein thinning.

    :param i: Loop counter
    :param val: Loop updatables
    :return: Coreset indices, objective, Gram matrix mean and Gram matrix
    """
    S, objective, Kbar, K = val
    S = jnp.asarray(S)
    objective = jnp.asarray(objective)
    Kbar = jnp.asarray(Kbar)
    K = jnp.asarray(K)
    j = (objective + jnp.diag(K) / 2.0).argmin()
    S = S.at[i].set(j)
    objective += K[S[i]]
    return S, objective, Kbar, K


@jit
def fw_herding_body(
    i: int,
    val: tuple[ArrayLike, ArrayLike, ArrayLike, ArrayLike],
) -> tuple[Array, Array, Array, Array]:
    r"""
    Execute body of Frank-Wolfe herding.

    :param i: Loop counter
    :param val: Loop updatables
    :return: Coreset indices, objective, Gram matrix mean and Gram matrix
    """
    S, objective, Kbar, K = val
    S = jnp.asarray(S)
    objective = jnp.asarray(objective)
    Kbar = jnp.asarray(Kbar)
    K = jnp.asarray(K)
    j = objective.argmax()
    S = S.at[i].set(j)
    rho = fw_linesearch(S[i], K, Kbar)
    objective = objective * (1 - rho) + (Kbar - K[S[i]]) * rho
    return S, objective, Kbar, K


# def kernel_herding(
#         X: ArrayLike,
#         m: int,
#         method: str = "herding",
#         kernel: KernelFunction | None = None,
#         K: ArrayLike | None = None,
# ) -> Array:
#     if kernel is not None and K is None:
#         K = kernel(X, X)
#     Kbar = K.mean(axis=0)
#     n = X.shape[0]
#     S = jnp.zeros(m, dtype=jnp.int32)
#     # objective = jnp.zeros(n)
#     objective = Kbar.copy()
#     init_val = (S, objective, Kbar, K)
#     fn = herding_body
#     if method == "greedy":
#         fn = greedy_herding_body
#     elif method == "fw":
#         fn = fw_herding_body
#     val = lax.fori_loop(0, m, fn, init_val)
#     S = val[0]
#     return S


def scalable_stein_kernel_pc_imq_element(*args, **kwargs) -> Callable[..., Array]:
    r"""
    A wrapper for scalable (parallelised) herding with a decorated function.

    This function is deprecated, and scheduled for removal.

    :return: Kernel evaluation at `(x,y)`, 0-dimensional array
    """
    return stein_kernel_pc_imq_element(*args, **kwargs)


def scalable_rbf_grad_log_f_X(*args, **kwargs) -> Callable[..., Array]:
    r"""
    A wrapper for scalable (parallelised) herding with a decorated function.

    This function is deprecated, and scheduled for removal.

    :return: An :math:`n \times d` array of gradients evaluated at values of `X`
    """
    return rbf_grad_log_f_X(*args, **kwargs)


def scalable_herding(
    X: ArrayLike,
    indices: ArrayLike,
    n_core: int,
    function: Callable[..., Array],
    w_function: KernelFunction | None,
    size: int = 1000,
    parallel: bool = True,
    **kwargs,
) -> tuple[Array, Array]:
    r"""
    Execute scalable kernel herding.

    This uses a `kd-tree` to partition `X`-space into patches. Upon each of these a
    kernel herding problem is solved.

    There is some intricate setup:

        #.  Parameter `n_core` must be less than `size`.
        #.  If we have :math:`n` points, unweighted herding is executed recursively on
            each patch of :math:`\lceil \frac{n}{size} \rceil` points.
        #.  If :math:`r` is the recursion depth, then we recurse unweighted for
            :math:`r` iterations where

            .. math::

                     r = \lfloor \log_{frac{n_core}{size}}(\frac{n_core}{n})\rfloor

            Each recursion gives :math:`n_r = C \times k_{r-1}` points. Unpacking the
            recursion, this gives
            :math:`n_r \approx n_0 \left( \frac{n_core}{n_size}\right)^r`.
        #.  Once :math:`n_core < n_r \leq size`, we run a final weighted herding (if
            weighting is requested) to give :math:`n_core` points.


    :param X: Original :math:`n \times d` dataset
    :param indices: Indices into original dataset, used for recursion
    :param n_core: Number of coreset points to calculate
    :param function: The Kernel function,
                     :math:`k: \mathbb{R}^d \times \mathbb{R}^d`
                     :math:`\rightarrow \mathbb{R}
    :param w_function: Weights function. If unweighted, this is `None`
    :param size: Region size in number of points. Optional, defaults to `1000`
    :param parallel: Use multiprocessing. Optional, defaults to `True`
    :return: Coreset and weights, where weights is empty if unweighted
    """
    # check parameters to see if we need to invoke the kd-tree and recursion.
    if n_core >= size:
        raise OverflowError(
            "Number of coreset points requested (%d) is larger than the region size (%d). Try increasing the size argument, or reducing the number of coreset points"
            % (n_core, size)
        )
    X = jnp.asarray(X)
    indices = jnp.asarray(indices)
    n = X.shape[0]
    weights = None
    if n <= n_core:
        coreset = indices
        if w_function is not None:
            _, Kc, Kbar = function(X=X, n_core=n_core, **kwargs)
            weights = w_function(Kc, Kbar)
<<<<<<< HEAD
    elif n_core < n <= size:  # tail case
=======
    elif n_core < n <= size:
        # Tail case
>>>>>>> 8bdb3ef3
        c, Kc, Kbar = function(X=X, n_core=n_core, **kwargs)
        coreset = indices[c]
        if w_function is not None:
            weights = w_function(Kc, Kbar)
    else:
        # build a kdtree
        kdtree = KDTree(X, leaf_size=size)
        _, nindices, nodes, _ = kdtree.get_arrays()
        new_indices = [jnp.array(nindices[nd[0] : nd[1]]) for nd in nodes if nd[2]]
        split_data = [X[n] for n in new_indices]
        # k = len(split_data)
        # print(n, k, n // k)
        # n_core_ = n_core // k

        # run k coreset problems
        coreset = []
        kwargs["n_core"] = n_core
        if parallel:
            with ThreadPool() as pool:
                res = pool.map_async(partial(function, **kwargs), split_data)
                res.wait()
                for herding_output, idx in zip(res.get(), new_indices):
                    # different herding algorithms return different things
                    if isinstance(herding_output, tuple):
                        c, _, _ = herding_output
                    else:
                        c = herding_output
                    coreset.append(idx[c])

        else:
            for X_, idx in zip(split_data, new_indices):
                c, _, _ = function(X_, **kwargs)
                coreset.append(idx[c])

        coreset = jnp.concatenate(coreset)
        Xc = X[coreset]
        indices_c = indices[coreset]
        # recurse; n_core is already in kwargs
        coreset, weights = scalable_herding(
            Xc,
            indices_c,
            function=function,
            w_function=w_function,
            size=size,
            parallel=parallel,
            **kwargs,
        )

    return coreset, weights<|MERGE_RESOLUTION|>--- conflicted
+++ resolved
@@ -419,12 +419,8 @@
         if w_function is not None:
             _, Kc, Kbar = function(X=X, n_core=n_core, **kwargs)
             weights = w_function(Kc, Kbar)
-<<<<<<< HEAD
-    elif n_core < n <= size:  # tail case
-=======
     elif n_core < n <= size:
         # Tail case
->>>>>>> 8bdb3ef3
         c, Kc, Kbar = function(X=X, n_core=n_core, **kwargs)
         coreset = indices[c]
         if w_function is not None:
