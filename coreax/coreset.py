"""Module for defining coreset data structures."""

from typing import TYPE_CHECKING, Generic, TypeVar

import equinox as eqx
import jax.numpy as jnp
from jaxtyping import Array, Shaped
from typing_extensions import Self

from coreax.data import Data, SupervisedData, as_data
from coreax.metrics import Metric
from coreax.weights import WeightsOptimiser

if TYPE_CHECKING:
    from typing import Any  # noqa: F401

_Data = TypeVar("_Data", bound=Data)


class Coreset(eqx.Module, Generic[_Data]):
    r"""
    Data structure for representing a coreset.

    TLDR: a coreset is a reduced set of :math:`\hat{n}` (potentially weighted) data
    points that, in some sense, best represent the "important" properties of a larger
    set of :math:`n > \hat{n}` (potentially weighted) data points.

    Given a dataset :math:`X = \{x_i\}_{i=1}^n, x \in \Omega`, where each node is paired
    with a non-negative (probability) weight :math:`w_i \in \mathbb{R} \ge 0`, there
    exists an implied discrete (probability) measure over :math:`\Omega`

    .. math::
        \eta_n = \sum_{i=1}^{n} w_i \delta_{x_i}.

    If we then specify a set of test-functions :math:`\Phi = {\phi_1, \dots, \phi_M}`,
    where :math:`\phi_i \colon \Omega \to \mathbb{R}`, which somehow capture the
    "important" properties of the data, then there also exists an implied push-forward
    measure over :math:`\mathbb{R}^M`

    .. math::
        \mu_n = \sum_{i=1}^{n} w_i \delta_{\Phi(x_i)}.

    A coreset is simply a reduced measure containing :math:`\hat{n} < n` updated nodes
    :math:`\hat{x}_i` and weights :math:`\hat{w}_i`, such that the push-forward measure
    of the coreset :math:`\nu_\hat{n}` has (approximately for some algorithms) the same
    "centre-of-mass" as the push-forward measure for the original data :math:`\mu_n`

    .. math::
        \text{CoM}(\mu_n) = \text{CoM}(\nu_\hat{n}),
        \text{CoM}(\nu_\hat{n}) = \int_\Omega \Phi(\omega) d\nu_\hat{x}(\omega),
        \text{CoM}(\nu_\hat{n}) = \sum_{i=1}^\hat{n} \hat{w}_i \delta_{\Phi(\hat{x}_i)}.

    .. note::
        Depending on the algorithm, the test-functions may be explicitly specified by
        the user, or implicitly defined by the algorithm's specific objectives.

    :param nodes: The (weighted) coreset nodes, math:`x_i \in \text{supp}(\nu_\hat{n})`;
        once instantiated, the nodes should be accessed via :meth:`Coresubset.coreset`
    :param pre_coreset_data: The dataset :math:`X` used to construct the coreset.
    """

    nodes: Data = eqx.field(converter=as_data)
    pre_coreset_data: _Data

    def __check_init__(self):
        """Check that coreset has fewer 'nodes' than the 'pre_coreset_data'."""
        if len(self.nodes) > len(self.pre_coreset_data):
            raise ValueError(
                "'len(nodes)' cannot be greater than 'len(pre_coreset_data)' "
                "by definition of a Coreset"
            )

    def __len__(self):
        """Return Coreset size/length."""
        return len(self.nodes)

    @property
    def coreset(self) -> Data:
        """Materialised coreset."""
        return self.nodes

    def solve_weights(self, solver: WeightsOptimiser, **solver_kwargs) -> Self:
        """Return a copy of 'self' with weights solved by 'solver'."""
        weights = solver.solve(self.pre_coreset_data, self.coreset, **solver_kwargs)
        return eqx.tree_at(lambda x: x.nodes.weights, self, weights)

    def compute_metric(self, metric: Metric, **metric_kwargs) -> Array:
        """Return metric-distance between `self.pre_coreset_data` and `self.coreset`."""
        return metric.compute(self.pre_coreset_data, self.coreset, **metric_kwargs)


class Coresubset(Coreset[_Data], Generic[_Data]):
    r"""
    Data structure for representing a coresubset.

    A coresubset is a :class`Coreset`, with the additional condition that the support of
    the reduced measure (the coreset), must be a subset of the support of the original
    measure (the original data), such that

    .. math::
        \hat{x}_i = x_i, \forall i \in I,
        I \subset \{1, \dots, n\}, text{card}(I) = \hat{n}.

    Thus, a coresubset, unlike a corset, ensures that feasibility constraints on the
    support of the measure are maintained :cite:`litterer2012recombination`. This is
    vital if, for example, the test-functions are only defined on the support of the
    original measure/nodes, rather than all of :math:`\Omega`.

    In coresubsets, the measure reduction can be implicit (setting weights/nodes to
    zero for all :math:`i \in I \ {1, \dots, n}`) or explicit (removing entries from the
    weight/node arrays). The implicit approach is useful when input/output array shape
    stability is required (E.G. for some JAX transformations); the explicit approach is
    more similar to a standard coreset.

    :param nodes: The (weighted) coresubset node indices, :math:`I`; the materialised
        coresubset nodes should be accessed via :meth:`Coresubset.coreset`.
    :param pre_coreset_data: The dataset :math:`X` used to construct the coreset.
    """

    # Incompatibility between Pylint and eqx.field. Pyright handles this correctly.
    # pylint: disable=no-member
    @property
    def coreset(self) -> Data:
        """Materialise the coresubset from the indices and original data."""
        coreset_data = self.pre_coreset_data.data[self.unweighted_indices]
        if isinstance(self.pre_coreset_data, SupervisedData):
<<<<<<< HEAD
            data = self.pre_coreset_data.data[self.unweighted_indices]
            supervision = self.pre_coreset_data.supervision[self.unweighted_indices]
=======
            coreset_supervision = self.pre_coreset_data.supervision[
                self.unweighted_indices
            ]
>>>>>>> 579a0060
            return SupervisedData(
                data=data,
                supervision=supervision,
                weights=self.nodes.weights,
            )
        return Data(data=coreset_data, weights=self.nodes.weights)

    @property
    def unweighted_indices(self) -> Shaped[Array, " n"]:
        """Unweighted Coresubset indices - attribute access helper."""
        return jnp.squeeze(self.nodes.data)

    # pylint: enable=no-member<|MERGE_RESOLUTION|>--- conflicted
+++ resolved
@@ -122,22 +122,15 @@
     @property
     def coreset(self) -> Data:
         """Materialise the coresubset from the indices and original data."""
-        coreset_data = self.pre_coreset_data.data[self.unweighted_indices]
+        data = self.pre_coreset_data.data[self.unweighted_indices]
         if isinstance(self.pre_coreset_data, SupervisedData):
-<<<<<<< HEAD
-            data = self.pre_coreset_data.data[self.unweighted_indices]
             supervision = self.pre_coreset_data.supervision[self.unweighted_indices]
-=======
-            coreset_supervision = self.pre_coreset_data.supervision[
-                self.unweighted_indices
-            ]
->>>>>>> 579a0060
             return SupervisedData(
                 data=data,
                 supervision=supervision,
                 weights=self.nodes.weights,
             )
-        return Data(data=coreset_data, weights=self.nodes.weights)
+        return Data(data=data, weights=self.nodes.weights)
 
     @property
     def unweighted_indices(self) -> Shaped[Array, " n"]:
