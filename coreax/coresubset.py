# © Crown Copyright GCHQ
#
# Licensed under the Apache License, Version 2.0 (the "License");
# you may not use this file except in compliance with the License.
# You may obtain a copy of the License at
#
# http://www.apache.org/licenses/LICENSE-2.0
#
# Unless required by applicable law or agreed to in writing, software
# distributed under the License is distributed on an "AS IS" BASIS,
# WITHOUT WARRANTIES OR CONDITIONS OF ANY KIND, either express or implied.
# See the License for the specific language governing permissions and
# limitations under the License.

r"""
Classes and associated functionality to construct coresubsets.

Given a :math:`n \times d` dataset, one may wish to construct a compressed
:math:`m \times d` representation of this dataset, where :math:`m << n`. This
compressed representation is often referred to as a coreset. When the elements of a
coreset are required to be elements of the original dataset, we denote this a
coresubset. This module contains implementations of approaches to construct coresubsets.
Coresets and coresubset are a type of data reduction, and these inherit from
:class:`~coreax.reduction.Coreset`. The aim is to select a small set of indices
that represent the key features of a larger dataset.

The abstract base class is :class:`~coreax.reduction.Coreset`.
"""

# Support annotations with | in Python < 3.10
# TODO: Remove once no longer supporting old code
from __future__ import annotations

from collections.abc import Callable
from functools import partial

import jax.lax as lax
import jax.numpy as jnp
from jax import Array, jit, random
from jax.typing import ArrayLike

import coreax.approximation
import coreax.kernel
import coreax.reduction
import coreax.refine
import coreax.util
import coreax.validation
import coreax.weights


class KernelHerding(coreax.reduction.Coreset):
    r"""
    Apply kernel herding to a dataset.

    Kernel herding is a deterministic, iterative and greedy approach to determine this
    compressed representation.

    Given one has selected :math:`T` data points for their compressed representation of
    the original dataset, kernel herding selects the next point as:

    .. math::

        x_{T+1} = \argmax_{x} \left( \mathbb{E}[k(x, x')] -
            \frac{1}{T+1}\sum_{t=1}^T k(x, x_t) \right)

    where :math:`k` is the kernel used, the expectation :math:`\mathbb{E}` is taken over
    the entire dataset, and the search is over the entire dataset. This can informally
    be seen as a balance between using points at which the underlying density is high
    (the first term) and exploration of distinct regions of the space (the second term).

    This class works with all children of `~coreax.kernel.Kernel`, including Stein
    kernels.

    :param kernel: :class:`~coreax.kernel.Kernel` instance implementing a kernel
        function :math:`k: \mathbb{R}^d \times \mathbb{R}^d \rightarrow \mathbb{R}`
    :param weights_optimiser: :class:`~coreax.weights.WeightsOptimiser` object to
        determine weights for coreset points to optimise some quality metric, or
        :data:`None` (default) if unweighted
    :param block_size: Size of matrix blocks to process when computing the kernel
        matrix row sum mean. Larger blocks will require more memory in the system.
    :param unique: Boolean that enforces the resulting coreset will only contain
        unique elements
    :param refine_method: :class:`~coreax.refine.Refine` object to use, or :data:`None`
        (default) if no refinement is required
    :param approximator: :class:`~coreax.approximation.KernelMeanApproximator` object
        that has been created using the same kernel one wishes to use for herding. If
        :data:`None` (default) then calculation is exact, but can be computationally
        intensive.
    :param random_key: Key for random number generation
    """

    def __init__(
        self,
        *,
        kernel: coreax.kernel.Kernel,
        weights_optimiser: coreax.weights.WeightsOptimiser | None = None,
        block_size: int = 10_000,
        unique: bool = True,
        refine_method: coreax.refine.Refine | None = None,
        approximator: coreax.approximation.KernelMeanApproximator | None = None,
        random_key: random.PRNGKeyArray = random.PRNGKey(0),
    ):
        """Initialise a KernelHerding class."""
        # Validate inputs. Note that inputs passed to the parent are validated within
        # that class, however a valid kernel object must be passed for kernel
        # herding, so this is verified here.
        coreax.validation.validate_is_instance(
            x=kernel, object_name="kernel", expected_type=coreax.kernel.Kernel
        )
        block_size = coreax.validation.cast_as_type(
            x=block_size, object_name="block_size", type_caster=int
        )
        coreax.validation.validate_in_range(
            x=block_size,
            object_name="block_size",
            strict_inequalities=True,
            lower_bound=0,
        )
        unique = coreax.validation.cast_as_type(
            x=unique, object_name="unique", type_caster=bool
        )
        coreax.validation.validate_is_instance(
            x=approximator,
            object_name="approximator",
            expected_type=(coreax.approximation.KernelMeanApproximator, None),
        )
        random_key = coreax.validation.cast_as_type(
            x=random_key, object_name="random_key", type_caster=jnp.asarray
        )

        # Assign herding-specific attributes
        self.block_size = block_size
        self.unique = unique
        self.approximator = approximator
        self.random_key = random_key

        # Initialise parent
        super().__init__(
            weights_optimiser=weights_optimiser,
            kernel=kernel,
            refine_method=refine_method,
        )

    def _tree_flatten(self) -> tuple[tuple, dict]:
        """
        Flatten a pytree.

        Define arrays & dynamic values (children) and auxiliary data (static values).
        A method to flatten the pytree needs to be specified to enable jit decoration
        of methods inside this class.

        :return: Tuple containing two elements. The first is a tuple holding the arrays
            and dynamic values that are present in the class. The second is a dictionary
            holding the static auxiliary data for the class, with keys being the names
            of class attributes, and values being the values of the corresponding class
            attributes.
        """
        # TODO: Check JIT performance & validity with this definition when OOP complete
        children = (
            self.kernel,
            self.kernel_matrix_row_sum_mean,
            self.coreset_indices,
            self.coreset,
        )
        aux_data = {
            "block_size": self.block_size,
            "unique": self.unique,
            "refine_method": self.refine_method,
            "weights_optimiser": self.weights_optimiser,
            "approximator": self.approximator,
            "random_key": self.random_key,
        }
        return children, aux_data

    def fit_to_size(self, coreset_size: int) -> None:
        r"""
        Execute kernel herding algorithm with Jax.

        We first compute the kernel matrix row sum mean (either exactly, or
        approximately) if it is not given, and then iterative add points to the coreset
        balancing  selecting points in high density regions with selecting points far
        from those already in the coreset.

        :param coreset_size: The size of the of coreset to generate
        :return: Nothing
        """
        # Validate inputs
        coreset_size = coreax.validation.cast_as_type(
            x=coreset_size, object_name="coreset_size", type_caster=int
        )
        coreax.validation.validate_in_range(
            x=coreset_size,
            object_name="coreset_size",
            strict_inequalities=True,
            lower_bound=0,
        )

        # Record the size of the original dataset
        num_data_points = len(self.original_data.pre_coreset_array)

        # If needed, compute the kernel matrix row sum mean - with or without an
        # approximator as specified by the inputs to this method
        if self.kernel_matrix_row_sum_mean is None:
            if self.approximator is not None:
                self.kernel_matrix_row_sum_mean = (
                    self.kernel.approximate_kernel_matrix_row_sum_mean(
                        x=self.original_data.pre_coreset_array,
                        approximator=self.approximator,
                    )
                )
            else:
                self.kernel_matrix_row_sum_mean = (
                    self.kernel.calculate_kernel_matrix_row_sum_mean(
                        x=self.original_data.pre_coreset_array, max_size=self.block_size
                    )
                )

        # Initialise variables that will be updated throughout the loop. These are
        # initially local variables, with the coreset indices being assigned to self
        # when the entire set is created
        kernel_similarity_penalty = jnp.zeros(num_data_points)
        coreset_indices = jnp.zeros(coreset_size, dtype=jnp.int32)

        # Greedily select coreset points
        body = partial(
            self._greedy_body,
            x=self.original_data.pre_coreset_array,
            kernel_vectorised=self.kernel.compute,
            kernel_matrix_row_sum_mean=self.kernel_matrix_row_sum_mean,
            unique=self.unique,
        )
        coreset_indices, kernel_similarity_penalty = lax.fori_loop(
            lower=0,
            upper=coreset_size,
            body_fun=body,
            init_val=(coreset_indices, kernel_similarity_penalty),
        )

        # Assign coreset indices & coreset to original data object
        self.coreset_indices = coreset_indices
        self.coreset = self.original_data.pre_coreset_array[self.coreset_indices, :]

    @staticmethod
    @partial(jit, static_argnames=["kernel_vectorised", "unique"])
    def _greedy_body(
        i: int,
        val: tuple[ArrayLike, ArrayLike],
        x: ArrayLike,
        kernel_vectorised: coreax.util.KernelFunction,
        kernel_matrix_row_sum_mean: ArrayLike,
        unique: bool,
    ) -> tuple[Array, Array]:
        r"""
        Execute main loop of greedy kernel herding.

        This function carries out one iteration of kernel herding. Recall that kernel
        herding is defined as

        .. math::

            x_{T+1} = \argmax_{x} \left( \mathbb{E}[k(x, x')] -
                \frac{1}{T+1}\sum_{t=1}^T k(x, x_t) \right)

        where :math:`k` is the kernel used, the expectation :math:`\mathbb{E}` is taken
        over the entire dataset, and the search is over the entire dataset.

        The kernel matrix row sum mean, :math:`\mathbb{E}[k(x, x')]` does not change
        across iterations. Each iteration, the set of coreset points updates with the
        newly selected point :math:`x_{T+1}`. Additionally, the penalties one applies,
        :math:`k(x, x_t)` update as these coreset points are updated.

        :param i: Loop counter, counting how many points are in the coreset on call of
            this method
        :param val: Tuple containing a :math:`1 \times m` array with the current coreset
            indices in and a :math:`1 \times n` array holding current kernel similarity
            penalties. Note that the array holding current coreset indices should always
            be the same length (however many coreset points are desired). The ``i``-th
            element of this gets updated to the index of the selected coreset point in
            iteration ``i``.
        :param kernel_vectorised: Vectorised kernel computation function. This should be
            the :meth:`compute` method of a :class:`~coreax.kernel.Kernel` object,
        :param kernel_matrix_row_sum_mean: A :math:`1 \times n` array holding the mean
            over rows for the kernel Gram matrix
        :param unique: Flag for enforcing unique elements
        :returns: Updated loop variables ``current_coreset_indices`` and
            ``current_kernel_similarity_penalty``
        """
        # Unpack the components of the loop variables
        current_coreset_indices, current_kernel_similarity_penalty = val

        # Format inputs - note that the calls in jax for loops already validate the
        # ``i`` variable before calling.
        current_coreset_indices = coreax.validation.cast_as_type(
            x=current_coreset_indices,
            object_name="current_coreset_indices",
            type_caster=jnp.asarray,
        )
        current_kernel_similarity_penalty = coreax.validation.cast_as_type(
            x=current_kernel_similarity_penalty,
            object_name="current_kernel_similarity_penalty",
            type_caster=jnp.asarray,
        )
        x = coreax.validation.cast_as_type(
            x=x, object_name="x", type_caster=jnp.atleast_2d
        )
        coreax.validation.validate_is_instance(
            x=kernel_vectorised, object_name="kernel_vectorised", expected_type=Callable
        )
        kernel_matrix_row_sum_mean = coreax.validation.cast_as_type(
            x=kernel_matrix_row_sum_mean,
            object_name="kernel_matrix_row_sum_mean",
            type_caster=jnp.asarray,
        )
        unique = coreax.validation.cast_as_type(
            x=unique, object_name="unique", type_caster=bool
        )

        # Evaluate the kernel herding formula at this iteration - that is, select which
        # point in the data-set, when added to the coreset, will minimise maximum mean
        # discrepancy. This is essentially a balance between a point lying in a high
        # density region (the corresponding entry in kernel_matrix_row_sum_mean is
        # large) whilst being far away from points already in the coreset
        # (current_kernel_similarity_penalty being small).
        index_to_include_in_coreset = (
            kernel_matrix_row_sum_mean - current_kernel_similarity_penalty / (i + 1)
        ).argmax()

        # Update all the penalties we apply, because we now have additional points
        # in the coreset
        penalty_update = kernel_vectorised(
            x, jnp.atleast_2d(x[index_to_include_in_coreset])
        )[:, 0]
        current_kernel_similarity_penalty += penalty_update

        # Update the coreset indices to include the selected point
        current_coreset_indices = current_coreset_indices.at[i].set(
            index_to_include_in_coreset
        )

        # If we wish to force all points in a coreset to be unique, set the penalty term
        # to infinite at the newly selected point, so it can't be selected again
        if unique:
            current_kernel_similarity_penalty = current_kernel_similarity_penalty.at[
                index_to_include_in_coreset
            ].set(jnp.inf)

        return current_coreset_indices, current_kernel_similarity_penalty


class RandomSample(coreax.reduction.Coreset):
    r"""
    Reduce a dataset by uniformly randomly sampling a fixed number of points.

    :param kernel: :class:`~coreax.kernel.Kernel` instance implementing a kernel
        function :math:`k: \mathbb{R}^d \times \mathbb{R}^d \rightarrow \mathbb{R}`, or
       :data:`None` if not applicable. Note that if this is supplied, it is only used
       for refinement, not during creation of the initial coreset.
    :param weights_optimiser: :class:`~coreax.weights.WeightsOptimiser` object to
        determine weights for coreset points to optimise some quality metric, or
        :data:`None` (default) if unweighted
    :param unique: If :data:`True`, this flag enforces unique elements, i.e. sampling
        without replacement
<<<<<<< HEAD
    :param refine_method: Refinement method to use, or :data:`None` if not required
    :param random_seed: Pseudo-random number generator key for sampling
=======
    :param refine_method: :class:`~coreax.refine.Refine` object to use, or :data:`None`
        (default) if no refinement is required
    :param random_key: Pseudo-random number generator key for sampling
>>>>>>> 797b6602
    """

    def __init__(
        self,
        *,
        kernel: coreax.kernel.Kernel | None = None,
        weights_optimiser: coreax.weights.WeightsOptimiser | None = None,
        unique: bool = True,
        refine_method: coreax.refine.Refine | None = None,
        random_seed: ArrayLike = 0,
    ):
        """Initialise a random sampling object."""
        # Validate inputs
        random_seed = coreax.validation.cast_as_type(
            x=random_seed, object_name="random_seed", type_caster=int
        )
        unique = coreax.validation.cast_as_type(
            x=unique, object_name="unique", type_caster=bool
        )

        # Assign random sample specific attributes
        self.random_seed = random_seed
        self.unique = unique

        # Initialise Coreset parent
        super().__init__(
            weights_optimiser=weights_optimiser,
            kernel=kernel,
            refine_method=refine_method,
        )

    def _tree_flatten(self) -> tuple[tuple, dict]:
        """
        Flatten a pytree.

        Define arrays & dynamic values (children) and auxiliary data (static values).
        A method to flatten the pytree needs to be specified to enable jit decoration
        of methods inside this class.

        :return: Tuple containing two elements. The first is a tuple holding the arrays
            and dynamic values that are present in the class. The second is a dictionary
            holding the static auxiliary data for the class, with keys being the names
            of class attributes, and values being the values of the corresponding class
            attributes.
        """
        # TODO: Check JIT performance & validity with this definition when OOP complete.
        # TODO: If kernel is None, does this work?
        children = (
            self.kernel,
            self.kernel_matrix_row_sum_mean,
            self.coreset_indices,
            self.coreset,
        )
        aux_data = {
            "weights_optimiser": self.weights_optimiser,
            "refine_method": self.refine_method,
            "unique": self.unique,
            "random_seed": self.random_seed,
        }
        return children, aux_data

    def fit_to_size(self, coreset_size: int) -> None:
        """
        Reduce a dataset by uniformly randomly sampling a fixed number of points.

        This class is updated in-place. The randomly sampled points are stored in the
        ``reduction_indices`` attribute.

        :param coreset_size: The size of the of coreset to generate
        """
        # Validate inputs
        coreset_size = coreax.validation.cast_as_type(
            x=coreset_size, object_name="coreset_size", type_caster=int
        )
        coreax.validation.validate_in_range(
            x=coreset_size,
            object_name="coreset_size",
            strict_inequalities=True,
            lower_bound=0,
        )

        # Setup for sampling
        key = random.key(self.random_seed)
        num_data_points = len(self.original_data.pre_coreset_array)

        # Randomly sample the desired number of points to form a coreset
        random_indices = random.choice(
            key,
            a=jnp.arange(0, num_data_points),
            shape=(coreset_size,),
            replace=not self.unique,
        )

        # Assign coreset indices and coreset to the object
        self.coreset_indices = random_indices
        self.coreset = self.original_data.pre_coreset_array[random_indices]<|MERGE_RESOLUTION|>--- conflicted
+++ resolved
@@ -360,14 +360,9 @@
         :data:`None` (default) if unweighted
     :param unique: If :data:`True`, this flag enforces unique elements, i.e. sampling
         without replacement
-<<<<<<< HEAD
-    :param refine_method: Refinement method to use, or :data:`None` if not required
-    :param random_seed: Pseudo-random number generator key for sampling
-=======
     :param refine_method: :class:`~coreax.refine.Refine` object to use, or :data:`None`
         (default) if no refinement is required
-    :param random_key: Pseudo-random number generator key for sampling
->>>>>>> 797b6602
+    :param random_seed: Pseudo-random number generator key for sampling
     """
 
     def __init__(
