# © Crown Copyright GCHQ
#
# Licensed under the Apache License, Version 2.0 (the "License");
# you may not use this file except in compliance with the License.
# You may obtain a copy of the License at
#
# http://www.apache.org/licenses/LICENSE-2.0
#
# Unless required by applicable law or agreed to in writing, software
# distributed under the License is distributed on an "AS IS" BASIS,
# WITHOUT WARRANTIES OR CONDITIONS OF ANY KIND, either express or implied.
# See the License for the specific language governing permissions and
# limitations under the License.

<<<<<<< HEAD
"""TODO: Create top-level docstring."""

from functools import partial
=======
r"""
Classes and associated functionality to perform refinement of coresets.
>>>>>>> e2e0c5f8

Several greedy algorithms are implemented within this codebase that generate a
compressed representation (coreset) of an original :math:`n \times d` dataset. As these
methods are greedy, it can be beneficial to apply a refinement step after generation,
which is yet another greedy strategy to improve the coreset generated.

Generally, refinement strategies loop through the elements of a corset and consider if
some metric assessing coreset quality can be improved by replacing this element with
another from the original dataset.

All refinement approaches implement :class:`Refine`, in-particular with a method
:meth:`~Refine.refine` that manipulates a :class:`~coreax.reduction.DataReduction`
object.

The other mandatory method to implement is :meth:`~Refine._tree_flatten`. To improve
performance, refine computation is JIT compiled. As a result, definitions of dynamic
and static values inside :meth:`~Refine._tree_flatten` ensure the refine object can be
mutated and the corresponding JIT compilation does not yield unexpected results.
"""

# Support annotations with | in Python < 3.10
# TODO: Remove once no longer supporting old code
from __future__ import annotations

from abc import ABC, abstractmethod
from functools import partial

import jax.lax as lax
import jax.numpy as jnp
from jax import Array, jit, random, tree_util, vmap
from jax.typing import ArrayLike

import coreax.kernel as ck
from coreax.approximation import KernelMeanApproximator
from coreax.reduction import DataReduction
from coreax.util import ClassFactory


class Refine(ABC):
    r"""
    Base class for refinement functions.

    # TODO: Do we want to be able to refine by additional quality measures, e.g.
        KL Divergence, ...?

    # TODO: Related to the above, we could see if using the metrics objects offer an
        easier way to incorporate a generic quality measure

    The refinement process happens iteratively. Coreset elements are replaced by
    points most reducing the maximum mean discrepancy (MMD). The MMD is defined by
    :math:`\text{MMD}^2(X,X_c) = \mathbb{E}(k(X,X)) + \mathbb{E}(k(X_c,X_c)) - 2\mathbb{E}(k(X,X_c))`
    for a dataset ``X`` and corresponding coreset ``X_c``.

    The default calculates the kernel mean row sum in full. To reduce computational
    load, the kernel mean row sum can be approximated by setting the variable
    ``approximate_kernel_row_sum`` = :data:`True` when initializing the Refine object.

<<<<<<< HEAD
def refine_rand_body(
    i: int,
    val: tuple[random.PRNGKeyArray, ArrayLike],
    x: ArrayLike,
    n_cand: int,
    K_mean: ArrayLike,
    K_diag: ArrayLike,
    k_pairwise: KernelFunction,
    k_vec: KernelFunction,
) -> tuple[random.PRNGKeyArray, Array]:
    r"""
    Execute main loop of the random refine method.

    :param i: Loop counter
    :param val: Loop updatables
    :param x: Original :math:`n \times d` dataset
    :param n_cand: Number of candidates for comparison
    :param K_mean: Mean vector over rows for the Gram matrix, a :math:`1 \times n` array
    :param K_diag: Gram matrix diagonal, a :math:`1 \times n` array
    :param k_pairwise: Vectorised kernel function on pairs `(x,x)`:
                  :math:`k: \mathbb{R}^d \times \mathbb{R}^d \rightarrow \mathbb{R}`
    :param k_vec: Vectorised kernel function on pairs `(X,x)`:
                  :math:`k: \mathbb{R}^{n \times d} \times \mathbb{R}^d \rightarrow \mathbb{R}^n`
    :returns: Updated loop variables `S`
    """
    key, S = val
    S = jnp.asarray(S)
    key, subkey = random.split(key)
    i = random.randint(subkey, (1,), 0, len(S))[0]
    key, subkey = random.split(key)
    cand = random.randint(subkey, (n_cand,), 0, len(x))
    # cand = random.choice(subkey, len(x), (n_cand,), replace=False)
    comps = comparison_cand(S[i], cand, S, x, K_mean, K_diag, k_pairwise, k_vec)
    S = lax.cond(jnp.any(comps > 0), change, nochange, i, S, cand, comps)

    return key, S


@partial(jit, static_argnames=["k_pairwise", "k_vec"])
def comparison_cand(
    i: ArrayLike,
    cand: ArrayLike,
    S: ArrayLike,
    x: ArrayLike,
    K_mean: ArrayLike,
    K_diag: ArrayLike,
    k_pairwise: KernelFunction,
    k_vec: KernelFunction,
) -> Array:
    r"""
    Calculate the change in maximum mean discrepancy (MMD).

    The change in MMD arises from replacing `i` in `S` with `x`.

    :param i: A coreset index
    :param cand: Indices for randomly sampled candidate points among the original data
    :param S: Coreset point indices
    :param x: :math:`n \times d` original data
    :param K_mean: Kernel matrix row sum divided by n
    :param K_diag: Gram matrix diagonal, a :math:`1 \times n` array
    :param k_pairwise: Vectorised kernel function on pairs `(x,x)`:
                  :math:`k: \mathbb{R}^d \times \mathbb{R}^d \rightarrow \mathbb{R}`
    :param k_vec: Vectorised kernel function on pairs `(X,x)`:
                  :math:`k: \mathbb{R}^{n \times d} \times \mathbb{R}^d \rightarrow \mathbb{R}^n`
    :return: the MMD changes for each candidate point
=======
    :param approximate_kernel_row_sum: Boolean determining how the kernel mean row
        sum is calculated. If :data:`True`, the sum is approximate.
    :param approximator: :class:`~coreax.approximation.KernelMeanApproximator` object
        for the kernel mean approximation method
>>>>>>> e2e0c5f8
    """

    def __init__(
        self,
        approximate_kernel_row_sum: bool = False,
        approximator: type[KernelMeanApproximator] | None = None,
    ):
        """Initialise a refinement object."""
        self.approximate_kernel_row_sum = approximate_kernel_row_sum
        self.approximator = approximator

    @abstractmethod
    def refine(
        self,
        data_reduction: DataReduction,
        kernel_mean_row_sum: ArrayLike | None = None,
    ) -> None:
        r"""
        Compute the refined coreset, of ``m`` points in ``d`` dimensions.

        The :class:`~coreax.reduction.DataReduction` object is updated in-place. The
        refinement procedure replaces elements with points most reducing maximum mean
        discrepancy (MMD).

        :param data_reduction: :class:`~coreax.reduction.DataReduction` object with
            :math:`n \times d` original data, :math:`m` coreset point indices, coreset
            and kernel object
        :param kernel_mean_row_sum: (Optional) Mean vector over rows for the Gram
            matrix, a :math:`1 \times n` array. If this variable has been pre-calculated
            pass it here to reduce computational load. If this variable is passed,
            :attr:`approximate_kernel_row_sum` is ignored.
        :return: Nothing
        """

    def _tree_flatten(self):
        """
        Flatten a pytree.

        Define arrays & dynamic values (children) and auxiliary data (static values).
        A method to flatten the pytree needs to be specified to enable jit decoration
        of methods inside this class.
        """
        # dynamic values:
        children = ()
        # static values:
        aux_data = {}
        return children, aux_data

    @classmethod
    def _tree_unflatten(cls, aux_data, children):
        """
        Reconstructs a pytree from the tree definition and the leaves.

        Arrays & dynamic values (children) and auxiliary data (static values) are
        reconstructed. A method to reconstruct the pytree needs to be specified to
        enable jit decoration of methods inside this class.
        """
        return cls(*children, **aux_data)


class RefineRegular(Refine):
    r"""
<<<<<<< HEAD
    Leave S unchanged (compare with refine.change).

    This is simply a convenience function for leaving S unchanged.  S -> x.
=======
    Define the RefineRegular class.
>>>>>>> e2e0c5f8

    The refinement process happens iteratively. The iteration is carried out over
    points in ``X``. Coreset elements are replaced by points most reducing the maximum
    mean discrepancy (MMD). The MMD is defined by:
    :math:`\text{MMD}^2(X,X_c) = \mathbb{E}(k(X,X)) + \mathbb{E}(k(X_c,X_c)) - 2\mathbb{E}(k(X,X_c))`
    for a dataset ``X`` and corresponding coreset ``X_c``.
    """

    def refine(
        self,
        data_reduction: DataReduction,
        kernel_mean_row_sum: ArrayLike | None = None,
    ) -> None:
        r"""
        Compute the refined coreset, of ``m`` points in ``d`` dimensions.

        The DataReduction object is updated in-place. The refinement procedure replaces
        elements with points most reducing maximum mean discrepancy (MMD).

        :param data_reduction: :class:`~coreax.reduction.DataReduction` object with
            :math:`n \times d` original data, :math:`m` coreset point indices, coreset
            and kernel object
        :param kernel_mean_row_sum: (Optional) Mean vector over rows for the Gram
            matrix, a :math:`1 \times n` array. If this variable has been pre-calculated
            pass it here to reduce computational load. If this variable is passed,
            :attr:`approximate_kernel_row_sum` is ignored.
        :return: Nothing
        """
        x = data_reduction.original_data
        coreset_indices = data_reduction.reduction_indices

        kernel_gram_matrix_diagonal = vmap(data_reduction.kernel.compute)(x, x)

        # If the user hasn't passed kernel_mean_row_sum, calculate it:
        if kernel_mean_row_sum is None:
            if self.approximate_kernel_row_sum:
                kernel_mean_row_sum = (
                    data_reduction.kernel.approximate_kernel_matrix_row_sum_mean(
                        x, self.approximator
                    )
                )
            else:
                kernel_mean_row_sum = (
                    data_reduction.kernel.calculate_kernel_matrix_row_sum_mean(x)
                )

        coreset_indices = jnp.asarray(coreset_indices)
        num_points_in_coreset = len(coreset_indices)
        body = partial(
            self._refine_body,
            x=x,
            kernel=data_reduction.kernel,
            kernel_mean_row_sum=kernel_mean_row_sum,
            kernel_gram_matrix_diagonal=kernel_gram_matrix_diagonal,
        )
        coreset_indices = lax.fori_loop(0, num_points_in_coreset, body, coreset_indices)

        data_reduction.reduction_indices = coreset_indices
        data_reduction.reduced_data = data_reduction.original_data[coreset_indices, :]

    @jit
    def _refine_body(
        self,
        i: int,
        coreset_indices: ArrayLike,
        x: ArrayLike,
        kernel: ck.Kernel,
        kernel_mean_row_sum: ArrayLike,
        kernel_gram_matrix_diagonal: ArrayLike,
    ) -> Array:
        r"""
        Execute main loop of the refine method, ``coreset_indices`` -> ``x``.

        :param i: Loop counter
        :param coreset_indices: Loop updatable-variables
        :param x: Original :math:`n \times d` dataset
        :param kernel_mean_row_sum: Mean vector over rows for the Gram matrix,
            a :math:`1 \times n` array
        :param kernel_gram_matrix_diagonal: Gram matrix diagonal, a :math:`1 \times n`
            array
        :return: Updated loop variables `coreset_indices`
        """
        coreset_indices = jnp.asarray(coreset_indices)
        coreset_indices = coreset_indices.at[i].set(
            self._comparison(
                i=coreset_indices[i],
                coreset_indices=coreset_indices,
                x=x,
                kernel=kernel,
                kernel_mean_row_sum=kernel_mean_row_sum,
                kernel_gram_matrix_diagonal=kernel_gram_matrix_diagonal,
            ).argmax()
        )

        return coreset_indices

    @jit
    def _comparison(
        self,
        i: ArrayLike,
        coreset_indices: ArrayLike,
        x: ArrayLike,
        kernel: ck.Kernel,
        kernel_mean_row_sum: ArrayLike,
        kernel_gram_matrix_diagonal: ArrayLike,
    ) -> Array:
        r"""
        Calculate the change in maximum mean discrepancy from point replacement.

        ``coreset_indices`` -> ``x``.

        The change calculated is from replacing point ``i`` in ``coreset_indices`` with
        any point in ``x``.

        :param coreset_indices: Coreset point indices
        :param x: :math:`n \times d` original data
        :param kernel_mean_row_sum: :math:`1 \times n` row mean of the
            :math:`n \times n` kernel matrix
        :param kernel_gram_matrix_diagonal: Gram matrix diagonal,
            a :math:`1 \times n` array
        :return: The MMD changes for each candidate point
        """
        coreset_indices = jnp.asarray(coreset_indices)
        num_points_in_coreset = len(coreset_indices)
        x = jnp.asarray(x)
        kernel_mean_row_sum = jnp.asarray(kernel_mean_row_sum)
        return (
            kernel.compute(x[coreset_indices], x[i]).sum()
            - kernel.compute(x, x[coreset_indices]).sum(axis=1)
            + kernel.compute(x, x[i])[:, 0]
            - kernel_gram_matrix_diagonal
        ) / (num_points_in_coreset**2) - (
            kernel_mean_row_sum[i] - kernel_mean_row_sum
        ) / num_points_in_coreset


class RefineRandom(Refine):
    r"""
    Define the RefineRandom class.

    The refinement procedure replaces a random element with the best point among a set
    of candidate points. The candidate points are a random sample of :math:`n \times p`
    points from among the original data.

    :param approximate_kernel_row_sum: Boolean determining how the kernel mean row
        sum is calculated. If ``True``, the sum is approximate.
    :param approximator: :class:`~coreax.approximation.KernelMeanApproximator` object
        for the kernel mean approximation method
    :param p: Proportion of original dataset to randomly sample for candidate points
        to replace those in the coreset
    :param random_key: Pseudo-random number generator key
    """

    def __init__(
        self,
        approximate_kernel_row_sum: bool = False,
        approximator: KernelMeanApproximator = None,
        p: float = 0.1,
        random_key: int = 0,
    ):
        """Initialise a random refinement object."""
        self.random_key = random_key
        self.p = p
        super().__init__(
            approximate_kernel_row_sum=approximate_kernel_row_sum,
            approximator=approximator,
        )

    def refine(
        self,
        data_reduction: DataReduction,
        kernel_mean_row_sum: ArrayLike | None = None,
    ) -> None:
        r"""
        Refine a coreset iteratively.

        The DataReduction object is updated in-place. The refinement procedure replaces
        a random element with the best point among a set of candidate points. The
        candidate points are a random sample of :math:`n \times p` points from among
        the original data.

        :param data_reduction: :class:`~coreax.reduction.DataReduction` object with
            :math:`n \times d` original data, :math:`m` coreset point indices, coreset
            and kernel object
        :param kernel_mean_row_sum: (Optional) Mean vector over rows for the Gram
            matrix, a :math:`1 \times n` array. If this variable has been pre-calculated
            pass it here to reduce computational load. If this variable is passed,
            :attr:`approximate_kernel_row_sum` is ignored.
        :return: Nothing
        """
        x = data_reduction.original_data
        coreset_indices = data_reduction.reduction_indices

        kernel_gram_matrix_diagonal = vmap(data_reduction.kernel.compute)(x, x)

        # If the user hasn't passed kernel_mean_row_sum, calculate it:
        if kernel_mean_row_sum is None:
            if self.approximate_kernel_row_sum:
                kernel_mean_row_sum = (
                    data_reduction.kernel.approximate_kernel_matrix_row_sum_mean(
                        x, self.approximator
                    )
                )
            else:
                kernel_mean_row_sum = (
                    data_reduction.kernel.calculate_kernel_matrix_row_sum_mean(x)
                )

        coreset_indices = jnp.asarray(coreset_indices)
        x = jnp.asarray(x)
        num_points_in_coreset = len(coreset_indices)
        num_points_in_x = len(x)
        n_cand = int(num_points_in_x * self.p)
        n_iter = num_points_in_coreset * (num_points_in_x // n_cand)

        key = random.PRNGKey(self.random_key)

        body = partial(
            self._refine_rand_body,
            x=x,
            n_cand=n_cand,
            kernel=data_reduction.kernel,
            kernel_mean_row_sum=kernel_mean_row_sum,
            kernel_gram_matrix_diagonal=kernel_gram_matrix_diagonal,
        )
        key, coreset_indices = lax.fori_loop(0, n_iter, body, (key, coreset_indices))

        data_reduction.reduction_indices = coreset_indices
        data_reduction.reduced_data = data_reduction.original_data[coreset_indices, :]

    def _refine_rand_body(
        self,
        i: int,
        val: tuple[random.PRNGKeyArray, ArrayLike],
        x: ArrayLike,
        n_cand: int,
        kernel: ck.Kernel,
        kernel_mean_row_sum: ArrayLike,
        kernel_gram_matrix_diagonal: ArrayLike,
    ) -> tuple[random.PRNGKeyArray, Array]:
        r"""
        Execute main loop of the random refine method.

        :param i: Loop counter
        :param val: Loop updatable-variables
        :param x: Original :math:`n \times d` dataset
        :param n_cand: Number of candidates for comparison
        :param kernel_mean_row_sum: Mean vector over rows for the Gram matrix,
            a :math:`1 \times n` array
        :param kernel_gram_matrix_diagonal: Gram matrix diagonal,
            a :math:`1 \times n` array
        :return: Updated loop variables ``coreset_indices``
        """
        key, coreset_indices = val
        coreset_indices = jnp.asarray(coreset_indices)
        key, subkey = random.split(key)
        i = random.randint(subkey, (1,), 0, len(coreset_indices))[0]
        key, subkey = random.split(key)
        candidate_indices = random.randint(subkey, (n_cand,), 0, len(x))
        comparisons = self._comparison_cand(
            coreset_indices[i],
            candidate_indices,
            coreset_indices,
            x=x,
            kernel=kernel,
            kernel_mean_row_sum=kernel_mean_row_sum,
            kernel_gram_matrix_diagonal=kernel_gram_matrix_diagonal,
        )
        coreset_indices = lax.cond(
            jnp.any(comparisons > 0),
            self._change,
            self._nochange,
            i,
            coreset_indices,
            candidate_indices,
            comparisons,
        )

        return key, coreset_indices

    @jit
    def _comparison_cand(
        self,
        i: ArrayLike,
        candidate_indices: ArrayLike,
        coreset_indices: ArrayLike,
        x: ArrayLike,
        kernel: ck.Kernel,
        kernel_mean_row_sum: ArrayLike,
        kernel_gram_matrix_diagonal: ArrayLike,
    ) -> Array:
        r"""
        Calculate the change in maximum mean discrepancy (MMD).

        The change in MMD arises from replacing ``i`` in ``coreset_indices`` with ``x``.

        :param i: A coreset index
        :param candidate_indices: Indices for randomly sampled candidate points among
            the original data
        :param coreset_indices: Coreset point indices
        :param x: :math:`n \times d` original data
        :param kernel_mean_row_sum: :math:`1 \times n` row mean of the
            :math:`n \times n` kernel matrix
        :param kernel_gram_matrix_diagonal: Gram matrix diagonal,
            a :math:`1 \times n` array
        :return: The MMD changes for each candidate point
        """
        coreset_indices = jnp.asarray(coreset_indices)
        x = jnp.asarray(x)
        kernel_mean_row_sum = jnp.asarray(kernel_mean_row_sum)
        kernel_gram_matrix_diagonal = jnp.asarray(kernel_gram_matrix_diagonal)
        num_points_in_coreset = len(coreset_indices)

        return (
            kernel.compute(x[coreset_indices], x[i]).sum()
            - kernel.compute(x[candidate_indices, :], x[coreset_indices]).sum(axis=1)
            + kernel.compute(x[candidate_indices, :], x[i])[:, 0]
            - kernel_gram_matrix_diagonal[candidate_indices]
        ) / (num_points_in_coreset**2) - (
            kernel_mean_row_sum[i] - kernel_mean_row_sum[candidate_indices]
        ) / num_points_in_coreset

    @jit
    def _change(
        self,
        i: int,
        coreset_indices: ArrayLike,
        candidate_indices: ArrayLike,
        comparisons: ArrayLike,
    ) -> Array:
        r"""
        Replace the ``i``th point in ``coreset_indices``.

        The point is replaced with the candidate in ``candidate_indices`` with maximum
        value in ``comparisons``. ``coreset_indices`` -> ``x``.

        :param i: Index in ``coreset_indices`` to replace
        :param coreset_indices: Indices in the original dataset for replacement
        :param candidate_indices: A set of candidates for replacement
        :param comparisons: Comparison values for each candidate
        :return: Updated ``coreset_indices``, with ``i``th point replaced
        """
        coreset_indices = jnp.asarray(coreset_indices)
        candidate_indices = jnp.asarray(candidate_indices)
        return coreset_indices.at[i].set(candidate_indices[comparisons.argmax()])

    @jit
    def _nochange(
        self,
        i: int,
        coreset_indices: ArrayLike,
        candidate_indices: ArrayLike,
        comparisons: ArrayLike,
    ) -> Array:
        r"""
        Leave coreset indices unchanged (compare with :meth:`_change`).

        ``coreset_indices`` -> ``x``.

        :param i: Index in coreset_indices to replace. Not used.
        :param coreset_indices: The dataset for replacement. Will remain unchanged.
        :param candidate_indices: A set of candidates for replacement. Not used.
        :param comparisons: Comparison values for each candidate. Not used.
        :return: The original ``coreset_indices``, unchanged
        """
        return jnp.asarray(coreset_indices)


class RefineReverse(Refine):
    """
    Define the RefineRev (refine reverse) object.

    This performs the same style of refinement as :class:`~coreax.refine.RefineRegular`
    but reverses the order.
    """
<<<<<<< HEAD
    S = jnp.asarray(S)
    comps = jnp.asarray(comps)
    j = comps.argmax()
    return S.at[j].set(i)


@jit
def nochange_rev(i: int, S: ArrayLike, comps: ArrayLike) -> Array:
    r"""
    Leave S unchanged (compare with refine.change_rev).

    This is simply a convenience function for leaving S unchanged. x -> S.
=======

    def refine(
        self,
        data_reduction: DataReduction,
        kernel_mean_row_sum: ArrayLike | None = None,
    ) -> None:
        r"""
        Refine a coreset iteratively, replacing points which yield the most improvement.

        The DataReduction object is updated in-place. In this greedy refine method, the
        iteration is carried out over points in ``x``. ``x`` -> ``coreset_indices``.

        :param data_reduction: :class:`~coreax.reduction.DataReduction` object with
            :math:`n \times d` original data, :math:`m` coreset point indices, coreset
            and kernel object
        :param kernel_mean_row_sum: (Optional) Mean vector over rows for the Gram
            matrix, a :math:`1 \times n` array. If this variable has been pre-calculated
            pass it here to reduce computational load. If this variable is passed,
            :attr:`approximate_kernel_row_sum` is ignored.
        :return: Nothing
        """
        x = jnp.asarray(data_reduction.original_data)
        coreset_indices = jnp.asarray(data_reduction.reduction_indices)

        kernel_gram_matrix_diagonal = vmap(data_reduction.kernel.compute)(x, x)

        # If the user hasn't passed kernel_mean_row_sum, calculate it:
        if kernel_mean_row_sum is None:
            if self.approximate_kernel_row_sum:
                kernel_mean_row_sum = (
                    data_reduction.kernel.approximate_kernel_matrix_row_sum_mean(
                        x, self.approximator
                    )
                )
            else:
                kernel_mean_row_sum = (
                    data_reduction.kernel.calculate_kernel_matrix_row_sum_mean(x)
                )

        num_points_in_x = len(x)

        body = partial(
            self._refine_rev_body,
            x=x,
            kernel=data_reduction.kernel,
            kernel_mean_row_sum=kernel_mean_row_sum,
            kernel_gram_matrix_diagonal=kernel_gram_matrix_diagonal,
        )
        coreset_indices = lax.fori_loop(0, num_points_in_x, body, coreset_indices)

        data_reduction.reduction_indices = coreset_indices
        data_reduction.reduced_data = data_reduction.original_data[coreset_indices, :]

    def _refine_rev_body(
        self,
        i: int,
        coreset_indices: ArrayLike,
        x: ArrayLike,
        kernel: ck.Kernel,
        kernel_mean_row_sum: ArrayLike,
        kernel_gram_matrix_diagonal: ArrayLike,
    ) -> Array:
        r"""
        Execute main loop of the refine method, ``x`` -> ``coreset_indices``.

        :param i: Loop counter
        :param coreset_indices: Loop updatable-variables
        :param x: Original :math:`n \times d` dataset
        :param kernel_mean_row_sum: Mean vector over rows for the Gram matrix,
            a :math:`1 \times n` array
        :param kernel_gram_matrix_diagonal: Gram matrix diagonal,
            a :math:`1 \times n` array
        :return: Updated loop variables `coreset_indices`
        """
        comps = self._comparison_rev(
            i,
            coreset_indices,
            x,
            kernel,
            kernel_mean_row_sum,
            kernel_gram_matrix_diagonal,
        )
        coreset_indices = lax.cond(
            jnp.any(comps > 0),
            self._change_rev,
            self._nochange_rev,
            i,
            coreset_indices,
            comps,
        )

        return coreset_indices

    @jit
    def _comparison_rev(
        self,
        i: int,
        coreset_indices: ArrayLike,
        x: ArrayLike,
        kernel: ck.Kernel,
        kernel_mean_row_sum: ArrayLike,
        kernel_gram_matrix_diagonal: ArrayLike,
    ) -> Array:
        r"""
        Calculate the change in maximum mean discrepancy (MMD).

        ``x`` -> ``coreset_indices``. The change in MMD occurs by replacing a point in
        ``coreset_indices`` with ``x[i]``.

        :param i: Index for original data
        :param coreset_indices: Coreset point indices
        :param x: :math:`n \times d` original data
        :param kernel_mean_row_sum: :math:`1 \times n` row mean of the
            :math:`n \times n` kernel matrix
        :param kernel_gram_matrix_diagonal: Gram matrix diagonal,
            a :math:`1 \times n` array
        :return: The MMD changes for each point
        """
        coreset_indices = jnp.asarray(coreset_indices)
        x = jnp.asarray(x)
        kernel_mean_row_sum = jnp.asarray(kernel_mean_row_sum)
        kernel_gram_matrix_diagonal = jnp.asarray(kernel_gram_matrix_diagonal)
        num_points_in_coreset = len(coreset_indices)

        return (
            kernel.compute(x[coreset_indices], x[coreset_indices]).sum(axis=1)
            - kernel.compute(x[coreset_indices], x[i]).sum()
            + kernel.compute(x[coreset_indices], x[i])[:, 0]
            - kernel_gram_matrix_diagonal[coreset_indices]
        ) / (num_points_in_coreset**2) - (
            kernel_mean_row_sum[coreset_indices] - kernel_mean_row_sum[i]
        ) / num_points_in_coreset

    @jit
    def _change_rev(
        self, i: int, coreset_indices: ArrayLike, comparisons: ArrayLike
    ) -> Array:
        r"""
        Replace the maximum comparison value point in ``coreset_indices`` with ``i``.

        ``x`` -> ``coreset_indices``.

        :param i: Value to replace into ``coreset_indices``
        :param coreset_indices: The dataset for replacement
        :param comparisons: Comparison values for each candidate
        :return: Updated ``coreset_indices``, with maximum ``comparisons`` point
            replaced
        """
        coreset_indices = jnp.asarray(coreset_indices)
        comparisons = jnp.asarray(comparisons)
        j = comparisons.argmax()
        return coreset_indices.at[j].set(i)

    @jit
    def _nochange_rev(
        self, i: int, coreset_indices: ArrayLike, comparisons: ArrayLike
    ) -> Array:
        r"""
        Leave coreset indices unchanged (compare with ``refine.change_rev``).

        ``x`` -> ``coreset_indices``.

        :param i: Value to replace into ``coreset_indices``. Not used.
        :param coreset_indices: The dataset for replacement. Will remain unchanged.
        :param comparisons: Comparison values for each candidate. Not used.
        :return: The original ``coreset_indices``, unchanged
        """
        return jnp.asarray(coreset_indices)


# Define the pytree node for the added class to ensure methods with jit decorators
# are able to run. This tuple must be updated when a new class object is defined.
refine_classes = (RefineRegular, RefineRandom, RefineReverse)
for current_class in refine_classes:
    tree_util.register_pytree_node(
        current_class, current_class._tree_flatten, current_class._tree_unflatten
    )
>>>>>>> e2e0c5f8

# Set up class factory
refine_factory = ClassFactory(Refine)
refine_factory.register("regular", RefineRegular)
refine_factory.register("random", RefineRandom)
refine_factory.register("reverse", RefineReverse)<|MERGE_RESOLUTION|>--- conflicted
+++ resolved
@@ -12,14 +12,8 @@
 # See the License for the specific language governing permissions and
 # limitations under the License.
 
-<<<<<<< HEAD
-"""TODO: Create top-level docstring."""
-
-from functools import partial
-=======
 r"""
 Classes and associated functionality to perform refinement of coresets.
->>>>>>> e2e0c5f8
 
 Several greedy algorithms are implemented within this codebase that generate a
 compressed representation (coreset) of an original :math:`n \times d` dataset. As these
@@ -77,78 +71,10 @@
     load, the kernel mean row sum can be approximated by setting the variable
     ``approximate_kernel_row_sum`` = :data:`True` when initializing the Refine object.
 
-<<<<<<< HEAD
-def refine_rand_body(
-    i: int,
-    val: tuple[random.PRNGKeyArray, ArrayLike],
-    x: ArrayLike,
-    n_cand: int,
-    K_mean: ArrayLike,
-    K_diag: ArrayLike,
-    k_pairwise: KernelFunction,
-    k_vec: KernelFunction,
-) -> tuple[random.PRNGKeyArray, Array]:
-    r"""
-    Execute main loop of the random refine method.
-
-    :param i: Loop counter
-    :param val: Loop updatables
-    :param x: Original :math:`n \times d` dataset
-    :param n_cand: Number of candidates for comparison
-    :param K_mean: Mean vector over rows for the Gram matrix, a :math:`1 \times n` array
-    :param K_diag: Gram matrix diagonal, a :math:`1 \times n` array
-    :param k_pairwise: Vectorised kernel function on pairs `(x,x)`:
-                  :math:`k: \mathbb{R}^d \times \mathbb{R}^d \rightarrow \mathbb{R}`
-    :param k_vec: Vectorised kernel function on pairs `(X,x)`:
-                  :math:`k: \mathbb{R}^{n \times d} \times \mathbb{R}^d \rightarrow \mathbb{R}^n`
-    :returns: Updated loop variables `S`
-    """
-    key, S = val
-    S = jnp.asarray(S)
-    key, subkey = random.split(key)
-    i = random.randint(subkey, (1,), 0, len(S))[0]
-    key, subkey = random.split(key)
-    cand = random.randint(subkey, (n_cand,), 0, len(x))
-    # cand = random.choice(subkey, len(x), (n_cand,), replace=False)
-    comps = comparison_cand(S[i], cand, S, x, K_mean, K_diag, k_pairwise, k_vec)
-    S = lax.cond(jnp.any(comps > 0), change, nochange, i, S, cand, comps)
-
-    return key, S
-
-
-@partial(jit, static_argnames=["k_pairwise", "k_vec"])
-def comparison_cand(
-    i: ArrayLike,
-    cand: ArrayLike,
-    S: ArrayLike,
-    x: ArrayLike,
-    K_mean: ArrayLike,
-    K_diag: ArrayLike,
-    k_pairwise: KernelFunction,
-    k_vec: KernelFunction,
-) -> Array:
-    r"""
-    Calculate the change in maximum mean discrepancy (MMD).
-
-    The change in MMD arises from replacing `i` in `S` with `x`.
-
-    :param i: A coreset index
-    :param cand: Indices for randomly sampled candidate points among the original data
-    :param S: Coreset point indices
-    :param x: :math:`n \times d` original data
-    :param K_mean: Kernel matrix row sum divided by n
-    :param K_diag: Gram matrix diagonal, a :math:`1 \times n` array
-    :param k_pairwise: Vectorised kernel function on pairs `(x,x)`:
-                  :math:`k: \mathbb{R}^d \times \mathbb{R}^d \rightarrow \mathbb{R}`
-    :param k_vec: Vectorised kernel function on pairs `(X,x)`:
-                  :math:`k: \mathbb{R}^{n \times d} \times \mathbb{R}^d \rightarrow \mathbb{R}^n`
-    :return: the MMD changes for each candidate point
-=======
     :param approximate_kernel_row_sum: Boolean determining how the kernel mean row
         sum is calculated. If :data:`True`, the sum is approximate.
     :param approximator: :class:`~coreax.approximation.KernelMeanApproximator` object
         for the kernel mean approximation method
->>>>>>> e2e0c5f8
     """
 
     def __init__(
@@ -211,13 +137,7 @@
 
 class RefineRegular(Refine):
     r"""
-<<<<<<< HEAD
-    Leave S unchanged (compare with refine.change).
-
-    This is simply a convenience function for leaving S unchanged.  S -> x.
-=======
     Define the RefineRegular class.
->>>>>>> e2e0c5f8
 
     The refinement process happens iteratively. The iteration is carried out over
     points in ``X``. Coreset elements are replaced by points most reducing the maximum
@@ -593,20 +513,6 @@
     This performs the same style of refinement as :class:`~coreax.refine.RefineRegular`
     but reverses the order.
     """
-<<<<<<< HEAD
-    S = jnp.asarray(S)
-    comps = jnp.asarray(comps)
-    j = comps.argmax()
-    return S.at[j].set(i)
-
-
-@jit
-def nochange_rev(i: int, S: ArrayLike, comps: ArrayLike) -> Array:
-    r"""
-    Leave S unchanged (compare with refine.change_rev).
-
-    This is simply a convenience function for leaving S unchanged. x -> S.
-=======
 
     def refine(
         self,
@@ -784,7 +690,6 @@
     tree_util.register_pytree_node(
         current_class, current_class._tree_flatten, current_class._tree_unflatten
     )
->>>>>>> e2e0c5f8
 
 # Set up class factory
 refine_factory = ClassFactory(Refine)
