# © Crown Copyright GCHQ
#
# Licensed under the Apache License, Version 2.0 (the "License");
# you may not use this file except in compliance with the License.
# You may obtain a copy of the License at
#
# http://www.apache.org/licenses/LICENSE-2.0
#
# Unless required by applicable law or agreed to in writing, software
# distributed under the License is distributed on an "AS IS" BASIS,
# WITHOUT WARRANTIES OR CONDITIONS OF ANY KIND, either express or implied.
# See the License for the specific language governing permissions and
# limitations under the License.

<<<<<<< HEAD
"""TODO: Create top-level docstring."""

import inspect
import sys
from abc import ABC, abstractmethod
from functools import partial

import jax.lax as lax
import jax.numpy as jnp
from jax import Array, jit, random, tree_util, vmap
from jax.typing import ArrayLike

import coreax.kernel as ck
from coreax.approximation import KernelMeanApproximator
=======
r"""
Classes and associated functionality to perform refinement of coresets.

Several greedy algorithms are implemented within this codebase that generate a
compressed representation (coreset) of an original :math:`n \times d` dataset. As these
methods are greedy, it can be beneficial to apply a refinement step after generation,
which is yet another greedy strategy to improve the coreset generated.

Generally, refinement strategies loop through the elements of a corset and consider if
some metric assessing coreset quality can be improved by replacing this element with
another from the original dataset.

All refinement approaches implement :class:`Refine`, in-particular with a method
:meth:`~Refine.refine` that manipulates a :class:`~coreax.reduction.DataReduction`
object.

The other mandatory method to implement is :meth:`~Refine._tree_flatten`. To improve
performance, refine computation is JIT compiled. As a result, definitions of dynamic
and static values inside :meth:`~Refine._tree_flatten` ensure the refine object can be
mutated and the corresponding JIT compilation does not yield unexpected results.
"""

# Support annotations with | in Python < 3.10
# TODO: Remove once no longer supporting old code
from __future__ import annotations

from abc import ABC, abstractmethod
from functools import partial

import jax.lax as lax
import jax.numpy as jnp
from jax import Array, jit, random, tree_util, vmap
from jax.typing import ArrayLike

import coreax.kernel as ck
from coreax.approximation import KernelMeanApproximator
from coreax.reduction import DataReduction
>>>>>>> 83770caf
from coreax.util import ClassFactory


class Refine(ABC):
    r"""
    Base class for refinement functions.

    # TODO: Do we want to be able to refine by additional quality measures, e.g.
        KL Divergence, ...?

    # TODO: Related to the above, we could see if using the metrics objects offer an
        easier way to incorporate a generic quality measure
<<<<<<< HEAD

    The refinement process happens iteratively. Coreset elements are replaced by
    points most reducing the maximum mean discrepancy (MMD). The MMD is defined by
    :math:`\text{MMD}^2(X,X_c) = \mathbb{E}(k(X,X)) + \mathbb{E}(k(X_c,X_c)) - 2\mathbb{E}(k(X,X_c))`
    for a dataset ``X`` and corresponding coreset ``X_c``.

    The default calculates the kernel mean row sum in full. To reduce computational
    load, the kernel mean row sum can be approximated by setting the variable
    ``approximate_kernel_row_sum = True`` when initializing the Refine object.
    """

    def __init__(
        self,
        approximate_kernel_row_sum: bool = False,
        approximator: KernelMeanApproximator = None,
    ):
        """
        Initialise a refinement object.

        :param approximate_kernel_row_sum: Boolean determining how the kernel mean row
            sum is calculated. If ``True``, the sum is approximate.
        :param approximator: coreax KernelMeanApproximator object for the kernel mean
            approximation method
        """
        self.approximate_kernel_row_sum = approximate_kernel_row_sum
        self.approximator = approximator

    @abstractmethod
    def refine(self, data_reduction: "DataReduction") -> None:
=======

    The refinement process happens iteratively. Coreset elements are replaced by
    points most reducing the maximum mean discrepancy (MMD). The MMD is defined by
    :math:`\text{MMD}^2(X,X_c) = \mathbb{E}(k(X,X)) + \mathbb{E}(k(X_c,X_c)) - 2\mathbb{E}(k(X,X_c))`
    for a dataset ``X`` and corresponding coreset ``X_c``.

    The default calculates the kernel mean row sum in full. To reduce computational
    load, the kernel mean row sum can be approximated by setting the variable
    ``approximate_kernel_row_sum`` = :data:`True` when initializing the Refine object.

    :param approximate_kernel_row_sum: Boolean determining how the kernel mean row
        sum is calculated. If :data:`True`, the sum is approximate.
    :param approximator: :class:`~coreax.approximation.KernelMeanApproximator` object
        for the kernel mean approximation method
    """

    def __init__(
        self,
        approximate_kernel_row_sum: bool = False,
        approximator: type[KernelMeanApproximator] | None = None,
    ):
        """Initialise a refinement object."""
        self.approximate_kernel_row_sum = approximate_kernel_row_sum
        self.approximator = approximator

    @abstractmethod
    def refine(
        self,
        data_reduction: DataReduction,
        kernel_mean_row_sum: ArrayLike | None = None,
    ) -> None:
        r"""
        Compute the refined coreset, of ``m`` points in ``d`` dimensions.

        The :class:`~coreax.reduction.DataReduction` object is updated in-place. The
        refinement procedure replaces elements with points most reducing maximum mean
        discrepancy (MMD).

        :param data_reduction: :class:`~coreax.reduction.DataReduction` object with
            :math:`n \times d` original data, :math:`m` coreset point indices, coreset
            and kernel object
        :param kernel_mean_row_sum: (Optional) Mean vector over rows for the Gram
            matrix, a :math:`1 \times n` array. If this variable has been pre-calculated
            pass it here to reduce computational load. If this variable is passed,
            :attr:`approximate_kernel_row_sum` is ignored.
        :return: Nothing
        """

    def _tree_flatten(self):
        """
        Flatten a pytree.

        Define arrays & dynamic values (children) and auxiliary data (static values).
        A method to flatten the pytree needs to be specified to enable jit decoration
        of methods inside this class.
        """
        # dynamic values:
        children = ()
        # static values:
        aux_data = {}
        return children, aux_data

    @classmethod
    def _tree_unflatten(cls, aux_data, children):
        """
        Reconstructs a pytree from the tree definition and the leaves.

        Arrays & dynamic values (children) and auxiliary data (static values) are
        reconstructed. A method to reconstruct the pytree needs to be specified to
        enable jit decoration of methods inside this class.
        """
        return cls(*children, **aux_data)


class RefineRegular(Refine):
    r"""
    Define the RefineRegular class.

    The refinement process happens iteratively. The iteration is carried out over
    points in ``X``. Coreset elements are replaced by points most reducing the maximum
    mean discrepancy (MMD). The MMD is defined by:
    :math:`\text{MMD}^2(X,X_c) = \mathbb{E}(k(X,X)) + \mathbb{E}(k(X_c,X_c)) - 2\mathbb{E}(k(X,X_c))`
    for a dataset ``X`` and corresponding coreset ``X_c``.
    """

    def refine(
        self,
        data_reduction: DataReduction,
        kernel_mean_row_sum: ArrayLike | None = None,
    ) -> None:
>>>>>>> 83770caf
        r"""
        Compute the refined coreset, of ``m`` points in ``d`` dimensions.

        The DataReduction object is updated in-place. The refinement procedure replaces
        elements with points most reducing maximum mean discrepancy (MMD).

<<<<<<< HEAD
        :param data_reduction: coreax DataReduction object with :math:`n \times d`
            original data, :math:`m` coreset point indices, coreset and kernel object
        :return: Nothing
        """

    def _tree_flatten(self):
        """
        Flatten a pytree.

        Define arrays & dynamic values (children) and auxiliary data (static values).
        A method to flatten the pytree needs to be specified to enable jit decoration
        of methods inside this class.
        """
        children = ()  # dynamic values
        aux_data = {}  # static values
        return children, aux_data

    @classmethod
    def _tree_unflatten(cls, aux_data, children):
        """
        Reconstructs a pytree from the tree definition and the leaves.

        Arrays & dynamic values (children) and auxiliary data (static values) are
        reconstructed. A method to reconstruct the pytree needs to be specified to
        enable jit decoration of methods inside this class.
        """
        return cls(*children, **aux_data)


class RefineRegular(Refine):
    r"""
    Define the RefineRegular class.

    The refinement process happens iteratively. The iteration is carried out over
    points in ``X``. Coreset elements are replaced by points most reducing the maximum
    mean discrepancy (MMD). The MMD is defined by:
    :math:`\text{MMD}^2(X,X_c) = \mathbb{E}(k(X,X)) + \mathbb{E}(k(X_c,X_c)) - 2\mathbb{E}(k(X,X_c))`
    for a dataset ``X`` and corresponding coreset ``X_c``.
=======
        :param data_reduction: :class:`~coreax.reduction.DataReduction` object with
            :math:`n \times d` original data, :math:`m` coreset point indices, coreset
            and kernel object
        :param kernel_mean_row_sum: (Optional) Mean vector over rows for the Gram
            matrix, a :math:`1 \times n` array. If this variable has been pre-calculated
            pass it here to reduce computational load. If this variable is passed,
            :attr:`approximate_kernel_row_sum` is ignored.
        :return: Nothing
        """
        x = data_reduction.original_data
        coreset_indices = data_reduction.reduction_indices

        kernel_gram_matrix_diagonal = vmap(data_reduction.kernel.compute)(x, x)

        # If the user hasn't passed kernel_mean_row_sum, calculate it:
        if kernel_mean_row_sum is None:
            if self.approximate_kernel_row_sum:
                kernel_mean_row_sum = (
                    data_reduction.kernel.approximate_kernel_matrix_row_sum_mean(
                        x, self.approximator
                    )
                )
            else:
                kernel_mean_row_sum = (
                    data_reduction.kernel.calculate_kernel_matrix_row_sum_mean(x)
                )

        coreset_indices = jnp.asarray(coreset_indices)
        num_points_in_coreset = len(coreset_indices)
        body = partial(
            self._refine_body,
            x=x,
            kernel=data_reduction.kernel,
            kernel_mean_row_sum=kernel_mean_row_sum,
            kernel_gram_matrix_diagonal=kernel_gram_matrix_diagonal,
        )
        coreset_indices = lax.fori_loop(0, num_points_in_coreset, body, coreset_indices)

        data_reduction.reduction_indices = coreset_indices
        data_reduction.reduced_data = data_reduction.original_data[coreset_indices, :]

    @jit
    def _refine_body(
        self,
        i: int,
        coreset_indices: ArrayLike,
        x: ArrayLike,
        kernel: ck.Kernel,
        kernel_mean_row_sum: ArrayLike,
        kernel_gram_matrix_diagonal: ArrayLike,
    ) -> Array:
        r"""
        Execute main loop of the refine method, ``coreset_indices`` -> ``x``.

        :param i: Loop counter
        :param coreset_indices: Loop updatable-variables
        :param x: Original :math:`n \times d` dataset
        :param kernel_mean_row_sum: Mean vector over rows for the Gram matrix,
            a :math:`1 \times n` array
        :param kernel_gram_matrix_diagonal: Gram matrix diagonal, a :math:`1 \times n`
            array
        :return: Updated loop variables `coreset_indices`
        """
        coreset_indices = jnp.asarray(coreset_indices)
        coreset_indices = coreset_indices.at[i].set(
            self._comparison(
                i=coreset_indices[i],
                coreset_indices=coreset_indices,
                x=x,
                kernel=kernel,
                kernel_mean_row_sum=kernel_mean_row_sum,
                kernel_gram_matrix_diagonal=kernel_gram_matrix_diagonal,
            ).argmax()
        )

        return coreset_indices

    @jit
    def _comparison(
        self,
        i: ArrayLike,
        coreset_indices: ArrayLike,
        x: ArrayLike,
        kernel: ck.Kernel,
        kernel_mean_row_sum: ArrayLike,
        kernel_gram_matrix_diagonal: ArrayLike,
    ) -> Array:
        r"""
        Calculate the change in maximum mean discrepancy from point replacement.

        ``coreset_indices`` -> ``x``.

        The change calculated is from replacing point ``i`` in ``coreset_indices`` with
        any point in ``x``.

        :param coreset_indices: Coreset point indices
        :param x: :math:`n \times d` original data
        :param kernel_mean_row_sum: :math:`1 \times n` row mean of the
            :math:`n \times n` kernel matrix
        :param kernel_gram_matrix_diagonal: Gram matrix diagonal,
            a :math:`1 \times n` array
        :return: The MMD changes for each candidate point
        """
        coreset_indices = jnp.asarray(coreset_indices)
        num_points_in_coreset = len(coreset_indices)
        x = jnp.asarray(x)
        kernel_mean_row_sum = jnp.asarray(kernel_mean_row_sum)
        return (
            kernel.compute(x[coreset_indices], x[i]).sum()
            - kernel.compute(x, x[coreset_indices]).sum(axis=1)
            + kernel.compute(x, x[i])[:, 0]
            - kernel_gram_matrix_diagonal
        ) / (num_points_in_coreset**2) - (
            kernel_mean_row_sum[i] - kernel_mean_row_sum
        ) / num_points_in_coreset


class RefineRandom(Refine):
    r"""
    Define the RefineRandom class.

    The refinement procedure replaces a random element with the best point among a set
    of candidate points. The candidate points are a random sample of :math:`n \times p`
    points from among the original data.

    :param approximate_kernel_row_sum: Boolean determining how the kernel mean row
        sum is calculated. If ``True``, the sum is approximate.
    :param approximator: :class:`~coreax.approximation.KernelMeanApproximator` object
        for the kernel mean approximation method
    :param p: Proportion of original dataset to randomly sample for candidate points
        to replace those in the coreset
    :param random_key: Pseudo-random number generator key
>>>>>>> 83770caf
    """

    def __init__(
        self,
        approximate_kernel_row_sum: bool = False,
        approximator: KernelMeanApproximator = None,
<<<<<<< HEAD
    ):
        """
        Initialise a RefineRegular object.

        :param approximate_kernel_row_sum: Boolean determining how the kernel mean row
            sum is calculated. If ``True``, the sum is approximate.
        :param approximator: coreax KernelMeanApproximator object for the kernel mean
            approximation method
        """
        super().__init__(
            approximate_kernel_row_sum=approximate_kernel_row_sum,
            approximator=approximator,
        )

    def refine(self, data_reduction: "DataReduction") -> None:
        r"""
        Compute the refined coreset, of ``m`` points in ``d`` dimensions.

        The DataReduction object is updated in-place. The refinement procedure replaces
        elements with points most reducing maximum mean discrepancy (MMD).

        :param data_reduction: coreax DataReduction object with :math:`n \times d`
            original data, :math:`m` coreset point indices, coreset and kernel object
        :return: Nothing
        """
        x = data_reduction.original_data
        coreset_indices = data_reduction.reduction_indices

        kernel_gram_matrix_diagonal = vmap(data_reduction.kernel.compute)(x, x)

        if self.approximate_kernel_row_sum:
            kernel_mean_row_sum = (
                data_reduction.kernel.approximate_kernel_matrix_row_sum_mean(
                    x, self.approximator
                )
            )
        else:
            kernel_mean_row_sum = (
                data_reduction.kernel.calculate_kernel_matrix_row_sum_mean(x)
            )

        coreset_indices = jnp.asarray(coreset_indices)
        num_points_in_coreset = len(coreset_indices)
        body = partial(
            self._refine_body,
            x=x,
            kernel=data_reduction.kernel,
            kernel_mean_row_sum=kernel_mean_row_sum,
            kernel_gram_matrix_diagonal=kernel_gram_matrix_diagonal,
        )
        coreset_indices = lax.fori_loop(0, num_points_in_coreset, body, coreset_indices)

        data_reduction.reduction_indices = coreset_indices
        data_reduction.reduced_data = data_reduction.original_data[coreset_indices, :]

    @jit
    def _refine_body(
        self,
        i: int,
        coreset_indices: ArrayLike,
        x: ArrayLike,
        kernel: ck.Kernel,
        kernel_mean_row_sum: ArrayLike,
        kernel_gram_matrix_diagonal: ArrayLike,
    ) -> Array:
        r"""
        Execute main loop of the refine method, ``coreset_indices`` -> ``x``.

        :param i: Loop counter
        :param coreset_indices: Loop updatable-variables
        :param x: Original :math:`n \times d` dataset
        :param kernel_mean_row_sum: Mean vector over rows for the Gram matrix,
            a :math:`1 \times n` array
        :param kernel_gram_matrix_diagonal: Gram matrix diagonal, a :math:`1 \times n`
            array
        :return: Updated loop variables `coreset_indices`
        """
        coreset_indices = jnp.asarray(coreset_indices)
        coreset_indices = coreset_indices.at[i].set(
            self._comparison(
                i=coreset_indices[i],
                coreset_indices=coreset_indices,
                x=x,
                kernel=kernel,
                kernel_mean_row_sum=kernel_mean_row_sum,
                kernel_gram_matrix_diagonal=kernel_gram_matrix_diagonal,
            ).argmax()
        )

        return coreset_indices

    @jit
    def _comparison(
        self,
        i: ArrayLike,
        coreset_indices: ArrayLike,
        x: ArrayLike,
        kernel: ck.Kernel,
        kernel_mean_row_sum: ArrayLike,
        kernel_gram_matrix_diagonal: ArrayLike,
    ) -> Array:
        r"""
        Calculate the change in maximum mean discrepancy from point replacement.

        ``coreset_indices`` -> ``x``.

        The change calculated is from replacing point ``i`` in ``coreset_indices`` with
        any point in ``x``.

        :param coreset_indices: Coreset point indices
        :param x: :math:`n \times d` original data
        :param kernel_mean_row_sum: :math:`1 \times n` row mean of the
            :math:`n \times n` kernel matrix
        :param kernel_gram_matrix_diagonal: Gram matrix diagonal,
            a :math:`1 \times n` array
        :return: The MMD changes for each candidate point
        """
        coreset_indices = jnp.asarray(coreset_indices)
        num_points_in_coreset = len(coreset_indices)
        x = jnp.asarray(x)
        kernel_mean_row_sum = jnp.asarray(kernel_mean_row_sum)
        return (
            kernel.compute(x[coreset_indices], x[i]).sum()
            - kernel.compute(x, x[coreset_indices]).sum(axis=1)
            + kernel.compute(x, x[i])[:, 0]
            - kernel_gram_matrix_diagonal
        ) / (num_points_in_coreset**2) - (
            kernel_mean_row_sum[i] - kernel_mean_row_sum
        ) / num_points_in_coreset


class RefineRandom(Refine):
    """TODO: create RefineRandom docstring."""

    def __init__(
        self,
        approximate_kernel_row_sum: bool = False,
        approximator: KernelMeanApproximator = None,
        p: float = 0.1,
        random_key: int = 0,
    ):
        """
        Initialise a random refinement object.

        :param approximate_kernel_row_sum: Boolean determining how the kernel mean row
            sum is calculated. If ``True``, the sum is approximate.
        :param approximator: coreax KernelMeanApproximator object for the kernel mean
            approximation method
        :param p: Proportion of original dataset to randomly sample for candidate points
            to replace those in the coreset
        :param random_key: Pseudo-random number generator key
        """
=======
        p: float = 0.1,
        random_key: int = 0,
    ):
        """Initialise a random refinement object."""
>>>>>>> 83770caf
        self.random_key = random_key
        self.p = p
        super().__init__(
            approximate_kernel_row_sum=approximate_kernel_row_sum,
            approximator=approximator,
        )

<<<<<<< HEAD
    def refine(self, data_reduction: "DataReduction") -> None:
=======
    def refine(
        self,
        data_reduction: DataReduction,
        kernel_mean_row_sum: ArrayLike | None = None,
    ) -> None:
>>>>>>> 83770caf
        r"""
        Refine a coreset iteratively.

        The DataReduction object is updated in-place. The refinement procedure replaces
        a random element with the best point among a set of candidate points. The
        candidate points are a random sample of :math:`n \times p` points from among
        the original data.

<<<<<<< HEAD
        :param data_reduction: coreax DataReduction object with :math:`n \times d`
            original data, :math:`m` coreset point indices, coreset and kernel object
=======
        :param data_reduction: :class:`~coreax.reduction.DataReduction` object with
            :math:`n \times d` original data, :math:`m` coreset point indices, coreset
            and kernel object
        :param kernel_mean_row_sum: (Optional) Mean vector over rows for the Gram
            matrix, a :math:`1 \times n` array. If this variable has been pre-calculated
            pass it here to reduce computational load. If this variable is passed,
            :attr:`approximate_kernel_row_sum` is ignored.
>>>>>>> 83770caf
        :return: Nothing
        """
        x = data_reduction.original_data
        coreset_indices = data_reduction.reduction_indices

        kernel_gram_matrix_diagonal = vmap(data_reduction.kernel.compute)(x, x)

<<<<<<< HEAD
        if self.approximate_kernel_row_sum:
            kernel_mean_row_sum = (
                data_reduction.kernel.approximate_kernel_matrix_row_sum_mean(
                    x, self.approximator
                )
            )
        else:
            kernel_mean_row_sum = (
                data_reduction.kernel.calculate_kernel_matrix_row_sum_mean(x)
            )
=======
        # If the user hasn't passed kernel_mean_row_sum, calculate it:
        if kernel_mean_row_sum is None:
            if self.approximate_kernel_row_sum:
                kernel_mean_row_sum = (
                    data_reduction.kernel.approximate_kernel_matrix_row_sum_mean(
                        x, self.approximator
                    )
                )
            else:
                kernel_mean_row_sum = (
                    data_reduction.kernel.calculate_kernel_matrix_row_sum_mean(x)
                )
>>>>>>> 83770caf

        coreset_indices = jnp.asarray(coreset_indices)
        x = jnp.asarray(x)
        num_points_in_coreset = len(coreset_indices)
        num_points_in_x = len(x)
        n_cand = int(num_points_in_x * self.p)
        n_iter = num_points_in_coreset * (num_points_in_x // n_cand)

        key = random.PRNGKey(self.random_key)

        body = partial(
            self._refine_rand_body,
            x=x,
            n_cand=n_cand,
            kernel=data_reduction.kernel,
            kernel_mean_row_sum=kernel_mean_row_sum,
            kernel_gram_matrix_diagonal=kernel_gram_matrix_diagonal,
        )
        key, coreset_indices = lax.fori_loop(0, n_iter, body, (key, coreset_indices))

        data_reduction.reduction_indices = coreset_indices
        data_reduction.reduced_data = data_reduction.original_data[coreset_indices, :]

    def _refine_rand_body(
        self,
        i: int,
        val: tuple[random.PRNGKeyArray, ArrayLike],
        x: ArrayLike,
        n_cand: int,
        kernel: ck.Kernel,
        kernel_mean_row_sum: ArrayLike,
        kernel_gram_matrix_diagonal: ArrayLike,
    ) -> tuple[random.PRNGKeyArray, Array]:
        r"""
        Execute main loop of the random refine method.

        :param i: Loop counter
        :param val: Loop updatable-variables
        :param x: Original :math:`n \times d` dataset
        :param n_cand: Number of candidates for comparison
        :param kernel_mean_row_sum: Mean vector over rows for the Gram matrix,
            a :math:`1 \times n` array
        :param kernel_gram_matrix_diagonal: Gram matrix diagonal,
            a :math:`1 \times n` array
        :return: Updated loop variables ``coreset_indices``
        """
        key, coreset_indices = val
        coreset_indices = jnp.asarray(coreset_indices)
        key, subkey = random.split(key)
        i = random.randint(subkey, (1,), 0, len(coreset_indices))[0]
        key, subkey = random.split(key)
        candidate_indices = random.randint(subkey, (n_cand,), 0, len(x))
        comparisons = self._comparison_cand(
            coreset_indices[i],
            candidate_indices,
            coreset_indices,
            x=x,
            kernel=kernel,
            kernel_mean_row_sum=kernel_mean_row_sum,
            kernel_gram_matrix_diagonal=kernel_gram_matrix_diagonal,
        )
        coreset_indices = lax.cond(
            jnp.any(comparisons > 0),
            self._change,
            self._nochange,
            i,
            coreset_indices,
            candidate_indices,
            comparisons,
        )

        return key, coreset_indices

    @jit
    def _comparison_cand(
        self,
        i: ArrayLike,
        candidate_indices: ArrayLike,
        coreset_indices: ArrayLike,
        x: ArrayLike,
        kernel: ck.Kernel,
        kernel_mean_row_sum: ArrayLike,
        kernel_gram_matrix_diagonal: ArrayLike,
    ) -> Array:
        r"""
        Calculate the change in maximum mean discrepancy (MMD).

<<<<<<< HEAD
        The change in MMD arises from replacing `i` in `S` with `x`.
=======
        The change in MMD arises from replacing ``i`` in ``coreset_indices`` with ``x``.
>>>>>>> 83770caf

        :param i: A coreset index
        :param candidate_indices: Indices for randomly sampled candidate points among
            the original data
        :param coreset_indices: Coreset point indices
        :param x: :math:`n \times d` original data
        :param kernel_mean_row_sum: :math:`1 \times n` row mean of the
            :math:`n \times n` kernel matrix
        :param kernel_gram_matrix_diagonal: Gram matrix diagonal,
            a :math:`1 \times n` array
        :return: The MMD changes for each candidate point
        """
        coreset_indices = jnp.asarray(coreset_indices)
        x = jnp.asarray(x)
        kernel_mean_row_sum = jnp.asarray(kernel_mean_row_sum)
        kernel_gram_matrix_diagonal = jnp.asarray(kernel_gram_matrix_diagonal)
        num_points_in_coreset = len(coreset_indices)

        return (
            kernel.compute(x[coreset_indices], x[i]).sum()
            - kernel.compute(x[candidate_indices, :], x[coreset_indices]).sum(axis=1)
            + kernel.compute(x[candidate_indices, :], x[i])[:, 0]
            - kernel_gram_matrix_diagonal[candidate_indices]
        ) / (num_points_in_coreset**2) - (
            kernel_mean_row_sum[i] - kernel_mean_row_sum[candidate_indices]
        ) / num_points_in_coreset

    @jit
    def _change(
        self,
        i: int,
        coreset_indices: ArrayLike,
        candidate_indices: ArrayLike,
        comparisons: ArrayLike,
    ) -> Array:
        r"""
        Replace the ``i``th point in ``coreset_indices``.

        The point is replaced with the candidate in ``candidate_indices`` with maximum
        value in ``comparisons``. ``coreset_indices`` -> ``x``.

        :param i: Index in ``coreset_indices`` to replace
        :param coreset_indices: Indices in the original dataset for replacement
        :param candidate_indices: A set of candidates for replacement
        :param comparisons: Comparison values for each candidate
        :return: Updated ``coreset_indices``, with ``i``th point replaced
        """
        coreset_indices = jnp.asarray(coreset_indices)
        candidate_indices = jnp.asarray(candidate_indices)
        return coreset_indices.at[i].set(candidate_indices[comparisons.argmax()])

    @jit
    def _nochange(
        self,
        i: int,
        coreset_indices: ArrayLike,
        candidate_indices: ArrayLike,
        comparisons: ArrayLike,
    ) -> Array:
        r"""
        Leave coreset indices unchanged (compare with :meth:`_change`).

        ``coreset_indices`` -> ``x``.

        :param i: Index in coreset_indices to replace. Not used.
        :param coreset_indices: The dataset for replacement. Will remain unchanged.
        :param candidate_indices: A set of candidates for replacement. Not used.
        :param comparisons: Comparison values for each candidate. Not used.
        :return: The original ``coreset_indices``, unchanged
        """
        return jnp.asarray(coreset_indices)


class RefineReverse(Refine):
<<<<<<< HEAD
    """TODO: create RefineRev docstring."""

    def __init__(
        self,
        approximate_kernel_row_sum: bool = False,
        approximator: KernelMeanApproximator = None,
    ):
        """Initialise a RefineRev (refine reverse) object."""
        super().__init__(
            approximate_kernel_row_sum=approximate_kernel_row_sum,
            approximator=approximator,
        )

    def refine(self, data_reduction: "DataReduction") -> None:
=======
    """
    Define the RefineRev (refine reverse) object.

    This performs the same style of refinement as :class:`~coreax.refine.RefineRegular`
    but reverses the order.
    """

    def refine(
        self,
        data_reduction: DataReduction,
        kernel_mean_row_sum: ArrayLike | None = None,
    ) -> None:
>>>>>>> 83770caf
        r"""
        Refine a coreset iteratively, replacing points which yield the most improvement.

        The DataReduction object is updated in-place. In this greedy refine method, the
        iteration is carried out over points in ``x``. ``x`` -> ``coreset_indices``.

<<<<<<< HEAD
        :param data_reduction: coreax DataReduction object with :math:`n \times d`
            original data, :math:`m` coreset point indices, coreset and kernel object
=======
        :param data_reduction: :class:`~coreax.reduction.DataReduction` object with
            :math:`n \times d` original data, :math:`m` coreset point indices, coreset
            and kernel object
        :param kernel_mean_row_sum: (Optional) Mean vector over rows for the Gram
            matrix, a :math:`1 \times n` array. If this variable has been pre-calculated
            pass it here to reduce computational load. If this variable is passed,
            :attr:`approximate_kernel_row_sum` is ignored.
>>>>>>> 83770caf
        :return: Nothing
        """
        x = jnp.asarray(data_reduction.original_data)
        coreset_indices = jnp.asarray(data_reduction.reduction_indices)

        kernel_gram_matrix_diagonal = vmap(data_reduction.kernel.compute)(x, x)

<<<<<<< HEAD
        if self.approximate_kernel_row_sum:
            kernel_mean_row_sum = (
                data_reduction.kernel.approximate_kernel_matrix_row_sum_mean(
                    x, self.approximator
                )
            )
        else:
            kernel_mean_row_sum = (
                data_reduction.kernel.calculate_kernel_matrix_row_sum_mean(x)
            )
=======
        # If the user hasn't passed kernel_mean_row_sum, calculate it:
        if kernel_mean_row_sum is None:
            if self.approximate_kernel_row_sum:
                kernel_mean_row_sum = (
                    data_reduction.kernel.approximate_kernel_matrix_row_sum_mean(
                        x, self.approximator
                    )
                )
            else:
                kernel_mean_row_sum = (
                    data_reduction.kernel.calculate_kernel_matrix_row_sum_mean(x)
                )
>>>>>>> 83770caf

        num_points_in_x = len(x)

        body = partial(
            self._refine_rev_body,
            x=x,
            kernel=data_reduction.kernel,
            kernel_mean_row_sum=kernel_mean_row_sum,
            kernel_gram_matrix_diagonal=kernel_gram_matrix_diagonal,
        )
        coreset_indices = lax.fori_loop(0, num_points_in_x, body, coreset_indices)

        data_reduction.reduction_indices = coreset_indices
        data_reduction.reduced_data = data_reduction.original_data[coreset_indices, :]

    def _refine_rev_body(
        self,
        i: int,
        coreset_indices: ArrayLike,
        x: ArrayLike,
        kernel: ck.Kernel,
        kernel_mean_row_sum: ArrayLike,
        kernel_gram_matrix_diagonal: ArrayLike,
    ) -> Array:
        r"""
        Execute main loop of the refine method, ``x`` -> ``coreset_indices``.

        :param i: Loop counter
        :param coreset_indices: Loop updatable-variables
        :param x: Original :math:`n \times d` dataset
        :param kernel_mean_row_sum: Mean vector over rows for the Gram matrix,
            a :math:`1 \times n` array
        :param kernel_gram_matrix_diagonal: Gram matrix diagonal,
            a :math:`1 \times n` array
        :return: Updated loop variables `coreset_indices`
        """
        comps = self._comparison_rev(
            i,
            coreset_indices,
            x,
            kernel,
            kernel_mean_row_sum,
            kernel_gram_matrix_diagonal,
        )
        coreset_indices = lax.cond(
            jnp.any(comps > 0),
            self._change_rev,
            self._nochange_rev,
            i,
            coreset_indices,
            comps,
        )

        return coreset_indices

    @jit
    def _comparison_rev(
        self,
        i: int,
        coreset_indices: ArrayLike,
        x: ArrayLike,
        kernel: ck.Kernel,
        kernel_mean_row_sum: ArrayLike,
        kernel_gram_matrix_diagonal: ArrayLike,
    ) -> Array:
        r"""
        Calculate the change in maximum mean discrepancy (MMD).

        ``x`` -> ``coreset_indices``. The change in MMD occurs by replacing a point in
        ``coreset_indices`` with ``x[i]``.

        :param i: Index for original data
        :param coreset_indices: Coreset point indices
        :param x: :math:`n \times d` original data
        :param kernel_mean_row_sum: :math:`1 \times n` row mean of the
            :math:`n \times n` kernel matrix
        :param kernel_gram_matrix_diagonal: Gram matrix diagonal,
            a :math:`1 \times n` array
        :return: The MMD changes for each point
        """
        coreset_indices = jnp.asarray(coreset_indices)
        x = jnp.asarray(x)
        kernel_mean_row_sum = jnp.asarray(kernel_mean_row_sum)
        kernel_gram_matrix_diagonal = jnp.asarray(kernel_gram_matrix_diagonal)
        num_points_in_coreset = len(coreset_indices)

        return (
            kernel.compute(x[coreset_indices], x[coreset_indices]).sum(axis=1)
            - kernel.compute(x[coreset_indices], x[i]).sum()
            + kernel.compute(x[coreset_indices], x[i])[:, 0]
            - kernel_gram_matrix_diagonal[coreset_indices]
        ) / (num_points_in_coreset**2) - (
            kernel_mean_row_sum[coreset_indices] - kernel_mean_row_sum[i]
        ) / num_points_in_coreset

    @jit
    def _change_rev(
        self, i: int, coreset_indices: ArrayLike, comparisons: ArrayLike
    ) -> Array:
        r"""
        Replace the maximum comparison value point in ``coreset_indices`` with ``i``.

        ``x`` -> ``coreset_indices``.

        :param i: Value to replace into ``coreset_indices``
        :param coreset_indices: The dataset for replacement
        :param comparisons: Comparison values for each candidate
        :return: Updated ``coreset_indices``, with maximum ``comparisons`` point
            replaced
        """
        coreset_indices = jnp.asarray(coreset_indices)
        comparisons = jnp.asarray(comparisons)
        j = comparisons.argmax()
        return coreset_indices.at[j].set(i)

    @jit
    def _nochange_rev(
        self, i: int, coreset_indices: ArrayLike, comparisons: ArrayLike
    ) -> Array:
        r"""
        Leave coreset indices unchanged (compare with ``refine.change_rev``).

        ``x`` -> ``coreset_indices``.

        :param i: Value to replace into ``coreset_indices``. Not used.
        :param coreset_indices: The dataset for replacement. Will remain unchanged.
        :param comparisons: Comparison values for each candidate. Not used.
        :return: The original ``coreset_indices``, unchanged
        """
        return jnp.asarray(coreset_indices)


# Define the pytree node for the added class to ensure methods with jit decorators
<<<<<<< HEAD
# are able to run. We rely on the naming convention that all child classes of
# ScoreMatching include the sub-string ScoreMatching inside of them.
=======
# are able to run. This tuple must be updated when a new class object is defined.
>>>>>>> 83770caf
refine_classes = (RefineRegular, RefineRandom, RefineReverse)
for current_class in refine_classes:
    tree_util.register_pytree_node(
        current_class, current_class._tree_flatten, current_class._tree_unflatten
    )

# Set up class factory
refine_factory = ClassFactory(Refine)
refine_factory.register("regular", RefineRegular)
refine_factory.register("random", RefineRandom)
<<<<<<< HEAD
refine_factory.register("rev", RefineReverse)
=======
refine_factory.register("reverse", RefineReverse)
>>>>>>> 83770caf
<|MERGE_RESOLUTION|>--- conflicted
+++ resolved
@@ -12,22 +12,6 @@
 # See the License for the specific language governing permissions and
 # limitations under the License.
 
-<<<<<<< HEAD
-"""TODO: Create top-level docstring."""
-
-import inspect
-import sys
-from abc import ABC, abstractmethod
-from functools import partial
-
-import jax.lax as lax
-import jax.numpy as jnp
-from jax import Array, jit, random, tree_util, vmap
-from jax.typing import ArrayLike
-
-import coreax.kernel as ck
-from coreax.approximation import KernelMeanApproximator
-=======
 r"""
 Classes and associated functionality to perform refinement of coresets.
 
@@ -65,7 +49,6 @@
 import coreax.kernel as ck
 from coreax.approximation import KernelMeanApproximator
 from coreax.reduction import DataReduction
->>>>>>> 83770caf
 from coreax.util import ClassFactory
 
 
@@ -78,37 +61,6 @@
 
     # TODO: Related to the above, we could see if using the metrics objects offer an
         easier way to incorporate a generic quality measure
-<<<<<<< HEAD
-
-    The refinement process happens iteratively. Coreset elements are replaced by
-    points most reducing the maximum mean discrepancy (MMD). The MMD is defined by
-    :math:`\text{MMD}^2(X,X_c) = \mathbb{E}(k(X,X)) + \mathbb{E}(k(X_c,X_c)) - 2\mathbb{E}(k(X,X_c))`
-    for a dataset ``X`` and corresponding coreset ``X_c``.
-
-    The default calculates the kernel mean row sum in full. To reduce computational
-    load, the kernel mean row sum can be approximated by setting the variable
-    ``approximate_kernel_row_sum = True`` when initializing the Refine object.
-    """
-
-    def __init__(
-        self,
-        approximate_kernel_row_sum: bool = False,
-        approximator: KernelMeanApproximator = None,
-    ):
-        """
-        Initialise a refinement object.
-
-        :param approximate_kernel_row_sum: Boolean determining how the kernel mean row
-            sum is calculated. If ``True``, the sum is approximate.
-        :param approximator: coreax KernelMeanApproximator object for the kernel mean
-            approximation method
-        """
-        self.approximate_kernel_row_sum = approximate_kernel_row_sum
-        self.approximator = approximator
-
-    @abstractmethod
-    def refine(self, data_reduction: "DataReduction") -> None:
-=======
 
     The refinement process happens iteratively. Coreset elements are replaced by
     points most reducing the maximum mean discrepancy (MMD). The MMD is defined by
@@ -199,53 +151,12 @@
         data_reduction: DataReduction,
         kernel_mean_row_sum: ArrayLike | None = None,
     ) -> None:
->>>>>>> 83770caf
         r"""
         Compute the refined coreset, of ``m`` points in ``d`` dimensions.
 
         The DataReduction object is updated in-place. The refinement procedure replaces
         elements with points most reducing maximum mean discrepancy (MMD).
 
-<<<<<<< HEAD
-        :param data_reduction: coreax DataReduction object with :math:`n \times d`
-            original data, :math:`m` coreset point indices, coreset and kernel object
-        :return: Nothing
-        """
-
-    def _tree_flatten(self):
-        """
-        Flatten a pytree.
-
-        Define arrays & dynamic values (children) and auxiliary data (static values).
-        A method to flatten the pytree needs to be specified to enable jit decoration
-        of methods inside this class.
-        """
-        children = ()  # dynamic values
-        aux_data = {}  # static values
-        return children, aux_data
-
-    @classmethod
-    def _tree_unflatten(cls, aux_data, children):
-        """
-        Reconstructs a pytree from the tree definition and the leaves.
-
-        Arrays & dynamic values (children) and auxiliary data (static values) are
-        reconstructed. A method to reconstruct the pytree needs to be specified to
-        enable jit decoration of methods inside this class.
-        """
-        return cls(*children, **aux_data)
-
-
-class RefineRegular(Refine):
-    r"""
-    Define the RefineRegular class.
-
-    The refinement process happens iteratively. The iteration is carried out over
-    points in ``X``. Coreset elements are replaced by points most reducing the maximum
-    mean discrepancy (MMD). The MMD is defined by:
-    :math:`\text{MMD}^2(X,X_c) = \mathbb{E}(k(X,X)) + \mathbb{E}(k(X_c,X_c)) - 2\mathbb{E}(k(X,X_c))`
-    for a dataset ``X`` and corresponding coreset ``X_c``.
-=======
         :param data_reduction: :class:`~coreax.reduction.DataReduction` object with
             :math:`n \times d` original data, :math:`m` coreset point indices, coreset
             and kernel object
@@ -378,147 +289,7 @@
     :param p: Proportion of original dataset to randomly sample for candidate points
         to replace those in the coreset
     :param random_key: Pseudo-random number generator key
->>>>>>> 83770caf
     """
-
-    def __init__(
-        self,
-        approximate_kernel_row_sum: bool = False,
-        approximator: KernelMeanApproximator = None,
-<<<<<<< HEAD
-    ):
-        """
-        Initialise a RefineRegular object.
-
-        :param approximate_kernel_row_sum: Boolean determining how the kernel mean row
-            sum is calculated. If ``True``, the sum is approximate.
-        :param approximator: coreax KernelMeanApproximator object for the kernel mean
-            approximation method
-        """
-        super().__init__(
-            approximate_kernel_row_sum=approximate_kernel_row_sum,
-            approximator=approximator,
-        )
-
-    def refine(self, data_reduction: "DataReduction") -> None:
-        r"""
-        Compute the refined coreset, of ``m`` points in ``d`` dimensions.
-
-        The DataReduction object is updated in-place. The refinement procedure replaces
-        elements with points most reducing maximum mean discrepancy (MMD).
-
-        :param data_reduction: coreax DataReduction object with :math:`n \times d`
-            original data, :math:`m` coreset point indices, coreset and kernel object
-        :return: Nothing
-        """
-        x = data_reduction.original_data
-        coreset_indices = data_reduction.reduction_indices
-
-        kernel_gram_matrix_diagonal = vmap(data_reduction.kernel.compute)(x, x)
-
-        if self.approximate_kernel_row_sum:
-            kernel_mean_row_sum = (
-                data_reduction.kernel.approximate_kernel_matrix_row_sum_mean(
-                    x, self.approximator
-                )
-            )
-        else:
-            kernel_mean_row_sum = (
-                data_reduction.kernel.calculate_kernel_matrix_row_sum_mean(x)
-            )
-
-        coreset_indices = jnp.asarray(coreset_indices)
-        num_points_in_coreset = len(coreset_indices)
-        body = partial(
-            self._refine_body,
-            x=x,
-            kernel=data_reduction.kernel,
-            kernel_mean_row_sum=kernel_mean_row_sum,
-            kernel_gram_matrix_diagonal=kernel_gram_matrix_diagonal,
-        )
-        coreset_indices = lax.fori_loop(0, num_points_in_coreset, body, coreset_indices)
-
-        data_reduction.reduction_indices = coreset_indices
-        data_reduction.reduced_data = data_reduction.original_data[coreset_indices, :]
-
-    @jit
-    def _refine_body(
-        self,
-        i: int,
-        coreset_indices: ArrayLike,
-        x: ArrayLike,
-        kernel: ck.Kernel,
-        kernel_mean_row_sum: ArrayLike,
-        kernel_gram_matrix_diagonal: ArrayLike,
-    ) -> Array:
-        r"""
-        Execute main loop of the refine method, ``coreset_indices`` -> ``x``.
-
-        :param i: Loop counter
-        :param coreset_indices: Loop updatable-variables
-        :param x: Original :math:`n \times d` dataset
-        :param kernel_mean_row_sum: Mean vector over rows for the Gram matrix,
-            a :math:`1 \times n` array
-        :param kernel_gram_matrix_diagonal: Gram matrix diagonal, a :math:`1 \times n`
-            array
-        :return: Updated loop variables `coreset_indices`
-        """
-        coreset_indices = jnp.asarray(coreset_indices)
-        coreset_indices = coreset_indices.at[i].set(
-            self._comparison(
-                i=coreset_indices[i],
-                coreset_indices=coreset_indices,
-                x=x,
-                kernel=kernel,
-                kernel_mean_row_sum=kernel_mean_row_sum,
-                kernel_gram_matrix_diagonal=kernel_gram_matrix_diagonal,
-            ).argmax()
-        )
-
-        return coreset_indices
-
-    @jit
-    def _comparison(
-        self,
-        i: ArrayLike,
-        coreset_indices: ArrayLike,
-        x: ArrayLike,
-        kernel: ck.Kernel,
-        kernel_mean_row_sum: ArrayLike,
-        kernel_gram_matrix_diagonal: ArrayLike,
-    ) -> Array:
-        r"""
-        Calculate the change in maximum mean discrepancy from point replacement.
-
-        ``coreset_indices`` -> ``x``.
-
-        The change calculated is from replacing point ``i`` in ``coreset_indices`` with
-        any point in ``x``.
-
-        :param coreset_indices: Coreset point indices
-        :param x: :math:`n \times d` original data
-        :param kernel_mean_row_sum: :math:`1 \times n` row mean of the
-            :math:`n \times n` kernel matrix
-        :param kernel_gram_matrix_diagonal: Gram matrix diagonal,
-            a :math:`1 \times n` array
-        :return: The MMD changes for each candidate point
-        """
-        coreset_indices = jnp.asarray(coreset_indices)
-        num_points_in_coreset = len(coreset_indices)
-        x = jnp.asarray(x)
-        kernel_mean_row_sum = jnp.asarray(kernel_mean_row_sum)
-        return (
-            kernel.compute(x[coreset_indices], x[i]).sum()
-            - kernel.compute(x, x[coreset_indices]).sum(axis=1)
-            + kernel.compute(x, x[i])[:, 0]
-            - kernel_gram_matrix_diagonal
-        ) / (num_points_in_coreset**2) - (
-            kernel_mean_row_sum[i] - kernel_mean_row_sum
-        ) / num_points_in_coreset
-
-
-class RefineRandom(Refine):
-    """TODO: create RefineRandom docstring."""
 
     def __init__(
         self,
@@ -527,23 +298,7 @@
         p: float = 0.1,
         random_key: int = 0,
     ):
-        """
-        Initialise a random refinement object.
-
-        :param approximate_kernel_row_sum: Boolean determining how the kernel mean row
-            sum is calculated. If ``True``, the sum is approximate.
-        :param approximator: coreax KernelMeanApproximator object for the kernel mean
-            approximation method
-        :param p: Proportion of original dataset to randomly sample for candidate points
-            to replace those in the coreset
-        :param random_key: Pseudo-random number generator key
-        """
-=======
-        p: float = 0.1,
-        random_key: int = 0,
-    ):
         """Initialise a random refinement object."""
->>>>>>> 83770caf
         self.random_key = random_key
         self.p = p
         super().__init__(
@@ -551,15 +306,11 @@
             approximator=approximator,
         )
 
-<<<<<<< HEAD
-    def refine(self, data_reduction: "DataReduction") -> None:
-=======
     def refine(
         self,
         data_reduction: DataReduction,
         kernel_mean_row_sum: ArrayLike | None = None,
     ) -> None:
->>>>>>> 83770caf
         r"""
         Refine a coreset iteratively.
 
@@ -568,10 +319,6 @@
         candidate points are a random sample of :math:`n \times p` points from among
         the original data.
 
-<<<<<<< HEAD
-        :param data_reduction: coreax DataReduction object with :math:`n \times d`
-            original data, :math:`m` coreset point indices, coreset and kernel object
-=======
         :param data_reduction: :class:`~coreax.reduction.DataReduction` object with
             :math:`n \times d` original data, :math:`m` coreset point indices, coreset
             and kernel object
@@ -579,7 +326,6 @@
             matrix, a :math:`1 \times n` array. If this variable has been pre-calculated
             pass it here to reduce computational load. If this variable is passed,
             :attr:`approximate_kernel_row_sum` is ignored.
->>>>>>> 83770caf
         :return: Nothing
         """
         x = data_reduction.original_data
@@ -587,18 +333,6 @@
 
         kernel_gram_matrix_diagonal = vmap(data_reduction.kernel.compute)(x, x)
 
-<<<<<<< HEAD
-        if self.approximate_kernel_row_sum:
-            kernel_mean_row_sum = (
-                data_reduction.kernel.approximate_kernel_matrix_row_sum_mean(
-                    x, self.approximator
-                )
-            )
-        else:
-            kernel_mean_row_sum = (
-                data_reduction.kernel.calculate_kernel_matrix_row_sum_mean(x)
-            )
-=======
         # If the user hasn't passed kernel_mean_row_sum, calculate it:
         if kernel_mean_row_sum is None:
             if self.approximate_kernel_row_sum:
@@ -611,7 +345,6 @@
                 kernel_mean_row_sum = (
                     data_reduction.kernel.calculate_kernel_matrix_row_sum_mean(x)
                 )
->>>>>>> 83770caf
 
         coreset_indices = jnp.asarray(coreset_indices)
         x = jnp.asarray(x)
@@ -699,11 +432,7 @@
         r"""
         Calculate the change in maximum mean discrepancy (MMD).
 
-<<<<<<< HEAD
-        The change in MMD arises from replacing `i` in `S` with `x`.
-=======
         The change in MMD arises from replacing ``i`` in ``coreset_indices`` with ``x``.
->>>>>>> 83770caf
 
         :param i: A coreset index
         :param candidate_indices: Indices for randomly sampled candidate points among
@@ -778,22 +507,6 @@
 
 
 class RefineReverse(Refine):
-<<<<<<< HEAD
-    """TODO: create RefineRev docstring."""
-
-    def __init__(
-        self,
-        approximate_kernel_row_sum: bool = False,
-        approximator: KernelMeanApproximator = None,
-    ):
-        """Initialise a RefineRev (refine reverse) object."""
-        super().__init__(
-            approximate_kernel_row_sum=approximate_kernel_row_sum,
-            approximator=approximator,
-        )
-
-    def refine(self, data_reduction: "DataReduction") -> None:
-=======
     """
     Define the RefineRev (refine reverse) object.
 
@@ -806,17 +519,12 @@
         data_reduction: DataReduction,
         kernel_mean_row_sum: ArrayLike | None = None,
     ) -> None:
->>>>>>> 83770caf
         r"""
         Refine a coreset iteratively, replacing points which yield the most improvement.
 
         The DataReduction object is updated in-place. In this greedy refine method, the
         iteration is carried out over points in ``x``. ``x`` -> ``coreset_indices``.
 
-<<<<<<< HEAD
-        :param data_reduction: coreax DataReduction object with :math:`n \times d`
-            original data, :math:`m` coreset point indices, coreset and kernel object
-=======
         :param data_reduction: :class:`~coreax.reduction.DataReduction` object with
             :math:`n \times d` original data, :math:`m` coreset point indices, coreset
             and kernel object
@@ -824,7 +532,6 @@
             matrix, a :math:`1 \times n` array. If this variable has been pre-calculated
             pass it here to reduce computational load. If this variable is passed,
             :attr:`approximate_kernel_row_sum` is ignored.
->>>>>>> 83770caf
         :return: Nothing
         """
         x = jnp.asarray(data_reduction.original_data)
@@ -832,18 +539,6 @@
 
         kernel_gram_matrix_diagonal = vmap(data_reduction.kernel.compute)(x, x)
 
-<<<<<<< HEAD
-        if self.approximate_kernel_row_sum:
-            kernel_mean_row_sum = (
-                data_reduction.kernel.approximate_kernel_matrix_row_sum_mean(
-                    x, self.approximator
-                )
-            )
-        else:
-            kernel_mean_row_sum = (
-                data_reduction.kernel.calculate_kernel_matrix_row_sum_mean(x)
-            )
-=======
         # If the user hasn't passed kernel_mean_row_sum, calculate it:
         if kernel_mean_row_sum is None:
             if self.approximate_kernel_row_sum:
@@ -856,7 +551,6 @@
                 kernel_mean_row_sum = (
                     data_reduction.kernel.calculate_kernel_matrix_row_sum_mean(x)
                 )
->>>>>>> 83770caf
 
         num_points_in_x = len(x)
 
@@ -990,24 +684,16 @@
 
 
 # Define the pytree node for the added class to ensure methods with jit decorators
-<<<<<<< HEAD
-# are able to run. We rely on the naming convention that all child classes of
-# ScoreMatching include the sub-string ScoreMatching inside of them.
-=======
 # are able to run. This tuple must be updated when a new class object is defined.
->>>>>>> 83770caf
 refine_classes = (RefineRegular, RefineRandom, RefineReverse)
 for current_class in refine_classes:
     tree_util.register_pytree_node(
         current_class, current_class._tree_flatten, current_class._tree_unflatten
     )
 
+
 # Set up class factory
 refine_factory = ClassFactory(Refine)
 refine_factory.register("regular", RefineRegular)
 refine_factory.register("random", RefineRandom)
-<<<<<<< HEAD
-refine_factory.register("rev", RefineReverse)
-=======
-refine_factory.register("reverse", RefineReverse)
->>>>>>> 83770caf
+refine_factory.register("reverse", RefineReverse)