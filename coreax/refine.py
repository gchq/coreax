--- conflicted
+++ resolved
@@ -40,15 +40,10 @@
     Refine a coreset iteratively, :math:`S \rightarrow x`.
 
     The refinement procedure replaces elements with points most reducing maximum mean
-<<<<<<< HEAD
-    discrepancy (MMD). The iteration is carried out over points in ``x``.
-=======
-
     discrepancy (MMD). The iteration is carried out over points in `x`.
 
     This is a post-processing step in coreset generation, through a generic reduction
     algorithm.
->>>>>>> 1ee6c2c8
 
     :param x: :math:`n \times d` original data
     :param S: :math:`m` Coreset point indices
