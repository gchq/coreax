--- conflicted
+++ resolved
@@ -12,14 +12,8 @@
 # See the License for the specific language governing permissions and
 # limitations under the License.
 
-<<<<<<< HEAD
 r"""
 Classes and associated functionality to perform refinement of coresets.
-=======
-"""TODO: Create top-level docstring."""
-
-from functools import partial
->>>>>>> 6a4486e2
 
 Several greedy algorithms are implemented within this codebase that generate a
 compressed representation (coreset) of an original :math:`n \times d` dataset. As these
@@ -30,17 +24,9 @@
 some metric assessing coreset quality can be improved by replacing this element with
 another from the original dataset.
 
-<<<<<<< HEAD
 All refinement approaches implement :class:`Refine`, in-particular with a method
 :meth:`~Refine.refine` that manipulates a :class:`~coreax.reduction.DataReduction`
 object.
-=======
-#
-# Refine Functions
-#
-# These functions take a coreset S as an input and refine it by replacing elements to
-# improve the MMD.
->>>>>>> 6a4486e2
 
 The other mandatory method to implement is :meth:`~Refine._tree_flatten`. To improve
 performance, refine computation is JIT compiled. As a result, definitions of dynamic
@@ -48,7 +34,6 @@
 mutated and the corresponding JIT compilation does not yield unexpected results.
 """
 
-<<<<<<< HEAD
 # Support annotations with | in Python < 3.10
 # TODO: Remove once no longer supporting old code
 from __future__ import annotations
@@ -60,48 +45,6 @@
 import jax.numpy as jnp
 from jax import Array, jit, random, tree_util, vmap
 from jax.typing import ArrayLike
-=======
-def refine(
-    x: ArrayLike,
-    S: ArrayLike,
-    kernel: KernelFunction,
-    K_mean: ArrayLike,
-) -> Array:
-    r"""
-    Refine a coreset iteratively, :math:`S \rightarrow x`.
-
-    The refinement procedure replaces elements with points most reducing maximum mean
-    discrepancy (MMD). The iteration is carried out over points in ``x``.
-
-    This is a post-processing step in coreset generation, through a generic reduction
-    algorithm.
-
-    :param x: :math:`n \times d` original data
-    :param S: :math:`m` coreset point indices
-    :param kernel: Kernel function
-        :math:`k: \mathbb{R}^d \times \mathbb{R}^d \rightarrow \mathbb{R}`
-    :param K_mean: :math:`1 \times n` row mean of the :math:`n \times n` kernel matrix
-    :return: :math:`m` refined coreset point indices
-    """
-    k_pairwise = jit(
-        vmap(vmap(kernel, in_axes=(None, 0), out_axes=0), in_axes=(0, None), out_axes=0)
-    )
-    k_vec = jit(vmap(kernel, in_axes=(0, None)))
-
-    K_diag = vmap(kernel)(x, x)
-
-    S = jnp.asarray(S)
-    m = len(S)
-    body = partial(
-        refine_body,
-        x=x,
-        K_mean=K_mean,
-        K_diag=K_diag,
-        k_pairwise=k_pairwise,
-        k_vec=k_vec,
-    )
-    S = lax.fori_loop(0, m, body, S)
->>>>>>> 6a4486e2
 
 import coreax.kernel as ck
 from coreax.approximation import KernelMeanApproximator
@@ -109,133 +52,15 @@
 from coreax.util import ClassFactory
 
 
-<<<<<<< HEAD
 class Refine(ABC):
     r"""
     Base class for refinement functions.
-=======
-@partial(jit, static_argnames=["k_pairwise", "k_vec"])
-def refine_body(
-    i: int,
-    S: ArrayLike,
-    x: ArrayLike,
-    K_mean: ArrayLike,
-    K_diag: ArrayLike,
-    k_pairwise: KernelFunction,
-    k_vec: KernelFunction,
-) -> Array:
-    r"""
-    Execute main loop of the refine method, :math:`S \rightarrow x`.
-
-    :param i: Loop counter
-    :param S: Loop variables to be updated
-    :param x: Original :math:`n \times d` dataset
-    :param K_mean: Mean vector over rows for the Gram matrix, a :math:`1 \times n` array
-    :param K_diag: Gram matrix diagonal, a :math:`1 \times n` array
-    :param k_pairwise: Vectorised kernel function on pairs ``(x,x)``:
-        :math:`k: \mathbb{R}^d \times \mathbb{R}^d \rightarrow \mathbb{R}`
-    :param k_vec: Vectorised kernel function on pairs ``(X,x)``:
-        :math:`k: \mathbb{R}^{n \times d} \times \mathbb{R}^d \rightarrow \mathbb{R}^n`
-    :returns: Updated loop variables ``S``
-    """
-    S = jnp.asarray(S)
-    S = S.at[i].set(comparison(S[i], S, x, K_mean, K_diag, k_pairwise, k_vec).argmax())
-
-    return S
-
-
-@partial(jit, static_argnames=["k_pairwise", "k_vec"])
-def comparison(
-    i: ArrayLike,
-    S: ArrayLike,
-    x: ArrayLike,
-    K_mean: ArrayLike,
-    K_diag: ArrayLike,
-    k_pairwise: KernelFunction,
-    k_vec: KernelFunction,
-) -> Array:
-    r"""
-    Calculate the change in maximum mean discrepancy from point replacement.
-
-    The change calculated is from replacing point ``i`` in ``S`` with any point in
-    ``x``: :math:`S \rightarrow x`.
-
-    :param i: A coreset index
-    :param S: Coreset point indices
-    :param x: :math:`n \times d` original data
-    :param K_mean: :math:`1 \times n` Row mean of the :math:`n \times n` kernel matrix
-    :param K_diag: Gram matrix diagonal, a :math:`1 \times n` array
-    :param k_pairwise: Vectorised kernel function on pairs ``(x,x)``:
-        :math:`k: \mathbb{R}^d \times \mathbb{R}^d \rightarrow \mathbb{R}`
-    :param k_vec: Vectorised kernel function on pairs ``(X,x)``:
-        :math:`k: \mathbb{R}^{n \times d} \times \mathbb{R}^d \rightarrow \mathbb{R}^n`
-    :return: MMD changes for each candidate point
-    """
-    S = jnp.asarray(S)
-    m = len(S)
-    x = jnp.asarray(x)
-    K_mean = jnp.asarray(K_mean)
-    return (
-        k_vec(x[S], x[i]).sum()
-        - k_pairwise(x, x[S]).sum(axis=1)
-        + k_vec(x, x[i])
-        - K_diag
-    ) / (m * m) - (K_mean[i] - K_mean) / m
-
-
-def refine_rand(
-    x: ArrayLike,
-    S: ArrayLike,
-    kernel: KernelFunction,
-    K_mean: ArrayLike,
-    p: float = 0.1,
-) -> Array:
-    r"""
-    Refine a coreset iteratively.
->>>>>>> 6a4486e2
 
     # TODO: Do we want to be able to refine by additional quality measures, e.g.
         KL Divergence, ...?
 
-<<<<<<< HEAD
     # TODO: Related to the above, we could see if using the metrics objects offer an
         easier way to incorporate a generic quality measure
-=======
-    :param x: :math:`n \times d` original data
-    :param S: :math:`m` coreset point indices
-    :param kernel: Kernel function
-        :math:`k: \mathbb{R}^d \times \mathbb{R}^d \rightarrow \mathbb{R}`
-    :param K_mean: :math:`1 \times n` row mean of the :math:`n \times n` kernel matrix
-    :param p: Proportion of original data to use as candidates
-    :return: :math:`m` refined coreset point indices
-    """
-    k_pairwise = jit(
-        vmap(vmap(kernel, in_axes=(None, 0), out_axes=0), in_axes=(0, None), out_axes=0)
-    )
-    k_vec = jit(vmap(kernel, in_axes=(0, None)))
-
-    K_diag = vmap(kernel)(x, x)
-
-    S = jnp.asarray(S)
-    x = jnp.asarray(x)
-    m = len(S)
-    n = len(x)
-    n_cand = int(n * p)
-    n_iter = m * (n // n_cand)
-
-    key = random.PRNGKey(42)
-
-    body = partial(
-        refine_rand_body,
-        x=x,
-        n_cand=n_cand,
-        K_mean=K_mean,
-        K_diag=K_diag,
-        k_pairwise=k_pairwise,
-        k_vec=k_vec,
-    )
-    key, S = lax.fori_loop(0, n_iter, body, (key, S))
->>>>>>> 6a4486e2
 
     The refinement process happens iteratively. Coreset elements are replaced by
     points most reducing the maximum mean discrepancy (MMD). The MMD is defined by
@@ -246,7 +71,6 @@
     load, the kernel mean row sum can be approximated by setting the variable
     ``approximate_kernel_row_sum`` = :data:`True` when initializing the Refine object.
 
-<<<<<<< HEAD
     :param approximate_kernel_row_sum: Boolean determining how the kernel mean row
         sum is calculated. If :data:`True`, the sum is approximate.
     :param approximator: :class:`~coreax.approximation.KernelMeanApproximator` object
@@ -320,124 +144,11 @@
     mean discrepancy (MMD). The MMD is defined by:
     :math:`\text{MMD}^2(X,X_c) = \mathbb{E}(k(X,X)) + \mathbb{E}(k(X_c,X_c)) - 2\mathbb{E}(k(X,X_c))`
     for a dataset ``X`` and corresponding coreset ``X_c``.
-=======
-def refine_rand_body(
-    i: int,
-    val: tuple[random.PRNGKeyArray, ArrayLike],
-    x: ArrayLike,
-    n_cand: int,
-    K_mean: ArrayLike,
-    K_diag: ArrayLike,
-    k_pairwise: KernelFunction,
-    k_vec: KernelFunction,
-) -> tuple[random.PRNGKeyArray, Array]:
-    r"""
-    Execute main loop of the random refine method.
-
-    :param i: Loop counter
-    :param val: Loop variables to be updated
-    :param x: Original :math:`n \times d` dataset
-    :param n_cand: Number of candidates for comparison
-    :param K_mean: Mean vector over rows for the Gram matrix, a :math:`1 \times n` array
-    :param K_diag: Gram matrix diagonal, a :math:`1 \times n` array
-    :param k_pairwise: Vectorised kernel function on pairs ``(x,x)``:
-        :math:`k: \mathbb{R}^d \times \mathbb{R}^d \rightarrow \mathbb{R}`
-    :param k_vec: Vectorised kernel function on pairs ``(X,x)``:
-        :math:`k: \mathbb{R}^{n \times d} \times \mathbb{R}^d \rightarrow \mathbb{R}^n`
-    :returns: Updated loop variables ``S``
-    """
-    key, S = val
-    S = jnp.asarray(S)
-    key, subkey = random.split(key)
-    i = random.randint(subkey, (1,), 0, len(S))[0]
-    key, subkey = random.split(key)
-    cand = random.randint(subkey, (n_cand,), 0, len(x))
-    # cand = random.choice(subkey, len(x), (n_cand,), replace=False)
-    comps = comparison_cand(S[i], cand, S, x, K_mean, K_diag, k_pairwise, k_vec)
-    S = lax.cond(jnp.any(comps > 0), change, no_change, i, S, cand, comps)
-
-    return key, S
-
-
-@partial(jit, static_argnames=["k_pairwise", "k_vec"])
-def comparison_cand(
-    i: ArrayLike,
-    cand: ArrayLike,
-    S: ArrayLike,
-    x: ArrayLike,
-    K_mean: ArrayLike,
-    K_diag: ArrayLike,
-    k_pairwise: KernelFunction,
-    k_vec: KernelFunction,
-) -> Array:
-    r"""
-    Calculate the change in maximum mean discrepancy (MMD).
-
-    The change in MMD arises from replacing ``i`` in ``S`` with ``x``.
-
-    :param i: A coreset index
-    :param cand: Indices for randomly sampled candidate points among the original data
-    :param S: Coreset point indices
-    :param x: :math:`n \times d` original data
-    :param K_mean: Row mean of the :math:`n \times n` kernel matrix,
-        a :math:`1 \times n` array
-    :param K_diag: Gram matrix diagonal, a :math:`1 \times n` array
-    :param k_pairwise: Vectorised kernel function on pairs ``(x,x)``:
-        :math:`k: \mathbb{R}^d \times \mathbb{R}^d \rightarrow \mathbb{R}`
-    :param k_vec: Vectorised kernel function on pairs ``(X,x)``:
-        :math:`k: \mathbb{R}^{n \times d} \times \mathbb{R}^d \rightarrow \mathbb{R}^n`
-    :return: MMD changes for each candidate point
-    """
-    S = jnp.asarray(S)
-    x = jnp.asarray(x)
-    K_mean = jnp.asarray(K_mean)
-    K_diag = jnp.asarray(K_diag)
-    m = len(S)
-
-    return (
-        k_vec(x[S], x[i]).sum()
-        - k_pairwise(x[cand, :], x[S]).sum(axis=1)
-        + k_vec(x[cand, :], x[i])
-        - K_diag[cand]
-    ) / (m * m) - (K_mean[i] - K_mean[cand]) / m
-
-
-@jit
-def change(i: int, S: ArrayLike, cand: ArrayLike, comps: ArrayLike) -> Array:
-    r"""
-    Replace the :math:`i^{th}` point in ``S``, :math:`S \rightarrow x`.
-
-    The :math:`i^{th}` point is replaced with the candidate in ``cand`` with max value
-    in ``comps``.
-
-    :param i: Index in ``S`` to replace
-    :param S: The dataset for replacement
-    :param cand: Set of candidates for replacement
-    :param comps: Comparison values for each candidate
-    :return: Updated ``S``, with :math:`i^{th}` point replaced
-    """
-    S = jnp.asarray(S)
-    cand = jnp.asarray(cand)
-    return S.at[i].set(cand[comps.argmax()])
-
-
-@jit
-def no_change(i: int, S: ArrayLike, cand: ArrayLike, comps: ArrayLike) -> Array:
-    r"""
-    Leave ``S`` unchanged.
-
-    This is a convenience function for leaving ``S`` unchanged, :math:`S \rightarrow x`.
-
-    .. seealso::
-
-        Compare with :func:`~coreax.refine.change`.
-
-    :param i: Index in ``S`` to replace, not used
-    :param S: The dataset for replacement, will remain unchanged
-    :param cand: A set of candidates for replacement, not used
-    :param comps: Comparison values for each candidate, not used
-    :return: The original dataset ``S``, unchanged
->>>>>>> 6a4486e2
+
+    :param approximate_kernel_row_sum: Boolean determining how the kernel mean row
+        sum is calculated. If :data:`True`, the sum is approximate.
+    :param approximator: :class:`~coreax.approximation.KernelMeanApproximator` object
+        for the kernel mean approximation method
     """
 
     def refine(
@@ -572,7 +283,6 @@
     r"""
     Define the RefineRandom class.
 
-<<<<<<< HEAD
     The refinement procedure replaces a random element with the best point among a set
     of candidate points. The candidate points are a random sample of :math:`n \times p`
     points from among the original data.
@@ -584,21 +294,8 @@
     :param p: Proportion of original dataset to randomly sample for candidate points
         to replace those in the coreset
     :param random_key: Pseudo-random number generator key
-=======
-    In this greedy refine method, the iteration is carried out over points in ``x``,
-    with :math:`x \rightarrow S`.
-
-    :param x: :math:`n \times d` original data
-    :param S: :math:`m` coreset point indices
-    :param kernel: Kernel function
-        :math:`k: \mathbb{R}^d \times \mathbb{R}^d \rightarrow \mathbb{R}`
-    :param K_mean: Row mean of the :math:`n \times n` kernel matrix,
-        a :math:`1 \times n` array
-    :return: :math:`m` refined coreset point indices
->>>>>>> 6a4486e2
     """
 
-<<<<<<< HEAD
     def __init__(
         self,
         approximate_kernel_row_sum: bool = False,
@@ -820,6 +517,11 @@
 
     This performs the same style of refinement as :class:`~coreax.refine.RefineRegular`
     but reverses the order.
+
+    :param approximate_kernel_row_sum: Boolean determining how the kernel mean row
+        sum is calculated. If :data:`True`, the sum is approximate.
+    :param approximator: :class:`~coreax.approximation.KernelMeanApproximator` object
+        for the kernel mean approximation method
     """
 
     def refine(
@@ -1003,126 +705,4 @@
 refine_factory = ClassFactory(Refine)
 refine_factory.register("regular", RefineRegular)
 refine_factory.register("random", RefineRandom)
-refine_factory.register("reverse", RefineReverse)
-=======
-    K_diag = vmap(kernel)(x, x)
-
-    n = len(x)
-
-    body = partial(
-        refine_rev_body,
-        x=x,
-        K_mean=K_mean,
-        K_diag=K_diag,
-        k_pairwise=k_pairwise,
-        k_vec=k_vec,
-    )
-    S = lax.fori_loop(0, n, body, S)
-
-    return S
-
-
-def refine_rev_body(
-    i: int,
-    S: ArrayLike,
-    x: ArrayLike,
-    K_mean: ArrayLike,
-    K_diag: ArrayLike,
-    k_pairwise: KernelFunction,
-    k_vec: KernelFunction,
-) -> Array:
-    r"""
-    Execute main loop of the refine method, :math:`x \rightarrow S`.
-
-    :param i: Loop counter
-    :param S: Loop variables to be updated
-    :param x: Original :math:`n \times d` dataset
-    :param K_mean: Mean vector over rows for the Gram matrix, a :math:`1 \times n` array
-    :param K_diag: Gram matrix diagonal, a :math:`1 \times n` array
-    :param k_pairwise: Vectorised kernel function on pairs ``(x,x)``:
-        :math:`k: \mathbb{R}^d \times \mathbb{R}^d \rightarrow \mathbb{R}`
-    :param k_vec: Vectorised kernel function on pairs ``(X,x)``:
-        :math:`k: \mathbb{R}^{n \times d} \times \mathbb{R}^d \rightarrow \mathbb{R}^n`
-    :returns: Updated loop variables ``S``
-    """
-    comps = comparison_rev(i, S, x, K_mean, K_diag, k_pairwise, k_vec)
-    S = lax.cond(jnp.any(comps > 0), change_rev, no_change_rev, i, S, comps)
-
-    return S
-
-
-@partial(jit, static_argnames=["k_pairwise", "k_vec"])
-def comparison_rev(
-    i: int,
-    S: ArrayLike,
-    x: ArrayLike,
-    K_mean: ArrayLike,
-    K_diag: ArrayLike,
-    k_pairwise: KernelFunction,
-    k_vec: KernelFunction,
-) -> Array:
-    r"""
-    Calculate the change in maximum mean discrepancy (MMD), :math:`x \rightarrow S`.
-
-    The change in MMD arises from replacing a point in ``S`` with ``x[i]``.
-
-    :param i: Index for original data
-    :param S: Coreset point indices
-    :param x: :math:`n \times d` original data
-    :param K_mean: Row mean of the :math:`n \times n` kernel matrix,
-        a :math:`1 \times n` array
-    :param K_diag: Gram matrix diagonal, a :math:`1 \times n` array
-    :param k_pairwise: Vectorised kernel function on pairs ``(x,x)``:
-        :math:`k: \mathbb{R}^d \times \mathbb{R}^d \rightarrow \mathbb{R}`
-    :param k_vec: Vectorised kernel function on pairs ``(X,x)``:
-        :math:`k: \mathbb{R}^{n \times d} \times \mathbb{R}^d \rightarrow \mathbb{R}^n`
-    :return: the MMD changes for each point
-    """
-    S = jnp.asarray(S)
-    x = jnp.asarray(x)
-    K_mean = jnp.asarray(K_mean)
-    K_diag = jnp.asarray(K_diag)
-    m = len(S)
-
-    return (
-        k_pairwise(x[S], x[S]).sum(axis=1)
-        - k_vec(x[S], x[i]).sum()
-        + k_vec(x[S], x[i])
-        - K_diag[S]
-    ) / (m * m) - (K_mean[S] - K_mean[i]) / m
-
-
-@jit
-def change_rev(i: int, S: ArrayLike, comps: ArrayLike) -> Array:
-    r"""
-    Replace the maximum comps value point in ``S`` with ``i``, :math:`x \rightarrow S`.
-
-    :param i: Value to replace into ``S``
-    :param S: The dataset for replacement
-    :param comps: Comparison values for each candidate
-    :return: Updated ``S``, with maximum comps point replaced
-    """
-    S = jnp.asarray(S)
-    comps = jnp.asarray(comps)
-    j = comps.argmax()
-    return S.at[j].set(i)
-
-
-@jit
-def no_change_rev(i: int, S: ArrayLike, comps: ArrayLike) -> Array:
-    r"""
-    Leave ``S`` unchanged.
-
-    This is a convenience function for leaving ``S`` unchanged, :math:`x \rightarrow S`.
-
-    .. seealso::
-
-        Compare with :func:`~coreax.refine.change_rev`.
-
-    :param i: Value to replace into ``S``, not used
-    :param S: The dataset for replacement, will remain unchanged
-    :param comps: Comparison values for each candidate, not used
-    :return: The original dataset ``S``, unchanged
-    """
-    return jnp.asarray(S)
->>>>>>> 6a4486e2
+refine_factory.register("reverse", RefineReverse)