# © Crown Copyright GCHQ
#
# Licensed under the Apache License, Version 2.0 (the "License");
# you may not use this file except in compliance with the License.
# You may obtain a copy of the License at
#
# http://www.apache.org/licenses/LICENSE-2.0
#
# Unless required by applicable law or agreed to in writing, software
# distributed under the License is distributed on an "AS IS" BASIS,
# WITHOUT WARRANTIES OR CONDITIONS OF ANY KIND, either express or implied.
# See the License for the specific language governing permissions and
# limitations under the License.

r"""
Classes and associated functionality to perform refinement of coresets.

Several greedy algorithms are implemented within this codebase that generate a
compressed representation (coreset) of an original :math:`n \times d` dataset. As these
methods are greedy, it can be beneficial to apply a refinement step after generation,
which is yet another greedy strategy to improve the coreset generated.

Generally, refinement strategies loop through the elements of a corset and consider if
some metric assessing coreset quality can be improved by replacing this element with
another from the original dataset.

All refinement approaches implement :class:`Refine`, in-particular with a method
:meth:`~Refine.refine` that manipulates a :class:`~coreax.reduction.Coreset`
object.

The other mandatory method to implement is :meth:`~Refine._tree_flatten`. To improve
performance, refine computation is JIT compiled. As a result, definitions of dynamic
and static values inside :meth:`~Refine._tree_flatten` ensure the refine object can be
mutated and the corresponding JIT compilation does not yield unexpected results.
"""

# Support annotations with | in Python < 3.10
# TODO: Remove once no longer supporting old code
from __future__ import annotations

from abc import ABC, abstractmethod
from functools import partial
from typing import TYPE_CHECKING

import jax.lax as lax
import jax.numpy as jnp
from jax import Array, jit, random, tree_util, vmap
from jax.typing import ArrayLike

import coreax.kernel as ck
from coreax.approximation import KernelMeanApproximator
from coreax.util import ClassFactory

if TYPE_CHECKING:
    from coreax.reduction import Coreset


class Refine(ABC):
    r"""
    Base class for refinement functions.

    # TODO: Do we want to be able to refine by additional quality measures, e.g.
        KL Divergence, ...?

    # TODO: Related to the above, we could see if using the metrics objects offer an
        easier way to incorporate a generic quality measure

    The refinement process happens iteratively. Coreset elements are replaced by
    points most reducing the maximum mean discrepancy (MMD). The MMD is defined by
    :math:`\text{MMD}^2(X,X_c) = \mathbb{E}(k(X,X)) + \mathbb{E}(k(X_c,X_c)) - 2\mathbb{E}(k(X,X_c))`
    for a dataset ``X`` and corresponding coreset ``X_c``.

    The default calculates the kernel mean row sum in full. To reduce computational
    load, the kernel mean row sum can be approximated by setting the variable
    ``approximate_kernel_row_sum`` = :data:`True` when initializing the Refine object.

    :param approximate_kernel_row_sum: Boolean determining how the kernel mean row
        sum is calculated. If :data:`True`, the sum is approximate.
    :param approximator: :class:`~coreax.approximation.KernelMeanApproximator` object
        for the kernel mean approximation method
    """

    def __init__(
        self,
        approximate_kernel_row_sum: bool = False,
        approximator: type[KernelMeanApproximator] | None = None,
    ):
        """Initialise a refinement object."""
        self.approximate_kernel_row_sum = approximate_kernel_row_sum
        self.approximator = approximator

    @abstractmethod
    def refine(
        self,
        coreset: Coreset,
    ) -> None:
        r"""
        Compute the refined coreset, of :math:`m` points in :math:`d` dimensions.

        The :class:`~coreax.reduction.Coreset` object is updated in-place. The
        refinement procedure replaces elements with points most reducing maximum mean
        discrepancy (MMD).

        :param coreset: :class:`~coreax.reduction.Coreset` object with
            :math:`n \times d` original data, :math:`m` coreset point indices, coreset
            and kernel object
        :return: Nothing
        """

<<<<<<< HEAD
    def _tree_flatten(self) -> tuple[tuple, dict]:
=======
    @staticmethod
    def _validate_coreset(coreset: Coreset) -> None:
        """
        Validate that refinement can be performed on this coreset.

        :raises TypeError: When called on a class that does not generate coresubsets
        :return: Nothing
        """
        # validate_fitted checks original_data
        coreset.validate_fitted("refine")
        if coreset.coreset_indices is None:
            raise TypeError("Cannot refine when not finding a coresubset")

    def _tree_flatten(self):
>>>>>>> 0f258a49
        """
        Flatten a pytree.

        Define arrays & dynamic values (children) and auxiliary data (static values).
        A method to flatten the pytree needs to be specified to enable jit decoration
        of methods inside this class.

        :return: Tuple containing two elements. The first is a tuple holding the arrays
            and dynamic values that are present in the class. The second is a dictionary
            holding the static auxiliary data for the class, with keys being the names
            of class attributes, and values being the values of the corresponding class
            attributes.
        """
        # dynamic values:
        children = ()
        # static values:
        aux_data = {}
        return children, aux_data

    @classmethod
    def _tree_unflatten(cls, aux_data, children):
        """
        Reconstructs a pytree from the tree definition and the leaves.

        Arrays & dynamic values (children) and auxiliary data (static values) are
        reconstructed. A method to reconstruct the pytree needs to be specified to
        enable jit decoration of methods inside this class.
        """
        return cls(*children, **aux_data)


class RefineRegular(Refine):
    r"""
    Define the RefineRegular class.

    The refinement process happens iteratively. The iteration is carried out over
    points in ``X``. Coreset elements are replaced by points most reducing the maximum
    mean discrepancy (MMD). The MMD is defined by:
    :math:`\text{MMD}^2(X,X_c) = \mathbb{E}(k(X,X)) + \mathbb{E}(k(X_c,X_c)) - 2\mathbb{E}(k(X,X_c))`
    for a dataset ``X`` and corresponding coreset ``X_c``.

    :param approximate_kernel_row_sum: Boolean determining how the kernel mean row
        sum is calculated. If :data:`True`, the sum is approximate.
    :param approximator: :class:`~coreax.approximation.KernelMeanApproximator` object
        for the kernel mean approximation method
    """

    def refine(
        self,
        coreset: Coreset,
    ) -> None:
        r"""
        Compute the refined coreset, of ``m`` points in ``d`` dimensions.

        The Coreset object is updated in-place. The refinement procedure replaces
        elements with points most reducing maximum mean discrepancy (MMD).

        :param coreset: :class:`~coreax.reduction.Coreset` object with
            :math:`n \times d` original data, :math:`m` coreset point indices, coreset
            and kernel object
        :return: Nothing
        """
        self._validate_coreset(coreset)
        original_array = coreset.original_data.pre_coreset_array
        coreset_indices = coreset.coreset_indices

        kernel_gram_matrix_diagonal = vmap(coreset_indices.kernel.compute)(
            original_array, original_array
        )

        # If not already done on Coreset, calculate kernel_matrix_row_sum_mean
        kernel_matrix_row_sum_mean = coreset.kernel_matrix_row_sum_mean
        if kernel_matrix_row_sum_mean is None:
            if self.approximate_kernel_row_sum:
                kernel_matrix_row_sum_mean = (
                    coreset.kernel.approximate_kernel_matrix_row_sum_mean(
                        original_array, self.approximator
                    )
                )
            else:
                kernel_matrix_row_sum_mean = (
                    coreset.kernel.calculate_kernel_matrix_row_sum_mean(original_array)
                )

        coreset_indices = jnp.asarray(coreset_indices)
        num_points_in_coreset = len(coreset_indices)
        body = partial(
            self._refine_body,
            x=original_array,
            kernel=coreset.kernel,
            kernel_matrix_row_sum_mean=kernel_matrix_row_sum_mean,
            kernel_gram_matrix_diagonal=kernel_gram_matrix_diagonal,
        )
        coreset_indices = lax.fori_loop(0, num_points_in_coreset, body, coreset_indices)

        coreset.coreset_indices = coreset_indices
        coreset.coreset = original_array[coreset_indices, :]

    @jit
    def _refine_body(
        self,
        i: int,
        coreset_indices: ArrayLike,
        x: ArrayLike,
        kernel: ck.Kernel,
        kernel_matrix_row_sum_mean: ArrayLike,
        kernel_gram_matrix_diagonal: ArrayLike,
    ) -> Array:
        r"""
        Execute main loop of the refine method, ``coreset_indices`` -> ``x``.

        :param i: Loop counter
        :param coreset_indices: Loop updatable-variables
        :param x: Original :math:`n \times d` dataset
        :param kernel_matrix_row_sum_mean: Mean vector over rows for the Gram matrix,
            a :math:`1 \times n` array
        :param kernel_gram_matrix_diagonal: Gram matrix diagonal, a :math:`1 \times n`
            array
        :return: Updated loop variables `coreset_indices`
        """
        coreset_indices = jnp.asarray(coreset_indices)
        coreset_indices = coreset_indices.at[i].set(
            self._comparison(
                i=coreset_indices[i],
                coreset_indices=coreset_indices,
                x=x,
                kernel=kernel,
                kernel_matrix_row_sum_mean=kernel_matrix_row_sum_mean,
                kernel_gram_matrix_diagonal=kernel_gram_matrix_diagonal,
            ).argmax()
        )

        return coreset_indices

    @jit
    def _comparison(
        self,
        i: ArrayLike,
        coreset_indices: ArrayLike,
        x: ArrayLike,
        kernel: ck.Kernel,
        kernel_matrix_row_sum_mean: ArrayLike,
        kernel_gram_matrix_diagonal: ArrayLike,
    ) -> Array:
        r"""
        Calculate the change in maximum mean discrepancy from point replacement.

        ``coreset_indices`` -> ``x``.

        The change calculated is from replacing point ``i`` in ``coreset_indices`` with
        any point in ``x``.

        :param coreset_indices: Coreset point indices
        :param x: :math:`n \times d` original data
        :param kernel_matrix_row_sum_mean: :math:`1 \times n` row mean of the
            :math:`n \times n` kernel matrix
        :param kernel_gram_matrix_diagonal: Gram matrix diagonal,
            a :math:`1 \times n` array
        :return: The MMD changes for each candidate point
        """
        coreset_indices = jnp.asarray(coreset_indices)
        num_points_in_coreset = len(coreset_indices)
        x = jnp.asarray(x)
        kernel_matrix_row_sum_mean = jnp.asarray(kernel_matrix_row_sum_mean)
        return (
            kernel.compute(x[coreset_indices], x[i]).sum()
            - kernel.compute(x, x[coreset_indices]).sum(axis=1)
            + kernel.compute(x, x[i])[:, 0]
            - kernel_gram_matrix_diagonal
        ) / (num_points_in_coreset**2) - (
            kernel_matrix_row_sum_mean[i] - kernel_matrix_row_sum_mean
        ) / num_points_in_coreset


class RefineRandom(Refine):
    r"""
    Define the RefineRandom class.

    The refinement procedure replaces a random element with the best point among a set
    of candidate points. The candidate points are a random sample of :math:`n \times p`
    points from among the original data.

    :param approximate_kernel_row_sum: Boolean determining how the kernel mean row
        sum is calculated. If ``True``, the sum is approximate.
    :param approximator: :class:`~coreax.approximation.KernelMeanApproximator` object
        for the kernel mean approximation method
    :param p: Proportion of original dataset to randomly sample for candidate points
        to replace those in the coreset
    :param random_key: Pseudo-random number generator key
    """

    def __init__(
        self,
        approximate_kernel_row_sum: bool = False,
        approximator: KernelMeanApproximator = None,
        p: float = 0.1,
        random_key: int = 0,
    ):
        """Initialise a random refinement object."""
        self.random_key = random_key
        self.p = p
        super().__init__(
            approximate_kernel_row_sum=approximate_kernel_row_sum,
            approximator=approximator,
        )

    def refine(
        self,
        coreset: Coreset,
    ) -> None:
        r"""
        Refine a coreset iteratively.

        The :class:`~coreax.reduction.Coreset` instance is updated in-place. The
        refinement procedure replaces a random element with the best point among a set
        of candidate points. The candidate points are a random sample of
        :math:`n \times p` points from among the original data.

        :param coreset: :class:`~coreax.reduction.Coreset` object with
            :math:`n \times d` original data, :math:`m` coreset point indices, coreset
            and kernel object
        :return: Nothing
        """
        self._validate_coreset(coreset)
        original_array = coreset.original_data.pre_coreset_array
        coreset_indices = coreset.coreset_indices

        kernel_gram_matrix_diagonal = vmap(coreset.kernel.compute)(
            original_array, original_array
        )

        # If not already done on Coreset, calculate kernel_matrix_row_sum_mean
        kernel_matrix_row_sum_mean = coreset.kernel_matrix_row_sum_mean
        if kernel_matrix_row_sum_mean is None:
            if self.approximate_kernel_row_sum:
                kernel_matrix_row_sum_mean = (
                    coreset.kernel.approximate_kernel_matrix_row_sum_mean(
                        original_array, self.approximator
                    )
                )
            else:
                kernel_matrix_row_sum_mean = (
                    coreset.kernel.calculate_kernel_matrix_row_sum_mean(original_array)
                )

        coreset_indices = jnp.asarray(coreset_indices)
        num_points_in_coreset = len(coreset_indices)
        num_points_in_x = len(original_array)
        n_cand = int(num_points_in_x * self.p)
        n_iter = num_points_in_coreset * (num_points_in_x // n_cand)

        key = random.PRNGKey(self.random_key)

        body = partial(
            self._refine_rand_body,
            x=original_array,
            n_cand=n_cand,
            kernel=coreset.kernel,
            kernel_matrix_row_sum_mean=kernel_matrix_row_sum_mean,
            kernel_gram_matrix_diagonal=kernel_gram_matrix_diagonal,
        )
        key, coreset_indices = lax.fori_loop(0, n_iter, body, (key, coreset_indices))

        coreset.coreset_indices = coreset_indices
        coreset.coreset = original_array[coreset_indices, :]

    def _refine_rand_body(
        self,
        i: int,
        val: tuple[random.PRNGKeyArray, ArrayLike],
        x: ArrayLike,
        n_cand: int,
        kernel: ck.Kernel,
        kernel_matrix_row_sum_mean: ArrayLike,
        kernel_gram_matrix_diagonal: ArrayLike,
    ) -> tuple[random.PRNGKeyArray, Array]:
        r"""
        Execute main loop of the random refine method.

        :param i: Loop counter
        :param val: Loop updatable-variables
        :param x: Original :math:`n \times d` dataset
        :param n_cand: Number of candidates for comparison
        :param kernel_matrix_row_sum_mean: Mean vector over rows for the Gram matrix,
            a :math:`1 \times n` array
        :param kernel_gram_matrix_diagonal: Gram matrix diagonal,
            a :math:`1 \times n` array
        :return: Updated loop variables ``coreset_indices``
        """
        key, coreset_indices = val
        coreset_indices = jnp.asarray(coreset_indices)
        key, subkey = random.split(key)
        i = random.randint(subkey, (1,), 0, len(coreset_indices))[0]
        key, subkey = random.split(key)
        candidate_indices = random.randint(subkey, (n_cand,), 0, len(x))
        comparisons = self._comparison_cand(
            coreset_indices[i],
            candidate_indices,
            coreset_indices,
            x=x,
            kernel=kernel,
            kernel_matrix_row_sum_mean=kernel_matrix_row_sum_mean,
            kernel_gram_matrix_diagonal=kernel_gram_matrix_diagonal,
        )
        coreset_indices = lax.cond(
            jnp.any(comparisons > 0),
            self._change,
            self._no_change,
            i,
            coreset_indices,
            candidate_indices,
            comparisons,
        )

        return key, coreset_indices

    @jit
    def _comparison_cand(
        self,
        i: ArrayLike,
        candidate_indices: ArrayLike,
        coreset_indices: ArrayLike,
        x: ArrayLike,
        kernel: ck.Kernel,
        kernel_matrix_row_sum_mean: ArrayLike,
        kernel_gram_matrix_diagonal: ArrayLike,
    ) -> Array:
        r"""
        Calculate the change in maximum mean discrepancy (MMD).

        The change in MMD arises from replacing ``i`` in ``coreset_indices`` with ``x``.

        :param i: A coreset index
        :param candidate_indices: Indices for randomly sampled candidate points among
            the original data
        :param coreset_indices: Coreset point indices
        :param x: :math:`n \times d` original data
        :param kernel_matrix_row_sum_mean: :math:`1 \times n` row mean of the
            :math:`n \times n` kernel matrix
        :param kernel_gram_matrix_diagonal: Gram matrix diagonal,
            a :math:`1 \times n` array
        :return: The MMD changes for each candidate point
        """
        coreset_indices = jnp.asarray(coreset_indices)
        x = jnp.asarray(x)
        kernel_matrix_row_sum_mean = jnp.asarray(kernel_matrix_row_sum_mean)
        kernel_gram_matrix_diagonal = jnp.asarray(kernel_gram_matrix_diagonal)
        num_points_in_coreset = len(coreset_indices)

        return (
            kernel.compute(x[coreset_indices], x[i]).sum()
            - kernel.compute(x[candidate_indices, :], x[coreset_indices]).sum(axis=1)
            + kernel.compute(x[candidate_indices, :], x[i])[:, 0]
            - kernel_gram_matrix_diagonal[candidate_indices]
        ) / (num_points_in_coreset**2) - (
            kernel_matrix_row_sum_mean[i]
            - kernel_matrix_row_sum_mean[candidate_indices]
        ) / num_points_in_coreset

    @jit
    def _change(
        self,
        i: int,
        coreset_indices: ArrayLike,
        candidate_indices: ArrayLike,
        comparisons: ArrayLike,
    ) -> Array:
        r"""
        Replace the ``i``th point in ``coreset_indices``.

        The point is replaced with the candidate in ``candidate_indices`` with maximum
        value in ``comparisons``. ``coreset_indices`` -> ``x``.

        :param i: Index in ``coreset_indices`` to replace
        :param coreset_indices: Indices in the original dataset for replacement
        :param candidate_indices: A set of candidates for replacement
        :param comparisons: Comparison values for each candidate
        :return: Updated ``coreset_indices``, with ``i``th point replaced
        """
        coreset_indices = jnp.asarray(coreset_indices)
        candidate_indices = jnp.asarray(candidate_indices)
        return coreset_indices.at[i].set(candidate_indices[comparisons.argmax()])

    @jit
    def _no_change(
        self,
        i: int,
        coreset_indices: ArrayLike,
        candidate_indices: ArrayLike,
        comparisons: ArrayLike,
    ) -> Array:
        r"""
        Leave coreset indices unchanged (compare with :meth:`_change`).

        ``coreset_indices`` -> ``x``.

        :param i: Index in coreset_indices to replace. Not used.
        :param coreset_indices: The dataset for replacement. Will remain unchanged.
        :param candidate_indices: A set of candidates for replacement. Not used.
        :param comparisons: Comparison values for each candidate. Not used.
        :return: The original ``coreset_indices``, unchanged
        """
        return jnp.asarray(coreset_indices)


class RefineReverse(Refine):
    """
    Define the RefineRev (refine reverse) object.

    This performs the same style of refinement as :class:`~coreax.refine.RefineRegular`
    but reverses the order.

    :param approximate_kernel_row_sum: Boolean determining how the kernel mean row
        sum is calculated. If :data:`True`, the sum is approximate.
    :param approximator: :class:`~coreax.approximation.KernelMeanApproximator` object
        for the kernel mean approximation method
    """

    def refine(
        self,
        coreset: Coreset,
    ) -> None:
        r"""
        Refine a coreset iteratively, replacing points which yield the most improvement.

        The :class:`~coreax.reduction.Coreset` instance is updated in-place. In this
        greedy refine method, the iteration is carried out over points in ``x``.
        ``x`` -> ``coreset_indices``.

        :param coreset: :class:`~coreax.reduction.Coreset` object with
            :math:`n \times d` original data, :math:`m` coreset point indices, coreset
            and kernel object
        :return: Nothing
        """
        self._validate_coreset(coreset)
        original_array = coreset.original_data.pre_coreset_array
        coreset_indices = coreset.coreset_indices

        kernel_gram_matrix_diagonal = vmap(coreset.kernel.compute)(
            original_array, original_array
        )

        # If not already done on Coreset, calculate kernel_matrix_row_sum_mean
        kernel_matrix_row_sum_mean = coreset.kernel_matrix_row_sum_mean
        if kernel_matrix_row_sum_mean is None:
            if self.approximate_kernel_row_sum:
                kernel_matrix_row_sum_mean = (
                    coreset.kernel.approximate_kernel_matrix_row_sum_mean(
                        original_array, self.approximator
                    )
                )
            else:
                kernel_matrix_row_sum_mean = (
                    coreset.kernel.calculate_kernel_matrix_row_sum_mean(original_array)
                )

        num_points_in_x = len(original_array)

        body = partial(
            self._refine_rev_body,
            x=original_array,
            kernel=coreset.kernel,
            kernel_matrix_row_sum_mean=kernel_matrix_row_sum_mean,
            kernel_gram_matrix_diagonal=kernel_gram_matrix_diagonal,
        )
        coreset_indices = lax.fori_loop(0, num_points_in_x, body, coreset_indices)

        coreset.coreset_indices = coreset_indices
        coreset.coreset = original_array[coreset_indices, :]

    def _refine_rev_body(
        self,
        i: int,
        coreset_indices: ArrayLike,
        x: ArrayLike,
        kernel: ck.Kernel,
        kernel_matrix_row_sum_mean: ArrayLike,
        kernel_gram_matrix_diagonal: ArrayLike,
    ) -> Array:
        r"""
        Execute main loop of the refine method, ``x`` -> ``coreset_indices``.

        :param i: Loop counter
        :param coreset_indices: Loop updatable-variables
        :param x: Original :math:`n \times d` dataset
        :param kernel_matrix_row_sum_mean: Mean vector over rows for the Gram matrix,
            a :math:`1 \times n` array
        :param kernel_gram_matrix_diagonal: Gram matrix diagonal,
            a :math:`1 \times n` array
        :return: Updated loop variables `coreset_indices`
        """
        comps = self._comparison_rev(
            i,
            coreset_indices,
            x,
            kernel,
            kernel_matrix_row_sum_mean,
            kernel_gram_matrix_diagonal,
        )
        coreset_indices = lax.cond(
            jnp.any(comps > 0),
            self._change_rev,
            self._no_change_rev,
            i,
            coreset_indices,
            comps,
        )

        return coreset_indices

    @jit
    def _comparison_rev(
        self,
        i: int,
        coreset_indices: ArrayLike,
        x: ArrayLike,
        kernel: ck.Kernel,
        kernel_matrix_row_sum_mean: ArrayLike,
        kernel_gram_matrix_diagonal: ArrayLike,
    ) -> Array:
        r"""
        Calculate the change in maximum mean discrepancy (MMD).

        ``x`` -> ``coreset_indices``. The change in MMD occurs by replacing a point in
        ``coreset_indices`` with ``x[i]``.

        :param i: Index for original data
        :param coreset_indices: Coreset point indices
        :param x: :math:`n \times d` original data
        :param kernel_matrix_row_sum_mean: :math:`1 \times n` row mean of the
            :math:`n \times n` kernel matrix
        :param kernel_gram_matrix_diagonal: Gram matrix diagonal,
            a :math:`1 \times n` array
        :return: The MMD changes for each point
        """
        coreset_indices = jnp.asarray(coreset_indices)
        x = jnp.asarray(x)
        kernel_matrix_row_sum_mean = jnp.asarray(kernel_matrix_row_sum_mean)
        kernel_gram_matrix_diagonal = jnp.asarray(kernel_gram_matrix_diagonal)
        num_points_in_coreset = len(coreset_indices)

        return (
            kernel.compute(x[coreset_indices], x[coreset_indices]).sum(axis=1)
            - kernel.compute(x[coreset_indices], x[i]).sum()
            + kernel.compute(x[coreset_indices], x[i])[:, 0]
            - kernel_gram_matrix_diagonal[coreset_indices]
        ) / (num_points_in_coreset**2) - (
            kernel_matrix_row_sum_mean[coreset_indices] - kernel_matrix_row_sum_mean[i]
        ) / num_points_in_coreset

    @jit
    def _change_rev(
        self, i: int, coreset_indices: ArrayLike, comparisons: ArrayLike
    ) -> Array:
        r"""
        Replace the maximum comparison value point in ``coreset_indices`` with ``i``.

        ``x`` -> ``coreset_indices``.

        :param i: Value to replace into ``coreset_indices``
        :param coreset_indices: The dataset for replacement
        :param comparisons: Comparison values for each candidate
        :return: Updated ``coreset_indices``, with maximum ``comparisons`` point
            replaced
        """
        coreset_indices = jnp.asarray(coreset_indices)
        comparisons = jnp.asarray(comparisons)
        j = comparisons.argmax()
        return coreset_indices.at[j].set(i)

    @jit
    def _no_change_rev(
        self, i: int, coreset_indices: ArrayLike, comparisons: ArrayLike
    ) -> Array:
        r"""
        Leave coreset indices unchanged (compare with ``refine.change_rev``).

        ``x`` -> ``coreset_indices``.

        :param i: Value to replace into ``coreset_indices``. Not used.
        :param coreset_indices: The dataset for replacement. Will remain unchanged.
        :param comparisons: Comparison values for each candidate. Not used.
        :return: The original ``coreset_indices``, unchanged
        """
        return jnp.asarray(coreset_indices)


# Define the pytree node for the added class to ensure methods with jit decorators
# are able to run. This tuple must be updated when a new class object is defined.
refine_classes = (RefineRegular, RefineRandom, RefineReverse)
for current_class in refine_classes:
    tree_util.register_pytree_node(
        current_class, current_class._tree_flatten, current_class._tree_unflatten
    )

# Set up class factory
refine_factory = ClassFactory(Refine)
refine_factory.register("regular", RefineRegular)
refine_factory.register("random", RefineRandom)
refine_factory.register("reverse", RefineReverse)<|MERGE_RESOLUTION|>--- conflicted
+++ resolved
@@ -107,9 +107,6 @@
         :return: Nothing
         """
 
-<<<<<<< HEAD
-    def _tree_flatten(self) -> tuple[tuple, dict]:
-=======
     @staticmethod
     def _validate_coreset(coreset: Coreset) -> None:
         """
@@ -123,8 +120,7 @@
         if coreset.coreset_indices is None:
             raise TypeError("Cannot refine when not finding a coresubset")
 
-    def _tree_flatten(self):
->>>>>>> 0f258a49
+    def _tree_flatten(self) -> tuple[tuple, dict]:
         """
         Flatten a pytree.
 
