--- conflicted
+++ resolved
@@ -40,26 +40,18 @@
     Refine a coreset iteratively, :math:`S \rightarrow x`.
 
     The refinement procedure replaces elements with points most reducing maximum mean
-<<<<<<< HEAD
+
     discrepancy (MMD). The iteration is carried out over points in `x`.
 
     This is a post-processing step in coreset generation, through a generic reduction
     algorithm.
-=======
-    discrepancy (MMD). The iteration is carred out over points in ``x``.
->>>>>>> 01ae38be
 
     :param x: :math:`n \times d` original data
     :param S: :math:`m` Coreset point indices
     :param kernel: Kernel function
                    :math:`k: \mathbb{R}^d \times \mathbb{R}^d \rightarrow \mathbb{R}`
-<<<<<<< HEAD
     :param K_mean: :math:`1 \times n` Row mean of the :math:`n \times n` kernel matrix
     :return: :math:`m` Refined coreset point indices
-=======
-    :param K_mean: Kernel matrix row sum divided by :math:`n`
-    :return: Refined coreset point indices
->>>>>>> 01ae38be
     """
     k_pairwise = jit(
         vmap(vmap(kernel, in_axes=(None, 0), out_axes=0), in_axes=(0, None), out_axes=0)
@@ -132,11 +124,7 @@
     :param i: A coreset index
     :param S: Coreset point indices
     :param x: :math:`n \times d` original data
-<<<<<<< HEAD
     :param K_mean: :math:`1 \times n` Row mean of the :math:`n \times n` kernel matrix
-=======
-    :param K_mean: Kernel matrix row sum divided by :math:`n`
->>>>>>> 01ae38be
     :param K_diag: Gram matrix diagonal, a :math:`1 \times n` array
     :param k_pairwise: Vectorised kernel function on pairs ``(x,x)``:
                   :math:`k: \mathbb{R}^d \times \mathbb{R}^d \rightarrow \mathbb{R}`
@@ -175,11 +163,7 @@
     :param S: :math:`m` Coreset point indices
     :param kernel: Kernel function
                    :math:`k: \mathbb{R}^d \times \mathbb{R}^d \rightarrow \mathbb{R}`
-<<<<<<< HEAD
     :param K_mean: :math:`1 \times n` Row mean of the :math:`n \times n` kernel matrix
-=======
-    :param K_mean: Kernel matrix row sum divided by :math:`n`
->>>>>>> 01ae38be
     :param p: Proportion of original data to use as candidates
     :return: :math:`m` Refined coreset point indices
     """
@@ -272,11 +256,7 @@
     :param cand: Indices for randomly sampled candidate points among the original data
     :param S: Coreset point indices
     :param x: :math:`n \times d` original data
-<<<<<<< HEAD
-    :param K_mean: :math:`1 \times n` Row mean of the :math:`n \times n` kernel matrix
-=======
-    :param K_mean: Kernel matrix row sum divided by :math:`n`
->>>>>>> 01ae38be
+    :param K_mean: Row mean of the :math:`n \times n` kernel matrix, a :math:`1 \times n` array
     :param K_diag: Gram matrix diagonal, a :math:`1 \times n` array
     :param k_pairwise: Vectorised kernel function on pairs ``(x,x)``:
                   :math:`k: \mathbb{R}^d \times \mathbb{R}^d \rightarrow \mathbb{R}`
@@ -321,18 +301,12 @@
 @jit
 def nochange(i: int, S: ArrayLike, cand: ArrayLike, comps: ArrayLike) -> Array:
     r"""
-<<<<<<< HEAD
-    Leave S unchanged (compare with refine.change).
-
-    This is simply a convenience function for leaving S unchanged.  S -> x.
-=======
     Leave ``S`` unchanged.
 
     This is a convenience function for leaving ``S`` unchanged, :math:`S \rightarrow x`.
 
     .. seealso::
->>>>>>> 01ae38be
-
+    
         Compare with :func:`~coreax.refine.change`.
 
     :param i: Index in ``S`` to replace, not used
@@ -353,24 +327,15 @@
     r"""
     Refine a coreset iteratively, replacing points which lead to the most improvement.
 
-<<<<<<< HEAD
-    This greedy refine method, the iteration is carried out over points in `x`, with
-    x -> S.
-=======
-    The iteration is carried out over points in ``x``, with :math:`x \rightarrow S`.
->>>>>>> 01ae38be
+    In this greedy refine method, the iteration is carried out over points in ``x``, with 
+    :math:`x \rightarrow S`.
 
     :param x: :math:`n \times d` original data
     :param S: :math:`m` Coreset point indices
     :param kernel: Kernel function
                    :math:`k: \mathbb{R}^d \times \mathbb{R}^d \rightarrow \mathbb{R}`
-<<<<<<< HEAD
-    :param K_mean: :math:`1 \times n` Row mean of the :math:`n \times n` kernel matrix
+    :param K_mean: Row mean of the :math:`n \times n` kernel matrix, a  :math:`1 \times n` array
     :return: :math:`m` Refined coreset point indices
-=======
-    :param K_mean: Kernel matrix row sum divided by :math:`n`
-    :return: Refined coreset point indices
->>>>>>> 01ae38be
     """
     x = jnp.asarray(x)
     S = jnp.asarray(S)
@@ -445,11 +410,7 @@
     :param i: Index for original data
     :param S: Coreset point indices
     :param x: :math:`n \times d` original data
-<<<<<<< HEAD
-    :param K_mean: :math:`1 \times n` Row mean of the :math:`n \times n` kernel matrix
-=======
-    :param K_mean: Kernel matrix row sum divided by :math:`n`
->>>>>>> 01ae38be
+    :param K_mean: Row mean of the :math:`n \times n` kernel matrix. a :math:`1 \times n` array
     :param K_diag: Gram matrix diagonal, a :math:`1 \times n` array
     :param k_pairwise: Vectorised kernel function on pairs ``(x,x)``:
                   :math:`k: \mathbb{R}^d \times \mathbb{R}^d \rightarrow \mathbb{R}`
@@ -491,11 +452,6 @@
 @jit
 def nochange_rev(i: int, S: ArrayLike, comps: ArrayLike) -> Array:
     r"""
-<<<<<<< HEAD
-    Leave S unchanged (compare with refine.change_rev).
-
-    This is simply a convenience function for leaving S unchanged. x -> S.
-=======
     Leave ``S`` unchanged.
 
     This is a convenience function for leaving ``S`` unchanged, :math:`x \rightarrow S`.
@@ -503,7 +459,6 @@
     .. seealso::
 
         Compare with :func:`~coreax.refine.change_rev`.
->>>>>>> 01ae38be
 
     :param i: Value to replace into ``S``, not used
     :param S: The dataset for replacement, will remain unchanged
