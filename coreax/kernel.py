# © Crown Copyright GCHQ
#
# Licensed under the Apache License, Version 2.0 (the "License");
# you may not use this file except in compliance with the License.
# You may obtain a copy of the License at
#
# http://www.apache.org/licenses/LICENSE-2.0
#
# Unless required by applicable law or agreed to in writing, software
# distributed under the License is distributed on an "AS IS" BASIS,
# WITHOUT WARRANTIES OR CONDITIONS OF ANY KIND, either express or implied.
# See the License for the specific language governing permissions and
# limitations under the License.

r"""
Classes and associated functionality to use kernel functions.

A kernel is a non-negative, real-valued integrable function that can take two inputs,
``x`` and ``y``, and returns a value that decreases as ``x`` and ``y`` move further away
in space from each other. Note that *further* here may account for cyclic behaviour in
the data, for example.

In this library, we often use kernels as a smoothing tool: given a dataset of distinct
points, we can reconstruct the underlying data generating distribution through smoothing
of the data with kernels.

Some kernels are parameterizable and may represent other well known kernels when given
appropriate parameter values. For example, the :class:`SquaredExponentialKernel`,

.. math::

    k(x,y) = \text{output_scale} * \exp (-||x-y||^2/2 * \text{length_scale}^2),

which if parameterized with an ``output_scale`` of
:math:`\frac{1}{\sqrt{2\pi} \,*\, \text{length_scale}}`, yields the well known
Gaussian kernel.

A :class:`~coreax.kernel.Kernel` must implement a
:meth:`~coreax.kernel.Kernel.compute_elementwise` method, which returns the floating
point value after evaluating the kernel on two floats, ``x`` and ``y``. Additional
methods, such as :meth:`Kernel.grad_x_elementwise`, can optionally be overridden to
improve performance. The canonical example is when a suitable closed-form representation
of a higher-order gradient can be used to avoid the expense of performing automatic
differentiation.

Such an example can be seen in :class:`SteinKernel`, where the analytic forms of
:meth:`Kernel.divergence_x_grad_y` are significantly cheaper to compute that the
automatic differentiated default.
"""

# Support annotations with | in Python < 3.10
from __future__ import annotations

from abc import abstractmethod
from collections.abc import Callable
from math import ceil
from typing import TypeVar

import equinox as eqx
import jax
import jax.numpy as jnp
import jax.tree_util as jtu
from jax import Array, grad, jacrev, jit
from jax.typing import ArrayLike
from typing_extensions import override

from coreax.data import Data, as_data, is_data
from coreax.util import (
    pairwise,
    squared_distance,
    tree_leaves_repeat,
    tree_zero_pad_leading_axis,
)

T = TypeVar("T")


@jit
def median_heuristic(x: ArrayLike) -> Array:
    """
    Compute the median heuristic for setting kernel bandwidth.

    Analysis of the performance of the median heuristic can be found in
    :cite:`garreau2018median`.

    :param x: Input array of vectors
    :return: Bandwidth parameter, computed from the median heuristic, as a
        zero-dimensional array
    """
    # Format inputs
    x = jnp.atleast_2d(x)
    # Calculate square distances as an upper triangular matrix
    square_distances = jnp.triu(pairwise(squared_distance)(x, x), k=1)
    # Calculate the median of the square distances
    median_square_distance = jnp.median(
        square_distances[jnp.triu_indices_from(square_distances, k=1)]
    )

    return jnp.sqrt(median_square_distance / 2.0)


class Kernel(eqx.Module):
    """Abstract base class for kernels."""

<<<<<<< HEAD
    def __add__(self, addition: Kernel | int | float):
        """Overload `+` operator."""
        if not isinstance(addition, (Kernel, int, float)):
            return NotImplemented
        if isinstance(addition, Kernel):
            return AdditiveKernel(self, addition)
        if isinstance(addition, (int, float)):
            return AdditiveKernel(self, LinearKernel(0, addition))
        return None

    def __radd__(self, addition: Kernel | int | float):
        """Overload right `+` operator, order is mathematically irrelevant."""
        return self.__add__(addition)

    def __mul__(self, product: Kernel | int | float):
        """Overload `*` operator."""
        if not isinstance(product, (Kernel, int, float)):
            return NotImplemented
        if isinstance(product, Kernel):
            return ProductKernel(self, product)
        if isinstance(product, (int, float)):
            return ProductKernel(self, LinearKernel(0, product))
        return None

    def __rmul__(self, product: Kernel | int | float):
        """Overload right `*` operator, order is mathematically irrelevant."""
        return self.__mul__(product)

    def __pow__(self, power: int):
        """
        Overload `**` operator.

        Ensure the first and second kernels are symmetric for even powers to make use
        of reduced computation capabilities in ProductKernel.
        """
        min_power = 2
        if not isinstance(power, int) or power < min_power:
            raise ValueError("'power' must be an integer greater than 1.")

        first_kernel = self
        second_kernel = self
        for i in range(min_power, power):
            if i % 2 == 0:
                first_kernel = ProductKernel(first_kernel, self)
            else:
                second_kernel = ProductKernel(second_kernel, self)

        return ProductKernel(first_kernel, second_kernel)

    @eqx.filter_jit
=======
>>>>>>> ced3cb3f
    def compute(self, x: ArrayLike, y: ArrayLike) -> Array:
        r"""
        Evaluate the kernel on input data ``x`` and ``y``.

        The 'data' can be any of:
            * floating numbers (so a single data-point in 1-dimension)
            * zero-dimensional arrays (so a single data-point in 1-dimension)
            * a vector (a single-point in multiple dimensions)
            * array (multiple vectors).

        Evaluation is always vectorised.

        :param x: An :math:`n \times d` dataset (array) or a single value (point)
        :param y: An :math:`m \times d` dataset (array) or a single value (point)
        :return: Kernel evaluations between points in ``x`` and ``y``. If ``x`` = ``y``,
            then this is the Gram matrix corresponding to the RKHS inner product.
        """
        return pairwise(self.compute_elementwise)(x, y)

    @abstractmethod
    def compute_elementwise(self, x: ArrayLike, y: ArrayLike) -> Array:
        r"""
        Evaluate the kernel on individual input vectors ``x`` and ``y``, not-vectorised.

        Vectorisation only becomes relevant in terms of computational speed when we
        have multiple ``x`` or ``y``.

        :param x: Vector :math:`\mathbf{x} \in \mathbb{R}^d`
        :param y: Vector :math:`\mathbf{y} \in \mathbb{R}^d`
        :return: Kernel evaluated at (``x``, ``y``)
        """

    def grad_x(self, x: ArrayLike, y: ArrayLike) -> Array:
        r"""
        Evaluate the gradient (Jacobian) of the kernel function w.r.t. ``x``.

        The function is vectorised, so ``x`` or ``y`` can be any of:
            * floating numbers (so a single data-point in 1-dimension)
            * zero-dimensional arrays (so a single data-point in 1-dimension)
            * a vector (a single-point in multiple dimensions)
            * array (multiple vectors).

        :param x: An :math:`n \times d` dataset (array) or a single value (point)
        :param y: An :math:`m \times d` dataset (array) or a single value (point)
        :return: An :math:`n \times m \times d` array of pairwise Jacobians
        """
        return pairwise(self.grad_x_elementwise)(x, y)

    def grad_y(self, x: ArrayLike, y: ArrayLike) -> Array:
        r"""
        Evaluate the gradient (Jacobian) of the kernel function w.r.t. ``y``.

        The function is vectorised, so ``x`` or ``y`` can be any of:
            * floating numbers (so a single data-point in 1-dimension)
            * zero-dimensional arrays (so a single data-point in 1-dimension)
            * a vector (a single-point in multiple dimensions)
            * array (multiple vectors).

        :param x: An :math:`n \times d` dataset (array) or a single value (point)
        :param y: An :math:`m \times d` dataset (array) or a single value (point)
        :return: An :math:`m \times n \times d` array of pairwise Jacobians
        """
        return pairwise(self.grad_y_elementwise)(x, y)

    def grad_x_elementwise(self, x: ArrayLike, y: ArrayLike) -> Array:
        r"""
        Evaluate the element-wise gradient of the kernel function w.r.t. ``x``.

        The gradient (Jacobian) of the kernel function w.r.t. ``x``.

        Only accepts single vectors ``x`` and ``y``, i.e. not arrays.
        :meth:`coreax.kernel.Kernel.grad_x` provides a vectorised version of this method
        for arrays.

        :param x: Vector :math:`\mathbf{x} \in \mathbb{R}^d`
        :param y: Vector :math:`\mathbf{y} \in \mathbb{R}^d`
        :return: Jacobian
            :math:`\nabla_\mathbf{x} k(\mathbf{x}, \mathbf{y}) \in \mathbb{R}^d`
        """
        return grad(self.compute_elementwise, 0)(x, y)

    def grad_y_elementwise(self, x: ArrayLike, y: ArrayLike) -> Array:
        r"""
        Evaluate the element-wise gradient of the kernel function w.r.t. ``y``.

        The gradient (Jacobian) of the kernel function w.r.t. ``y``.

        Only accepts single vectors ``x`` and ``y``, i.e. not arrays.
        :meth:`coreax.kernel.Kernel.grad_y` provides a vectorised version of this method
        for arrays.

        :param x: Vector :math:`\mathbf{x} \in \mathbb{R}^d`.
        :param y: Vector :math:`\mathbf{y} \in \mathbb{R}^d`.
        :return: Jacobian
            :math:`\nabla_\mathbf{y} k(\mathbf{x}, \mathbf{y}) \in \mathbb{R}^d`
        """
        return grad(self.compute_elementwise, 1)(x, y)

    def divergence_x_grad_y(self, x: ArrayLike, y: ArrayLike) -> Array:
        r"""
        Evaluate the divergence operator w.r.t. ``x`` of Jacobian w.r.t. ``y``.

        :math:`\nabla_\mathbf{x} \cdot \nabla_\mathbf{y} k(\mathbf{x}, \mathbf{y})`.
        This function is vectorised, so it accepts vectors or arrays.

        This is the trace of the 'pseudo-Hessian', i.e. the trace of the Jacobian matrix
        :math:`\nabla_\mathbf{x} \nabla_\mathbf{y} k(\mathbf{x}, \mathbf{y})`.

        :param x: First vector :math:`\mathbf{x} \in \mathbb{R}^d`
        :param y: Second vector :math:`\mathbf{y} \in \mathbb{R}^d`
        :return: Array of Laplace-style operator traces :math:`n \times m` array
        """
        return pairwise(self.divergence_x_grad_y_elementwise)(x, y)

    def divergence_x_grad_y_elementwise(self, x: ArrayLike, y: ArrayLike) -> Array:
        r"""
        Evaluate the element-wise divergence w.r.t. ``x`` of Jacobian w.r.t. ``y``.

        :math:`\nabla_\mathbf{x} \cdot \nabla_\mathbf{y} k(\mathbf{x}, \mathbf{y})`.
        Only accepts vectors ``x`` and ``y``. A vectorised version for arrays is
        computed in :meth:`~coreax.kernel.Kernel.divergence_x_grad_y`.

        This is the trace of the 'pseudo-Hessian', i.e. the trace of the Jacobian matrix
        :math:`\nabla_\mathbf{x} \nabla_\mathbf{y} k(\mathbf{x}, \mathbf{y})`.

        :param x: First vector :math:`\mathbf{x} \in \mathbb{R}^d`
        :param y: Second vector :math:`\mathbf{y} \in \mathbb{R}^d`
        :return: Trace of the Laplace-style operator; a real number
        """
        pseudo_hessian = jacrev(self.grad_y_elementwise, 0)(x, y)
        return pseudo_hessian.trace()

    def gramian_row_mean(
        self,
        x: ArrayLike | Data,
        *,
        block_size: int | None | tuple[int | None, int | None] = None,
        unroll: int | bool | tuple[int | bool, int | bool] = 1,
    ):
        r"""
        Compute the (blocked) row-mean of the kernel's Gramian matrix.

        A convenience method for calling meth:`compute_mean`. Equivalent to the call
        :code:`compute_mean(x, x, axis=0, block_size=block_size, unroll=unroll)`.

        :param x: Data matrix, :math:`n \times d`
        :param block_size: Block size parameter passed to :meth:`compute_mean`
        :param unroll: Unroll parameter passed to :meth:`compute_mean`
        :return: Gramian 'row/column-mean', :math:`\frac{1}{n}\sum_{i=1}^{n} G_{ij}`.
        """
        return self.compute_mean(x, x, axis=0, block_size=block_size, unroll=unroll)

    def compute_mean(
        self,
        x: ArrayLike | Data,
        y: ArrayLike | Data,
        axis: int | None = None,
        *,
        block_size: int | None | tuple[int | None, int | None] = None,
        unroll: int | bool | tuple[int | bool, int | bool] = 1,
    ) -> Array:
        r"""
        Compute the (blocked) mean of the matrix :math:`K_{ij} = k(x_i, y_j)`.

        The :math:`n \times m` kernel matrix :math:`K_{ij} = k(x_i, y_j)`, where
        ``x`` and ``y`` are respectively :math:`n \times d` and :math:`m \times d`
        (weighted) data matrices, has the following (weighted) means:

        - mean (:code:`axis=None`) :math:`\frac{1}{n m}\sum_{i,j=1}^{n, m} K_{ij}`
        - row-mean (:code:`axis=0`) :math:`\frac{1}{n}\sum_{i=1}^{n} K_{ij}`
        - column-mean (:code:`axis=1`) :math:`\frac{1}{m}\sum_{j=1}^{m} K_{ij}`

        If ``x`` and ``y`` are of type :class:`~coreax.data.Data`, their weights are
        used to compute the weighted mean as defined in :func:`jax.numpy.average`.

        .. note::
            The conventional 'mean' is a scalar, the 'row-mean' is an :math:`m`-vector,
            while the 'column-mean' is an :math:`n`-vector.

        To avoid materializing the entire matrix (memory cost :math:`\mathcal{O}(n m)`),
        we accumulate the mean over blocks (memory cost :math:`\mathcal{O}(B_x B_y)`,
        where ``B_x`` and ``B_y`` are user-specified block-sizes for blocking the ``x``
        and ``y`` parameters respectively.

        .. note::
            The data ``x`` and/or ``y`` are padded with zero-valued and zero-weighted
            data points, when ``B_x`` and/or ``B_y`` are non-integer divisors of ``n``
            and/or ``m``. Padding does not alter the result, but does provide the block
            shape stability required by :func:`jax.lax.scan` (used for block iteration).

        :param x: Data matrix, :math:`n \times d`
        :param y: Data matrix, :math:`m \times d`
        :param axis: Which axis of the kernel matrix to compute the mean over; a value
            of `None` computes the mean over both axes
        :param block_size: Size of matrix blocks to process; a value of :data:`None`
            sets :math:`B_x = n` and :math:`B_y = m`, effectively disabling the block
            accumulation; an integer value ``B`` sets :math:`B_y = B_x = B`; a tuple
            allows different sizes to be specified for ``B_x`` and ``B_y``; to reduce
            overheads, it is often sensible to select the largest block size that does
            not exhaust the available memory resources
        :param unroll: Unrolling parameter for the outer and inner :func:`jax.lax.scan`
            calls, allows for trade-offs between compilation and runtime cost; consult
            the JAX docs for further information
        :return: The (weighted) mean of the kernel matrix :math:`K_{ij}`
        """
        operands = x, y
        inner_unroll, outer_unroll = tree_leaves_repeat(unroll, len(operands))
        _block_size = tree_leaves_repeat(block_size, len(operands))
        # Row-mean is the argument reversed column-mean due to symmetry k(x,y) = k(y,x)
        if axis == 0:
            operands = operands[::-1]
            _block_size = _block_size[::-1]
        (block_x, unpadded_len_x), (block_y, _) = jtu.tree_map(
            _block_data_convert, operands, tuple(_block_size), is_leaf=is_data
        )

        def block_sum(accumulated_sum: Array, x_block: Data) -> tuple[Array, Array]:
            """Block reduce/accumulate over ``x``."""

            def slice_sum(accumulated_sum: Array, y_block: Data) -> tuple[Array, Array]:
                """Block reduce/accumulate over ``y``."""
                x_, w_x = x_block.data, x_block.weights
                y_, w_y = y_block.data, y_block.weights
                column_sum_slice = jnp.dot(self.compute(x_, y_), w_y)
                accumulated_sum += jnp.dot(w_x, column_sum_slice)
                return accumulated_sum, column_sum_slice

            accumulated_sum, column_sum_slices = jax.lax.scan(
                slice_sum, accumulated_sum, block_y, unroll=inner_unroll
            )
            return accumulated_sum, jnp.sum(column_sum_slices, axis=0)

        accumulated_sum, column_sum_blocks = jax.lax.scan(
            block_sum, jnp.asarray(0.0), block_x, unroll=outer_unroll
        )
        if axis is None:
            return accumulated_sum
        num_rows_padded = block_x.data.shape[0] * block_x.data.shape[1]
        column_sum_padded = column_sum_blocks.reshape(num_rows_padded, -1).sum(axis=1)
        return column_sum_padded[:unpadded_len_x]


def _block_data_convert(
    x: ArrayLike | Data, block_size: int | None
) -> tuple[Array, int]:
    """Convert 'x' into padded and weight normalized blocks of size 'block_size'."""
    x = as_data(x).normalize(preserve_zeros=True)
    block_size = len(x) if block_size is None else min(max(int(block_size), 1), len(x))
    padding = ceil(len(x) / block_size) * block_size - len(x)
    padded_x = tree_zero_pad_leading_axis(x, padding)

    def _reshape(x: Array) -> Array:
        _, *remaining_shape = jnp.shape(x)
        try:
            return x.reshape(-1, block_size, *remaining_shape)
        except ZeroDivisionError as err:
            if 0 in x.shape:
                raise ValueError("'x' must not be empty") from err
            raise

    return jtu.tree_map(_reshape, padded_x, is_leaf=eqx.is_array), len(x)


class MultiCompositeKernel(Kernel):
    """
    Abstract base class for kernels that compose/wrap two kernels.

    :param first_kernel: Instance of class coreax.kernel.Kernel
    :param second_kernel: Instance of class coreax.kernel.Kernel
    """

    first_kernel: Kernel
    second_kernel: Kernel

    def __check_init__(self):
        """Ensure attributes are instances of Kernel class."""
        if not (
            isinstance(self.first_kernel, Kernel)
            and isinstance(self.second_kernel, Kernel)
        ):
            raise ValueError(
                "'first_kernel'and `second_kernel` must be an instance of "
                + f"'{Kernel.__module__}.{Kernel.__qualname__}'"
            )


class AdditiveKernel(MultiCompositeKernel):
    r"""
    Define a kernel which is a summation of two kernels.

    Given kernel functions :math:`k:\mathbb{R}^d \times \mathbb{R}^d \to \mathbb{R}` and
    :math:`l:\mathbb{R}^d \times \mathbb{R}^d \to \mathbb{R}`, define the additive
    kernel :math:`p:\mathbb{R}^d \times \mathbb{R}^d \to \mathbb{R}` where
    :math:`p(x,y) := k(x,y) + l(x,y)`

    :param first_kernel: Instance of class coreax.kernel.Kernel
    :param second_kernel: Instance of class coreax.kernel.Kernel
    """

    @override
    def compute_elementwise(self, x: ArrayLike, y: ArrayLike):
        return self.first_kernel.compute_elementwise(
            x, y
        ) + self.second_kernel.compute_elementwise(x, y)

    @override
    def grad_x_elementwise(self, x: ArrayLike, y: ArrayLike):
        return self.first_kernel.grad_x_elementwise(
            x, y
        ) + self.second_kernel.grad_x_elementwise(x, y)

    @override
    def grad_y_elementwise(self, x: ArrayLike, y: ArrayLike):
        return self.first_kernel.grad_y_elementwise(
            x, y
        ) + self.second_kernel.grad_y_elementwise(x, y)

    @override
    def divergence_x_grad_y_elementwise(self, x: ArrayLike, y: ArrayLike):
        return self.first_kernel.divergence_x_grad_y_elementwise(
            x, y
        ) + self.second_kernel.divergence_x_grad_y_elementwise(x, y)


class ProductKernel(MultiCompositeKernel):
    r"""
    Define a kernel which is a product of two kernels.

    Given kernel functions :math:`k:\mathbb{R}^d \times \mathbb{R}^d \to \mathbb{R}` and
    :math:`l:\mathbb{R}^d \times \mathbb{R}^d \to \mathbb{R}`, define the product kernel
    :math:`p:\mathbb{R}^d \times \mathbb{R}^d \to \mathbb{R}` where
    :math:`p(x,y) = k(x,y)l(x,y)`

    :param first_kernel: Instance of class coreax.kernel.Kernel
    :param second_kernel: Instance of class coreax.kernel.Kernel
    """

    @override
    def compute_elementwise(self, x: ArrayLike, y: ArrayLike):
        if self.first_kernel == self.second_kernel:
            return self.first_kernel.compute_elementwise(x, y) ** 2
        return self.first_kernel.compute_elementwise(
            x, y
        ) * self.second_kernel.compute_elementwise(x, y)

    @override
    def grad_x_elementwise(self, x: ArrayLike, y: ArrayLike):
        if self.first_kernel == self.second_kernel:
            return (
                2
                * self.first_kernel.grad_x_elementwise(x, y)
                * self.first_kernel.compute_elementwise(x, y)
            )
        return self.first_kernel.grad_x_elementwise(
            x, y
        ) * self.second_kernel.compute_elementwise(
            x, y
        ) + self.second_kernel.grad_x_elementwise(
            x, y
        ) * self.first_kernel.compute_elementwise(x, y)

    @override
    def grad_y_elementwise(self, x: ArrayLike, y: ArrayLike):
        if self.first_kernel == self.second_kernel:
            return (
                2
                * self.first_kernel.grad_y_elementwise(x, y)
                * self.first_kernel.compute_elementwise(x, y)
            )
        return self.first_kernel.grad_y_elementwise(
            x, y
        ) * self.second_kernel.compute_elementwise(
            x, y
        ) + self.second_kernel.grad_y_elementwise(
            x, y
        ) * self.first_kernel.compute_elementwise(x, y)

    @override
    def divergence_x_grad_y_elementwise(self, x: ArrayLike, y: ArrayLike):
        if self.first_kernel == self.second_kernel:
            return 2 * (
                self.first_kernel.grad_x_elementwise(x, y).dot(
                    self.first_kernel.grad_y_elementwise(x, y)
                )
                + self.first_kernel.compute_elementwise(x, y)
                * self.first_kernel.divergence_x_grad_y_elementwise(x, y)
            )
        return (
            self.first_kernel.grad_x_elementwise(x, y).dot(
                self.second_kernel.grad_y_elementwise(x, y)
            )
            + self.first_kernel.grad_y_elementwise(x, y).dot(
                self.second_kernel.grad_x_elementwise(x, y)
            )
            + self.first_kernel.compute_elementwise(x, y)
            * self.second_kernel.divergence_x_grad_y_elementwise(x, y)
            + self.second_kernel.compute_elementwise(x, y)
            * self.first_kernel.divergence_x_grad_y_elementwise(x, y)
        )


class LinearKernel(Kernel):
    r"""
    Define a linear kernel.

    Given :math:`\rho =`'output_scale' and :math:`c =`'constant',  the linear kernel is
    defined as :math:`k: \mathbb{R}^d\times \mathbb{R}^d \to \mathbb{R}`,
    :math:`k(x, y) = \rho x^Ty + c`.

    :param output_scale: Kernel normalisation constant, :math:`\rho`
    :param constant: Additive constant, :math:`c`
    """

    output_scale: float = eqx.field(default=1.0, converter=float)
    constant: float = eqx.field(default=0.0, converter=float)

    @override
    def compute_elementwise(self, x: ArrayLike, y: ArrayLike) -> Array:
        return self.output_scale * jnp.dot(x, y) + self.constant

    @override
    def grad_x_elementwise(self, x: ArrayLike, y: ArrayLike) -> Array:
        return self.output_scale * jnp.asarray(y)

    @override
    def grad_y_elementwise(self, x: ArrayLike, y: ArrayLike) -> Array:
        return self.output_scale * jnp.asarray(x)

    @override
    def divergence_x_grad_y_elementwise(self, x: ArrayLike, y: ArrayLike) -> Array:
        return self.output_scale * jnp.asarray(jnp.shape(x)[0])


class SquaredExponentialKernel(Kernel):
    r"""
    Define a squared exponential kernel.

    Given :math:`\lambda =`'length_scale' and :math:`\rho =`'output_scale', the squared
    exponential kernel is defined as
    :math:`k: \mathbb{R}^d\times \mathbb{R}^d \to \mathbb{R}`,
    :math:`k(x, y) = \rho * \exp(\frac{||x-y||^2}{2 \lambda^2})` where
    :math:`||\cdot||` is the usual :math:`L_2`-norm.

    :param length_scale: Kernel smoothing/bandwidth parameter, :math:`\lambda`
    :param output_scale: Kernel normalisation constant, :math:`\rho`
    """

    length_scale: float = eqx.field(default=1.0, converter=float)
    output_scale: float = eqx.field(default=1.0, converter=float)

    @override
    def compute_elementwise(self, x: ArrayLike, y: ArrayLike) -> Array:
        return self.output_scale * jnp.exp(
            -squared_distance(x, y) / (2 * self.length_scale**2)
        )

    @override
    def grad_x_elementwise(self, x: ArrayLike, y: ArrayLike) -> Array:
        return -self.grad_y_elementwise(x, y)

    @override
    def grad_y_elementwise(self, x: ArrayLike, y: ArrayLike) -> Array:
        return (
            jnp.subtract(x, y) / self.length_scale**2 * self.compute_elementwise(x, y)
        )

    @override
    def divergence_x_grad_y_elementwise(self, x: ArrayLike, y: ArrayLike) -> Array:
        k = self.compute_elementwise(x, y)
        scale = 1 / self.length_scale**2
        d = len(jnp.asarray(x))
        return scale * k * (d - scale * squared_distance(x, y))


class LaplacianKernel(Kernel):
    r"""
    Define a Laplacian kernel.

    Given :math:`\lambda =`'length_scale' and :math:`\rho =`'output_scale', the
    Laplacian kernel is defined as
    :math:`k: \mathbb{R}^d\times \mathbb{R}^d \to \mathbb{R}`,
    :math:`k(x, y) = \rho * \exp(\frac{||x-y||_1}{2 \lambda^2})`  where
    :math:`||\cdot||_1` is the :math:`L_1`-norm.

    :param length_scale: Kernel smoothing/bandwidth parameter, :math:`\lambda`
    :param output_scale: Kernel normalisation constant, :math:`\rho`
    """

    length_scale: float = eqx.field(default=1.0, converter=float)
    output_scale: float = eqx.field(default=1.0, converter=float)

    @override
    def compute_elementwise(self, x: ArrayLike, y: ArrayLike) -> Array:
        return self.output_scale * jnp.exp(
            -jnp.linalg.norm(jnp.subtract(x, y), ord=1) / (2 * self.length_scale**2)
        )

    @override
    def grad_x_elementwise(self, x: ArrayLike, y: ArrayLike) -> Array:
        return -self.grad_y_elementwise(x, y)

    @override
    def grad_y_elementwise(self, x: ArrayLike, y: ArrayLike) -> Array:
        return (
            jnp.sign(jnp.subtract(x, y))
            / (2 * self.length_scale**2)
            * self.compute_elementwise(x, y)
        )

    @override
    def divergence_x_grad_y_elementwise(self, x: ArrayLike, y: ArrayLike) -> Array:
        k = self.compute_elementwise(x, y)
        d = len(jnp.asarray(x))
        return -d * k / (4 * self.length_scale**4)


class PCIMQKernel(Kernel):
    r"""
    Define a pre-conditioned inverse multi-quadric (PCIMQ) kernel.

    Given :math:`\lambda =`'length_scale' and :math:`\rho =`'output_scale', the
    PCIMQ kernel is defined as
    :math:`k: \mathbb{R}^d\times \mathbb{R}^d \to \mathbb{R}`,
    :math:`k(x, y) = \frac{\rho}{\sqrt{1 + \frac{||x-y||^2}{2 \lambda^2}}}
    where :math:`||\cdot||` is the usual :math:`L_2`-norm.

    :param length_scale: Kernel smoothing/bandwidth parameter, :math:`\lambda`
    :param output_scale: Kernel normalisation constant, :math:`\rho`
    """

    length_scale: float = eqx.field(default=1.0, converter=float)
    output_scale: float = eqx.field(default=1.0, converter=float)

    @override
    def compute_elementwise(self, x: ArrayLike, y: ArrayLike) -> Array:
        scaling = 2 * self.length_scale**2
        mq_array = squared_distance(x, y) / scaling
        return self.output_scale / jnp.sqrt(1 + mq_array)

    @override
    def grad_x_elementwise(self, x: ArrayLike, y: ArrayLike) -> Array:
        return -self.grad_y_elementwise(x, y)

    @override
    def grad_y_elementwise(self, x: ArrayLike, y: ArrayLike) -> Array:
        return (
            self.output_scale
            * jnp.subtract(x, y)
            / (2 * self.length_scale**2)
            * (self.compute_elementwise(x, y) / self.output_scale) ** 3
        )

    @override
    def divergence_x_grad_y_elementwise(self, x: ArrayLike, y: ArrayLike) -> Array:
        k = self.compute_elementwise(x, y) / self.output_scale
        scale = 2 * self.length_scale**2
        d = len(jnp.asarray(x))
        return (
            self.output_scale
            / scale
            * (d * k**3 - 3 * k**5 * squared_distance(x, y) / scale)
        )


class CompositeKernel(Kernel):
    """
    Abstract base class for kernels that compose/wrap one kernel.

    :param base_kernel: kernel to be wrapped/used in composition
    """

    base_kernel: Kernel

    def __check_init__(self):
        """Check that 'base_kernel' is of the required type."""
        if not isinstance(self.base_kernel, Kernel):
            raise ValueError(
                "'base_kernel' must be an instance of "
                + f"'{Kernel.__module__}.{Kernel.__qualname__}'"
            )


class SteinKernel(CompositeKernel):
    r"""
    Define the Stein kernel, i.e. the application of the Stein operator.

    .. math::

        \mathcal{A}_\mathbb{P}(g(\mathbf{x})) := \nabla_\mathbf{x} g(\mathbf{x})
        + g(\mathbf{x}) \nabla_\mathbf{x} \log f_X(\mathbf{x})^\intercal

    w.r.t. probability measure :math:`\mathbb{P}` to the base kernel
    :math:`k(\mathbf{x}, \mathbf{y})`. Here, differentiable vector-valued
    :math:`g: \mathbb{R}^d \to \mathbb{R}^d`, and
    :math:`\nabla_\mathbf{x} \log f_X(\mathbf{x})` is the *score function* of measure
    :math:`\mathbb{P}`.

    :math:`\mathbb{P}` is assumed to admit a density function :math:`f_X` w.r.t.
    d-dimensional Lebesgue measure. The score function is assumed to be Lipschitz.

    The key property of a Stein operator is zero expectation under
    :math:`\mathbb{P}`, i.e.
    :math:`\mathbb{E}_\mathbb{P}[\mathcal{A}_\mathbb{P} f(\mathbf{x})]`, for
    positive differentiable :math:`f_X`.

    The Stein kernel for base kernel :math:`k(\mathbf{x}, \mathbf{y})` is defined as

    .. math::

        k_\mathbb{P}(\mathbf{x}, \mathbf{y}) = \nabla_\mathbf{x} \cdot
        \nabla_\mathbf{y}
        k(\mathbf{x}, \mathbf{y}) + \nabla_\mathbf{x} \log f_X(\mathbf{x})
        \cdot \nabla_\mathbf{y} k(\mathbf{x}, \mathbf{y}) + \nabla_\mathbf{y} \log
        f_X(\mathbf{y}) \cdot \nabla_\mathbf{x} k(\mathbf{x}, \mathbf{y}) +
        (\nabla_\mathbf{x} \log f_X(\mathbf{x}) \cdot \nabla_\mathbf{y} \log
        f_X(\mathbf{y})) k(\mathbf{x}, \mathbf{y}).

    This kernel requires a 'base' kernel to evaluate. The base kernel can be any
    other implemented subclass of the Kernel abstract base class; even another Stein
    kernel.

    The score function
    :math:`\nabla_\mathbf{x} \log f_X: \mathbb{R}^d \to \mathbb{R}^d` can be any
    suitable Lipschitz score function, e.g. one that is learned from score matching
    (:class:`~coreax.score_matching.ScoreMatching`), computed explicitly from a density
    function, or known analytically.

    :param base_kernel: Initialised kernel object with which to evaluate
        the Stein kernel
    :param score_function: A vector-valued callable defining a score function
        :math:`\mathbb{R}^d \to \mathbb{R}^d`
    """

    score_function: Callable[[ArrayLike], Array]

    @override
    def compute_elementwise(self, x: ArrayLike, y: ArrayLike) -> Array:
        k = self.base_kernel.compute_elementwise(x, y)
        div = self.base_kernel.divergence_x_grad_y_elementwise(x, y)
        gkx = self.base_kernel.grad_x_elementwise(x, y)
        gky = self.base_kernel.grad_y_elementwise(x, y)
        score_x = self.score_function(x)
        score_y = self.score_function(y)
        return div + gkx @ score_y + gky @ score_x + k * score_x @ score_y<|MERGE_RESOLUTION|>--- conflicted
+++ resolved
@@ -102,7 +102,6 @@
 class Kernel(eqx.Module):
     """Abstract base class for kernels."""
 
-<<<<<<< HEAD
     def __add__(self, addition: Kernel | int | float):
         """Overload `+` operator."""
         if not isinstance(addition, (Kernel, int, float)):
@@ -152,9 +151,6 @@
 
         return ProductKernel(first_kernel, second_kernel)
 
-    @eqx.filter_jit
-=======
->>>>>>> ced3cb3f
     def compute(self, x: ArrayLike, y: ArrayLike) -> Array:
         r"""
         Evaluate the kernel on input data ``x`` and ``y``.
