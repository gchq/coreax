# © Crown Copyright GCHQ
#
# Licensed under the Apache License, Version 2.0 (the "License");
# you may not use this file except in compliance with the License.
# You may obtain a copy of the License at
#
# http://www.apache.org/licenses/LICENSE-2.0
#
# Unless required by applicable law or agreed to in writing, software
# distributed under the License is distributed on an "AS IS" BASIS,
# WITHOUT WARRANTIES OR CONDITIONS OF ANY KIND, either express or implied.
# See the License for the specific language governing permissions and
# limitations under the License.

# Support annotations with | in Python < 3.10
# TODO: Remove once no longer supporting old code
from __future__ import annotations

from abc import ABC, abstractmethod
from collections.abc import Callable

import jax.numpy as jnp
from jax import Array, grad, jacrev, jit, random, tree_util, vmap
from jax.typing import ArrayLike

import coreax.approximation as ca
import coreax.util as cu


@jit
def median_heuristic(x: ArrayLike) -> Array:
    r"""
    Compute the median heuristic for setting kernel bandwidth.

    :param x: Input array of vectors
    :return: Bandwidth parameter, computed from the median heuristic, as a
        0-dimensional array
    """
    # calculate square distances as an upper triangular matrix
    square_distances = jnp.triu(cu.sq_dist_pairwise(x, x), k=1)
    # calculate the median
    median_square_distance = jnp.median(
        square_distances[jnp.triu_indices_from(square_distances, k=1)]
    )

    return jnp.sqrt(median_square_distance / 2.0)


class Kernel(ABC):
    """
    Base class for kernels.

    :param length_scale: Kernel length_scale to use
    :param output_scale: Output scale to use
    """

    def __init__(self, length_scale: float = 1.0, output_scale: float = 1.0):
        """
        Define a kernel.
        """
        # TODO: generalise length_scale to multiple dimensions.
        # Check that length_scale is above zero (the isinstance check here is to ensure
        # that we don't check a trace of an array when jit decorators interact with
        # code)
        if isinstance(length_scale, float) and length_scale <= 0.0:
            raise ValueError(
                f"Length scale must be above zero. Current value {length_scale}."
            )
        if isinstance(output_scale, float) and output_scale <= 0.0:
            raise ValueError(
                f"Output scale must be above zero. Current value {output_scale}."
            )
        self.length_scale = length_scale
        self.output_scale = output_scale

    @abstractmethod
    def _tree_flatten(self):
        """
        Flatten a pytree.

        Define arrays & dynamic values (children) and auxiliary data (static values).
        A method to flatten the pytree needs to be specified to enable jit decoration
        of methods inside this class.
        """

    @classmethod
    def _tree_unflatten(cls, aux_data, children):
        """
        Reconstruct a pytree from the tree definition and the leaves.

        Arrays & dynamic values (children) and auxiliary data (static values) are
        reconstructed. A method to reconstruct the pytree needs to be specified to
        enable jit decoration of methods inside this class.
        """
        return cls(*children, **aux_data)

    @jit
    def compute(self, x: ArrayLike, y: ArrayLike) -> Array:
        r"""
        Evaluate the kernel on input data ``x`` and ``y``.

        The 'data' can be any of:
            * floating numbers (so a single data-point in 1-dimension)
            * zero-dimensional arrays (so a single data-point in 1-dimension)
            * a vector (a single-point in multiple dimensions)
            * array (multiple vectors).

        Evaluation is always vectorised.

        :param x: An :math:`n \times d` dataset (array) or a single value (point)
        :param y: An :math:`m \times d` dataset (array) or a single value (point)
        :return: Kernel evaluations between points in ``x`` and ``y``. If ``x`` = ``y``,
            then this is the Gram matrix corresponding to the RKHS inner product.
        """
        x = jnp.atleast_2d(x)
        y = jnp.atleast_2d(y)
        fn = vmap(
            vmap(self._compute_elementwise, in_axes=(0, None), out_axes=0),
            in_axes=(None, 0),
            out_axes=1,
        )
        return fn(x, y)

    @abstractmethod
    def _compute_elementwise(self, x: ArrayLike, y: ArrayLike) -> Array:
        r"""
        Evaluate the kernel on individual input vectors ``x`` and ``y``, not-vectorised.

        Vectorisation only becomes relevant in terms of computational speed when we
        have multiple ``x`` or ``y``.

        :param x: Vector :math:`\mathbf{x} \in \mathbb{R}^d`
        :param y: Vector :math:`\mathbf{y} \in \mathbb{R}^d`
        :return: Kernel evaluated at (``x``, ``y``)
        """

    @jit
    def grad_x(self, x: ArrayLike, y: ArrayLike) -> Array:
        r"""
        Evaluate the gradient (Jacobian) of the kernel function w.r.t. ``x``.

        The function is vectorised, so ``x`` or ``y`` can be any of:
            * floating numbers (so a single data-point in 1-dimension)
            * zero-dimensional arrays (so a single data-point in 1-dimension)
            * a vector (a single-point in multiple dimensions)
            * array (multiple vectors).

        :param x: An :math:`n \times d` dataset (array) or a single value (point)
        :param y: An :math:`m \times d` dataset (array) or a single value (point)
        :return: An :math:`n \times m \times d` array of pairwise Jacobians
        """
        fn = vmap(
            vmap(self._grad_x_elementwise, in_axes=(0, None), out_axes=0),
            in_axes=(None, 0),
            out_axes=1,
        )
        return fn(x, y)

    @jit
    def grad_y(self, x: ArrayLike, y: ArrayLike) -> Array:
        r"""
        Evaluate the gradient (Jacobian) of the kernel function w.r.t. ``y``.

        The function is vectorised, so ``x`` or ``y`` can be any of:
            * floating numbers (so a single data-point in 1-dimension)
            * zero-dimensional arrays (so a single data-point in 1-dimension)
            * a vector (a single-point in multiple dimensions)
            * array (multiple vectors).

        :param x: An :math:`n \times d` dataset (array) or a single value (point)
        :param y: An :math:`m \times d` dataset (array) or a single value (point)
        :return: An :math:`m \times n \times d` array of pairwise Jacobians
        """
        fn = jit(
            vmap(
                vmap(self._grad_y_elementwise, in_axes=(0, None), out_axes=0),
                in_axes=(None, 0),
                out_axes=1,
            )
        )
        return fn(x, y)

    def _grad_x_elementwise(
        self,
        x: ArrayLike,
        y: ArrayLike,
    ) -> Array:
        r"""
        Evaluate the element-wise gradient of the kernel function w.r.t. ``x``.

        The gradient (Jacobian) of the kernel function w.r.t. ``x`` is computed using
        Autodiff.

        Only accepts single vectors ``x`` and ``y``, i.e. not arrays. :meth:`grad_x`
        provides a vectorised version of this method for arrays.

        :param x: Vector :math:`\mathbf{x} \in \mathbb{R}^d`
        :param y: Vector :math:`\mathbf{y} \in \mathbb{R}^d`
        :return: Jacobian
            :math:`\nabla_\mathbf{x} k(\mathbf{x}, \mathbf{y}) \in \mathbb{R}^d`
        """
        return grad(self._compute_elementwise, 0)(x, y)

    def _grad_y_elementwise(
        self,
        x: ArrayLike,
        y: ArrayLike,
    ) -> Array:
        r"""
        Evaluate the element-wise gradient of the kernel function w.r.t. ``y``.

        The gradient (Jacobian) of the kernel function is computed using Autodiff.

        Only accepts single vectors ``x`` and ``y``, i.e. not arrays. :meth:`grad_y`
        provides a vectorised version of this method for arrays.

        :param x: Vector :math:`\mathbf{x} \in \mathbb{R}^d`.
        :param y: Vector :math:`\mathbf{y} \in \mathbb{R}^d`.
        :return: Jacobian
            :math:`\nabla_\mathbf{y} k(\mathbf{x}, \mathbf{y}) \in \mathbb{R}^d`
        """
        return grad(self._compute_elementwise, 1)(x, y)

    @jit
    def divergence_x_grad_y(
        self,
        x: ArrayLike,
        y: ArrayLike,
    ) -> Array:
        r"""
        Evaluate the divergence operator w.r.t. ``x`` of Jacobian w.r.t. ``y``.

        :math:`\nabla_\mathbf{x} \cdot \nabla_\mathbf{y} k(\mathbf{x}, \mathbf{y})`.
        This function is vectorised, so it accepts vectors or arrays.

        This is the trace of the 'pseudo-Hessian', i.e. the trace of the Jacobian matrix
        :math:`\nabla_\mathbf{x} \nabla_\mathbf{y} k(\mathbf{x}, \mathbf{y})`.

        :param x: First vector :math:`\mathbf{x} \in \mathbb{R}^d`
        :param y: Second vector :math:`\mathbf{y} \in \mathbb{R}^d`
        :return: Array of Laplace-style operator traces :math:`n \times m` array
        """
        fn = vmap(
            vmap(
                self._divergence_x_grad_y_elementwise,
                in_axes=(0, None),
                out_axes=0,
            ),
            in_axes=(None, 0),
            out_axes=1,
        )
        return fn(x, y)

    def _divergence_x_grad_y_elementwise(
        self,
        x: ArrayLike,
        y: ArrayLike,
    ) -> Array:
        r"""
        Evaluate the element-wise divergence w.r.t. ``x`` of Jacobian w.r.t. ``y``.

        The evaluation is done via Autodiff.

        :math:`\nabla_\mathbf{x} \cdot \nabla_\mathbf{y} k(\mathbf{x}, \mathbf{y})`.
        Only accepts vectors ``x`` and ``y``. A vectorised version for arrays is
        computed in :meth:`compute_divergence_x_grad_y`.

        This is the trace of the 'pseudo-Hessian', i.e. the trace of the Jacobian matrix
        :math:`\nabla_\mathbf{x} \nabla_\mathbf{y} k(\mathbf{x}, \mathbf{y})`.

        :param x: First vector :math:`\mathbf{x} \in \mathbb{R}^d`
        :param y: Second vector :math:`\mathbf{y} \in \mathbb{R}^d`
        :return: Trace of the Laplace-style operator; a real number
        """
        pseudo_hessian = jacrev(self._grad_y_elementwise, 0)(x, y)
        return pseudo_hessian.trace()

    @staticmethod
    def update_kernel_matrix_row_sum(
        x: ArrayLike,
        kernel_row_sum: ArrayLike,
        i: int,
        j: int,
        kernel_pairwise: cu.KernelFunction | cu.KernelFunctionWithGrads,
        grads: ArrayLike | None = None,
        length_scale: float | None = None,
        max_size: int = 10_000,
    ) -> Array:
        r"""
        Update the row sum of the kernel matrix with a single block of values.

        The row sum of the kernel matrix may involve a large number of pairwise
        computations, so this can be done in blocks to reduce memory requirements.

        The kernel matrix block ``i``:``i`` + ``max_size`` :math:`\times`
        ``j``:``j`` + ``max_size`` is used to update the row sum. Symmetry of the kernel
        matrix is exploited to reduced repeated calculation.

        Note that ``k_pairwise`` should be of the form :math:`k(x,y)` if ``grads`` and
        ``length_scale`` are :data:`None`. Else, ``k_pairwise`` should be of the form
        :math:`k(x,y, grads, grads, n, length_scale)`.

        :param x: Data matrix, :math:`n \times d`
        :param kernel_row_sum: Full data structure for Gram matrix row sum,
            :math:`1 \times n`
        :param i: Kernel matrix block start
        :param j: Kernel matrix block end
        :param max_size: Size of matrix block to process
        :param kernel_pairwise: Pairwise kernel evaluation function
        :param grads: Array of gradients, if applicable, :math:`n \times d`; optional,
            defaults to :data:`None`
        :param length_scale: Base kernel length_scale; optional, defaults to
            :data:`None`
        :return: Gram matrix row sum, with elements ``i``:``i`` + ``max_size`` and
            ``j``:``j`` + ``max_size`` populated
        """
        # Ensure data format is as required
        x = jnp.asarray(x)
        kernel_row_sum = jnp.asarray(kernel_row_sum)
        num_datapoints = x.shape[0]

        # Compute the kernel row sum for this particular chunk of data
        if grads is None:
            kernel_row_sum_part = kernel_pairwise(
                x[i : i + max_size], x[j : j + max_size]
            )
        else:
            grads = jnp.asarray(grads)
            kernel_row_sum_part = kernel_pairwise(
                x[i : i + max_size],
                x[j : j + max_size],
                grads[i : i + max_size],
                grads[j : j + max_size],
                num_datapoints,
                length_scale,
            )

        # Assign the kernel row sum to the relevant part of this full matrix
        kernel_row_sum = kernel_row_sum.at[i : i + max_size].set(
            kernel_row_sum[i : i + max_size] + kernel_row_sum_part.sum(axis=1)
        )

        if i != j:
            kernel_row_sum = kernel_row_sum.at[j : j + max_size].set(
                kernel_row_sum[j : j + max_size] + kernel_row_sum_part.sum(axis=0)
            )

        return kernel_row_sum

    def calculate_kernel_matrix_row_sum(
        self,
        x: ArrayLike,
        max_size: int = 10_000,
        grads: ArrayLike | None = None,
        length_scale: ArrayLike | None = None,
    ) -> Array:
        r"""
        Compute the row sum of the kernel matrix.

        The row sum of the kernel matrix is the sum of distances between a given point
        and all possible pairs of points that contain this given point. The row sum is
        calculated block-wise to limit memory overhead.

        Note that ``k_pairwise`` should be of the form :math:`k(x,y)` if ``grads`` and
        ``length_scale`` are :data:`None`. Else, ``k_pairwise`` should be of the form
        :math:`k(x, y, grads, grads, n, length_scale)`.

        :param x: Data matrix, :math:`n \times d`
        :param max_size: Size of matrix block to process
        :param grads: Array of gradients, if applicable, :math:`n \times d`; optional,
            defaults to :data:`None`
        :param length_scale: Base kernel length_scale, if applicable,
            :math:`n \times d`; optional, defaults to :data:`None`
        :return: Kernel matrix row sum
        """
        # Define the function to call to evaluate the kernel for all pairwise sets of
        # points
        if grads is None:
            kernel_pairwise = jit(
                vmap(
                    vmap(self._compute_elementwise, in_axes=(0, None), out_axes=0),
                    in_axes=(None, 0),
                    out_axes=1,
                )
            )
        else:
            kernel_pairwise = jit(
                vmap(
                    vmap(self._compute_elementwise, (None, 0, None, 0, None, None), 0),
                    (0, None, 0, None, None, None),
                    0,
                )
            )

        # Ensure data format is as required
        x = jnp.asarray(x)
        num_datapoints = len(x)
        kernel_row_sum = jnp.zeros(num_datapoints)
        # Iterate over upper triangular blocks
        for i in range(0, num_datapoints, max_size):
            for j in range(i, num_datapoints, max_size):
                kernel_row_sum = self.update_kernel_matrix_row_sum(
                    x,
                    kernel_row_sum,
                    i,
                    j,
                    kernel_pairwise,
                    grads,
                    length_scale,
                    max_size,
                )
        return kernel_row_sum

    def calculate_kernel_matrix_row_sum_mean(
        self,
        x: ArrayLike,
        grads: ArrayLike | None = None,
        length_scale: ArrayLike | None = None,
        max_size: int = 10_000,
    ) -> Array:
        r"""
        Compute the mean of the row sum of the kernel matrix.

        The mean of the row sum of the kernel matrix is the mean of the sum of distances
        between a given point and all possible pairs of points that contain this given
        point.

        :param x: Data matrix, :math:`n \times d`
        :param max_size: Size of matrix block to process
        :param grads: Array of gradients, if applicable, :math:`n \times d`;
            optional, defaults to :data:`None`
        :param length_scale: Base kernel length_scale, if applicable,
            :math:`n \times d`; optional, defaults to :data:`None`
        """
        return self.calculate_kernel_matrix_row_sum(
            x, max_size, grads, length_scale
        ) / (1.0 * x.shape[0])

    def approximate_kernel_matrix_row_sum_mean(
        self,
        x: ArrayLike,
        approximator: str | type[ca.KernelMeanApproximator],
        random_key: random.PRNGKeyArray = random.PRNGKey(0),
        num_kernel_points: int = 10_000,
        num_train_points: int = 10_000,
    ) -> Array:
        r"""
        Approximate the mean of the row sum of the kernel matrix.

        The mean of the row sum of the kernel matrix is the mean of the sum of distances
        between a given point and all possible pairs of points that contain this given
        point. This can involve a large number of pairwise computations, so an
        approximation can be used in place of the true value.

        :param x: Data matrix, :math:`n \times d`
        :param approximator: Name of the approximator to use, or an uninstatiated
            class object
        :param random_key: Key for random number generation
        :param num_kernel_points: Number of kernel evaluation points
        :param num_train_points: Number of training points used to fit kernel
            regression. This is ignored if not applicable to the approximator method.
        :return: Approximation to the kernel matrix row sum
        """
        # Create an approximator object
        approximator = self.create_approximator(
            approximator=approximator,
            random_key=random_key,
            num_kernel_points=num_kernel_points,
            num_train_points=num_train_points,
        )
        return approximator.approximate(x)

    def create_approximator(
        self,
        approximator: str | type[ca.KernelMeanApproximator],
        random_key: random.PRNGKeyArray = random.PRNGKey(0),
        num_kernel_points: int = 10_000,
        num_train_points: int = 10_000,
    ) -> ca.KernelMeanApproximator:
        r"""
        Create an approximator object for use with the kernel matrix row sum mean.

        :param approximator: The name of an approximator class to use, or the
            uninstantiated class directly as a dependency injection
        :param random_key: Key for random number generation
        :param num_kernel_points: Number of kernel evaluation points
        :param num_train_points: Number of training points used to fit kernel
            regression. This is ignored if not applicable to the approximator method.
        :return: Approximator object
        """
        approximator_obj = ca.approximator_factory.get(approximator)

        # Initialise, accounting for different classes having different numbers of
        # parameters
        return cu.call_with_excess_kwargs(
            approximator_obj,
            kernel_evaluation=self._compute_elementwise,
            random_key=random_key,
            num_kernel_points=num_kernel_points,
            num_train_points=num_train_points,
        )


class SquaredExponentialKernel(Kernel):
    """
    Define a squared exponential kernel.
    """

    def _tree_flatten(self):
        """
        Flatten a pytree.

        Define arrays & dynamic values (children) and auxiliary data (static values).
        A method to flatten the pytree needs to be specified to enable jit decoration
        of methods inside this class.
        """
        children = ()
        aux_data = {
            "length_scale": self.length_scale,
            "output_scale": self.output_scale,
        }
        return children, aux_data

    def _compute_elementwise(
        self,
        x: ArrayLike,
        y: ArrayLike,
    ) -> Array:
        r"""
        Evaluate the squared exponential kernel on input vectors ``x`` and ``y``.

        We assume ``x`` and ``y`` are two vectors of the same dimension.

        :param x: Vector :math:`\mathbf{x} \in \mathbb{R}^d`
        :param y: Vector :math:`\mathbf{y} \in \mathbb{R}^d`
        :return: Kernel evaluated at (``x``, ``y``)
        """
        return self.output_scale * jnp.exp(
            -cu.sq_dist(x, y) / (2 * self.length_scale**2)
        )

    def _grad_x_elementwise(
        self,
        x: ArrayLike,
        y: ArrayLike,
    ) -> Array:
        r"""
        Evaluate the element-wise grad of the squared exponential kernel w.r.t. ``x``.

        The gradient (Jacobian) is computed using the analytical form.

        Only accepts single vectors ``x`` and ``y``, i.e. not arrays. :meth:`grad_x`
        provides a vectorised version of this method for arrays.

        :param x: Vector :math:`\mathbf{x} \in \mathbb{R}^d`
        :param y: Vector :math:`\mathbf{y} \in \mathbb{R}^d`
        :return: Jacobian
            :math:`\nabla_\mathbf{x} k(\mathbf{x}, \mathbf{y}) \in \mathbb{R}^d`
        """
        return -self._grad_y_elementwise(x, y)

    def _grad_y_elementwise(
        self,
        x: ArrayLike,
        y: ArrayLike,
    ) -> Array:
        r"""
        Evaluate the element-wise grad of the squared exponential kernel w.r.t. ``y``.

        The gradient (Jacobian) is computed using the analytical form.

        Only accepts single vectors ``x`` and ``y``, i.e. not arrays. :meth:`grad_y`
        provides a vectorised version of this method for arrays.

        :param x: Vector :math:`\mathbf{x} \in \mathbb{R}^d`
        :param y: Vector :math:`\mathbf{y} \in \mathbb{R}^d`
        :return: Jacobian
            :math:`\nabla_\mathbf{y} k(\mathbf{x}, \mathbf{y}) \in \mathbb{R}^d`
        """
        return (x - y) / self.length_scale**2 * self._compute_elementwise(x, y)

    def _divergence_x_grad_y_elementwise(
        self,
        x: ArrayLike,
        y: ArrayLike,
    ) -> Array:
        r"""
        Evaluate the element-wise divergence w.r.t. ``x`` of Jacobian w.r.t. ``y``.

        The computations are done using the analytical form of Jacobian and divergence
        of the squared exponential kernel.

        :math:`\nabla_\mathbf{x} \cdot \nabla_\mathbf{y} k(\mathbf{x}, \mathbf{y})`.
        Only accepts vectors ``x`` and ``y``. A vectorised version for arrays is
        computed in :meth:`compute_divergence_x_grad_y`.

        This is the trace of the 'pseudo-Hessian', i.e. the trace of the Jacobian matrix
        :math:`\nabla_\mathbf{x} \nabla_\mathbf{y} k(\mathbf{x}, \mathbf{y})`.

        :param x: First vector :math:`\mathbf{x} \in \mathbb{R}^d`
        :param y: Second vector :math:`\mathbf{y} \in \mathbb{R}^d`
        :return: Trace of the Laplace-style operator; a real number
        """
        k = self._compute_elementwise(x, y)
        scale = 1 / self.length_scale**2
        d = len(x)
        return scale * k * (d - scale * cu.sq_dist(x, y))


class LaplacianKernel(Kernel):
    """
    Define a Laplacian kernel.
    """

    def _tree_flatten(self):
        """
        Flatten a pytree.

        Define arrays & dynamic values (children) and auxiliary data (static values).
        A method to flatten the pytree needs to be specified to enable jit decoration
        of methods inside this class.
        """
        children = ()
        aux_data = {
            "length_scale": self.length_scale,
            "output_scale": self.output_scale,
        }
        return children, aux_data

    def _compute_elementwise(
        self,
        x: ArrayLike,
        y: ArrayLike,
    ) -> Array:
        r"""
        Evaluate the Laplacian kernel on input vectors ``x`` and ``y``.

        We assume ``x`` and ``y`` are two vectors of the same dimension.

        :param x: Vector :math:`\mathbf{x} \in \mathbb{R}^d`
        :param y: Vector :math:`\mathbf{y} \in \mathbb{R}^d`
        :return: Kernel evaluated at (``x``, ``y``)
        """
        return self.output_scale * jnp.exp(
            -jnp.linalg.norm(x - y, ord=1) / (2 * self.length_scale**2)
        )

    def _grad_x_elementwise(
        self,
        x: ArrayLike,
        y: ArrayLike,
    ) -> Array:
        r"""
        Evaluate the element-wise grad of the Laplacian kernel w.r.t. ``x``.

        The gradient (Jacobian) is computed using the analytical form.

        Only accepts single vectors ``x`` and ``y``, i.e. not arrays. :meth:`grad_x`
        provides a vectorised version of this method for arrays.

        :param x: Vector :math:`\mathbf{x} \in \mathbb{R}^d`
        :param y: Vector :math:`\mathbf{y} \in \mathbb{R}^d`
        :return: Jacobian
            :math:`\nabla_\mathbf{x} k(\mathbf{x}, \mathbf{y}) \in \mathbb{R}^d`
        """
        return -self._grad_y_elementwise(x, y)

    def _grad_y_elementwise(
        self,
        x: ArrayLike,
        y: ArrayLike,
    ) -> Array:
        r"""
        Evaluate the element-wise grad of the Laplacian kernel w.r.t. ``y``.

        The gradient (Jacobian) is computed using the analytical form.

        Only accepts single vectors ``x`` and ``y``, i.e. not arrays. :meth:`grad_y`
        provides a vectorised version of this method for arrays.

        :param x: Vector :math:`\mathbf{x} \in \mathbb{R}^d`
        :param y: Vector :math:`\mathbf{y} \in \mathbb{R}^d`
        :return: Jacobian
            :math:`\nabla_\mathbf{y} k(\mathbf{x}, \mathbf{y}) \in \mathbb{R}^d`
        """
        return (
            jnp.sign(x - y)
            / (2 * self.length_scale**2)
            * self._compute_elementwise(x, y)
        )

    def _divergence_x_grad_y_elementwise(
        self,
        x: ArrayLike,
        y: ArrayLike,
    ) -> Array:
        r"""
        Evaluate the element-wise divergence w.r.t. ``x`` of Jacobian w.r.t. ``y``.

        The computations are done using the analytical form of Jacobian and divergence
        of the Laplacian kernel.

        :math:`\nabla_\mathbf{x} \cdot \nabla_\mathbf{y} k(\mathbf{x}, \mathbf{y})`.
        Only accepts vectors ``x`` and ``y``. A vectorised version for arrays is
        computed in :meth:`compute_divergence_x_grad_y`.

        This is the trace of the 'pseudo-Hessian', i.e. the trace of the Jacobian matrix
        :math:`\nabla_\mathbf{x} \nabla_\mathbf{y} k(\mathbf{x}, \mathbf{y})`.

        :param x: First vector :math:`\mathbf{x} \in \mathbb{R}^d`
        :param y: Second vector :math:`\mathbf{y} \in \mathbb{R}^d`
        :return: Trace of the Laplace-style operator; a real number
        """
        k = self._compute_elementwise(x, y)
        d = len(x)
        return -d * k / (4 * self.length_scale**4)


class PCIMQKernel(Kernel):
    """
    Define a pre-conditioned inverse multi-quadric (PCIMQ) kernel.
    """

    def _tree_flatten(self):
        """
        Flatten a pytree.

        Define arrays & dynamic values (children) and auxiliary data (static values).
        A method to flatten the pytree needs to be specified to enable jit decoration
        of methods inside this class.
        """
        children = ()
        aux_data = {
            "length_scale": self.length_scale,
            "output_scale": self.output_scale,
        }
        return children, aux_data

    def _compute_elementwise(
        self,
        x: ArrayLike,
        y: ArrayLike,
    ) -> Array:
        r"""
        Evaluate the PCIMQ kernel on input vectors ``x`` and ``y``.

        We assume ``x`` and ``y`` are two vectors of the same dimension.

        :param x: Vector :math:`\mathbf{x} \in \mathbb{R}^d`
        :param y: Vector :math:`\mathbf{y} \in \mathbb{R}^d`
        :return: Kernel evaluated at (``x``, ``y``)
        """
        scaling = 2 * self.length_scale**2
        mq_array = cu.sq_dist(x, y) / scaling
        return self.output_scale / jnp.sqrt(1 + mq_array)

    def _grad_x_elementwise(
        self,
        x: ArrayLike,
        y: ArrayLike,
    ) -> Array:
        r"""
        Element-wise gradient (Jacobian) of the PCIMQ kernel function w.r.t. ``x``.

        Only accepts single vectors ``x`` and ``y``, i.e. not arrays. :meth:`grad_x`
        provides a vectorised version of this method for arrays.

        :param x: Vector :math:`\mathbf{x} \in \mathbb{R}^d`
        :param y: Vector :math:`\mathbf{y} \in \mathbb{R}^d`
        :return: Jacobian
            :math:`\nabla_\mathbf{x} k(\mathbf{x}, \mathbf{y}) \in \mathbb{R}^d`
        """
        return -self._grad_y_elementwise(x, y)

    def _grad_y_elementwise(
        self,
        x: ArrayLike,
        y: ArrayLike,
    ) -> Array:
        r"""
        Element-wise gradient (Jacobian) of the PCIMQ kernel function w.r.t. ``y``.

        Only accepts single vectors ``x`` and ``y``, i.e. not arrays. :meth:`grad_y`
        provides a vectorised version of this method for arrays.

        :param x: Vector :math:`\mathbf{x} \in \mathbb{R}^d`
        :param y: Vector :math:`\mathbf{y} \in \mathbb{R}^d`
        :return: Jacobian
            :math:`\nabla_\mathbf{y} k(\mathbf{x}, \mathbf{y}) \in \mathbb{R}^d`
        """
        return (
            self.output_scale
            * (x - y)
            / (2 * self.length_scale**2)
            * (self._compute_elementwise(x, y) / self.output_scale) ** 3
        )

    def _divergence_x_grad_y_elementwise(
        self,
        x: ArrayLike,
        y: ArrayLike,
    ) -> Array:
        r"""
        Elementwise divergence w.r.t. ``x`` of Jacobian of PCIMQ w.r.t. ``y``.

        :math:`\nabla_\mathbf{x} \cdot \nabla_\mathbf{y} k(\mathbf{x}, \mathbf{y})`.
        Only accepts vectors ``x`` and ``y``. A vectorised version for arrays is
        computed in :meth:`compute_divergence_x_grad_y`.

        This is the trace of the 'pseudo-Hessian', i.e. the trace of the Jacobian matrix
        :math:`\nabla_\mathbf{x} \nabla_\mathbf{y} k(\mathbf{x}, \mathbf{y})`.

        :param x: First vector :math:`\mathbf{x} \in \mathbb{R}^d`
        :param y: Second vector :math:`\mathbf{y} \in \mathbb{R}^d`
        :return: Trace of the Laplace-style operator; a real number
        """
        k = self._compute_elementwise(x, y) / self.output_scale
        scale = 2 * self.length_scale**2
        d = len(x)
        return (
            self.output_scale
            / scale
            * (d * k**3 - 3 * k**5 * cu.sq_dist(x, y) / scale)
        )


class SteinKernel(Kernel):
    r"""
    Define the Stein kernel, i.e. the application of the Stein operator.

    .. math::

        \mathcal{A}_\mathbb{P}(g(\mathbf{x})) := \nabla_\mathbf{x} g(\mathbf{x})
        + g(\mathbf{x}) \nabla_\mathbf{x} \log f_X(\mathbf{x})^\intercal

    w.r.t. probability measure :math:`\mathbb{P}` to the base kernel
    :math:`k(\mathbf{x}, \mathbf{y})`. Here, differentiable vector-valued
    :math:`g: \mathbb{R}^d \to \mathbb{R}^d`, and
    :math: `\nabla_\mathbf{x} \log f_X(\mathbf{x})` is the *score function* of measure
    :math:`\mathbb{P}`.

    :math:`\mathbb{P}` is assumed to admit a density function :math:`f_X` w.r.t.
    d-dimensional Lebesgue measure. The score function is assumed to be Lipschitz.

    The key property of a Stein operator is zero expectation under
    :math:`\mathbb{P}`, i.e.
    :math:`\mathbb{E}_\mathbb{P}[\mathcal{A}_\mathbb{P} f(\mathbf{x})]`, for
    positive differentiable :math:`f_X`.

    The Stein kernel for base kernel :math:`k(\mathbf{x}, \mathbf{y})` is defined as

    .. math::

        k_\mathbb{P}(\mathbf{x}, \mathbf{y}) = \nabla_\mathbf{x} \cdot
        \nabla_\mathbf{y}
        k(\mathbf{x}, \mathbf{y}) + \nabla_\mathbf{x} \log f_X(\mathbf{x})
        \cdot \nabla_\mathbf{y} k(\mathbf{x}, \mathbf{y}) + \nabla_\mathbf{y} \log
        f_X(\mathbf{y}) \cdot \nabla_\mathbf{x} k(\mathbf{x}, \mathbf{y}) +
        (\nabla_\mathbf{x} \log f_X(\mathbf{x}) \cdot \nabla_\mathbf{y} \log
        f_X(\mathbf{y})) k(\mathbf{x}, \mathbf{y}).

    This kernel requires a 'base' kernel to evaluate. The base kernel can be any
    other implemented subclass of the Kernel abstract base class; even another Stein
    kernel.

    The score function
    :math:`\nabla_\mathbf{x} \log f_X: \mathbb{R}^d \to \mathbb{R}^d` can be any
    suitable Lipschitz score function, e.g. one that is learned from score matching
    (#TODO: link to score matching), computed explicitly from a density function, or
    known analytically.

    :param base_kernel: Initialised kernel object to evaluate the Stein kernel with
    :param score_function: A vector-valued callable defining a score function
        :math:`\mathbb{R}^d \to \mathbb{R}^d`
    :param output_scale: Output scale to use
    """

    def __init__(
        self,
        base_kernel: Kernel,
        score_function: Callable[[ArrayLike], Array],
        output_scale: float = 1.0,
    ):
        """
        Define the Stein kernel, i.e. the application of the Stein operator.
        """
        self.base_kernel = base_kernel
        self.score_function = score_function
        self.output_scale = output_scale

        # Initialise parent
        super().__init__(output_scale=output_scale)

    def _tree_flatten(self):
        """
        Flatten a pytree.

        Define arrays & dynamic values (children) and auxiliary data (static values).
        A method to flatten the pytree needs to be specified to enable jit decoration
        of methods inside this class.
        """
        # TODO: score functon is assumed to not change here - but it might if the kernel
        #  changes - but does not work when specified in children
        children = (self.base_kernel,)
        aux_data = {
            "score_function": self.score_function,
            "output_scale": self.output_scale,
        }
        return children, aux_data

    def _compute_elementwise(
        self,
        x: ArrayLike,
        y: ArrayLike,
    ) -> Array:
        r"""
        Evaluate the Stein kernel on input vectors ``x`` and ``y``.

        We assume ``x`` and ``y`` are two vectors of the same dimension.

        :param x: Vector :math:`\mathbf{x} \in \mathbb{R}^d`
        :param y: Vector :math:`\mathbf{y} \in \mathbb{R}^d`
        :return: Kernel evaluated at (``x``, ``y``)
        """
        k = self.base_kernel._compute_elementwise(x, y)
        div = self.base_kernel._divergence_x_grad_y_elementwise(x, y)
        gkx = self.base_kernel._grad_x_elementwise(x, y)
        gky = self.base_kernel._grad_y_elementwise(x, y)
        score_x = self.score_function(x)
        score_y = self.score_function(y)
        return (
            div
            + jnp.dot(gkx, score_y)
            + jnp.dot(gky, score_x)
            + k * jnp.dot(score_x, score_y)
        )


# Define the pytree node for the added class to ensure methods with jit decorators
# are able to run. This tuple must be updated when a new class object is defined.
kernel_classes = (SquaredExponentialKernel, PCIMQKernel, SteinKernel, LaplacianKernel)
for current_class in kernel_classes:
    tree_util.register_pytree_node(
        current_class, current_class._tree_flatten, current_class._tree_unflatten
    )

<<<<<<< HEAD
# TODO: Laplace kernel
=======
>>>>>>> 8f9878a5
# TODO: Do we want weights to be used to align with MMD?<|MERGE_RESOLUTION|>--- conflicted
+++ resolved
@@ -944,8 +944,5 @@
         current_class, current_class._tree_flatten, current_class._tree_unflatten
     )
 
-<<<<<<< HEAD
-# TODO: Laplace kernel
-=======
->>>>>>> 8f9878a5
+    
 # TODO: Do we want weights to be used to align with MMD?