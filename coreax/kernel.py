--- conflicted
+++ resolved
@@ -137,13 +137,9 @@
         second_kernel = self
 
         # Ensure the first and second kernels are symmetric for even powers to make use
-<<<<<<< HEAD
-        # of reduced computation capabilities in ProductKernel.
-=======
         # of reduced computation capabilities in ProductKernel. For example,
         # :meth:`~divergence_x_grad_y_elementwise` can be computed more efficiently if
         # the first and second kernels are recognised as the same.
->>>>>>> 275cf171
         for i in range(min_power, power):
             if i % 2 == 0:
                 first_kernel = ProductKernel(first_kernel, self)
@@ -290,11 +286,7 @@
         *,
         block_size: Union[int, None, tuple[Union[int, None], Union[int, None]]] = None,
         unroll: Union[int, bool, tuple[Union[int, bool], Union[int, bool]]] = 1,
-<<<<<<< HEAD
-    ):
-=======
     ) -> Array:
->>>>>>> 275cf171
         r"""
         Compute the (blocked) row-mean of the kernel's Gramian matrix.
 
@@ -423,13 +415,8 @@
     """
     Abstract base class for kernels that compose/wrap two kernels.
 
-<<<<<<< HEAD
-    :param first_kernel: Instance of class coreax.kernel.Kernel
-    :param second_kernel: Instance of class coreax.kernel.Kernel
-=======
     :param first_kernel: Instance of :class:`Kernel`
     :param second_kernel: Instance of :class:`Kernel`
->>>>>>> 275cf171
     """
 
     first_kernel: Kernel
@@ -456,51 +443,30 @@
     kernel :math:`p:\mathbb{R}^d \times \mathbb{R}^d \to \mathbb{R}` where
     :math:`p(x,y) := k(x,y) + l(x,y)`
 
-<<<<<<< HEAD
-    :param first_kernel: Instance of class coreax.kernel.Kernel
-    :param second_kernel: Instance of class coreax.kernel.Kernel
-    """
-
-    @override
-    def compute_elementwise(self, x: ArrayLike, y: ArrayLike):
-=======
     :param first_kernel: Instance of :class:`Kernel`
     :param second_kernel: Instance of :class:`Kernel`
     """
 
     @override
     def compute_elementwise(self, x: ArrayLike, y: ArrayLike) -> Array:
->>>>>>> 275cf171
         return self.first_kernel.compute_elementwise(
             x, y
         ) + self.second_kernel.compute_elementwise(x, y)
 
     @override
-<<<<<<< HEAD
-    def grad_x_elementwise(self, x: ArrayLike, y: ArrayLike):
-=======
     def grad_x_elementwise(self, x: ArrayLike, y: ArrayLike) -> Array:
->>>>>>> 275cf171
         return self.first_kernel.grad_x_elementwise(
             x, y
         ) + self.second_kernel.grad_x_elementwise(x, y)
 
     @override
-<<<<<<< HEAD
-    def grad_y_elementwise(self, x: ArrayLike, y: ArrayLike):
-=======
     def grad_y_elementwise(self, x: ArrayLike, y: ArrayLike) -> Array:
->>>>>>> 275cf171
         return self.first_kernel.grad_y_elementwise(
             x, y
         ) + self.second_kernel.grad_y_elementwise(x, y)
 
     @override
-<<<<<<< HEAD
-    def divergence_x_grad_y_elementwise(self, x: ArrayLike, y: ArrayLike):
-=======
     def divergence_x_grad_y_elementwise(self, x: ArrayLike, y: ArrayLike) -> Array:
->>>>>>> 275cf171
         return self.first_kernel.divergence_x_grad_y_elementwise(
             x, y
         ) + self.second_kernel.divergence_x_grad_y_elementwise(x, y)
@@ -515,21 +481,12 @@
     :math:`p:\mathbb{R}^d \times \mathbb{R}^d \to \mathbb{R}` where
     :math:`p(x,y) = k(x,y)l(x,y)`
 
-<<<<<<< HEAD
-    :param first_kernel: Instance of class coreax.kernel.Kernel
-    :param second_kernel: Instance of class coreax.kernel.Kernel
-    """
-
-    @override
-    def compute_elementwise(self, x: ArrayLike, y: ArrayLike):
-=======
     :param first_kernel: Instance of :class:`Kernel`
     :param second_kernel: Instance of :class:`Kernel`
     """
 
     @override
     def compute_elementwise(self, x: ArrayLike, y: ArrayLike) -> Array:
->>>>>>> 275cf171
         if self.first_kernel == self.second_kernel:
             return self.first_kernel.compute_elementwise(x, y) ** 2
         return self.first_kernel.compute_elementwise(
@@ -537,11 +494,7 @@
         ) * self.second_kernel.compute_elementwise(x, y)
 
     @override
-<<<<<<< HEAD
-    def grad_x_elementwise(self, x: ArrayLike, y: ArrayLike):
-=======
     def grad_x_elementwise(self, x: ArrayLike, y: ArrayLike) -> Array:
->>>>>>> 275cf171
         if self.first_kernel == self.second_kernel:
             return (
                 2
@@ -557,11 +510,7 @@
         ) * self.first_kernel.compute_elementwise(x, y)
 
     @override
-<<<<<<< HEAD
-    def grad_y_elementwise(self, x: ArrayLike, y: ArrayLike):
-=======
     def grad_y_elementwise(self, x: ArrayLike, y: ArrayLike) -> Array:
->>>>>>> 275cf171
         if self.first_kernel == self.second_kernel:
             return (
                 2
@@ -577,11 +526,7 @@
         ) * self.first_kernel.compute_elementwise(x, y)
 
     @override
-<<<<<<< HEAD
-    def divergence_x_grad_y_elementwise(self, x: ArrayLike, y: ArrayLike):
-=======
     def divergence_x_grad_y_elementwise(self, x: ArrayLike, y: ArrayLike) -> Array:
->>>>>>> 275cf171
         if self.first_kernel == self.second_kernel:
             return 2 * (
                 self.first_kernel.grad_x_elementwise(x, y).dot(
