# © Crown Copyright GCHQ
#
# Licensed under the Apache License, Version 2.0 (the "License");
# you may not use this file except in compliance with the License.
# You may obtain a copy of the License at
#
# http://www.apache.org/licenses/LICENSE-2.0
#
# Unless required by applicable law or agreed to in writing, software
# distributed under the License is distributed on an "AS IS" BASIS,
# WITHOUT WARRANTIES OR CONDITIONS OF ANY KIND, either express or implied.
# See the License for the specific language governing permissions and
# limitations under the License.

# Support annotations with | in Python < 3.10
# TODO: Remove once no longer supporting old code
from __future__ import annotations

from abc import ABC, abstractmethod

import jax.numpy as jnp
<<<<<<< HEAD
from jax import Array, jit, random, tree_util, vmap
from jax.typing import ArrayLike

import coreax.approximation as ca
import coreax.kernel_functions as ckf
import coreax.utils as cu

=======
from jax import Array, jit
from jax.typing import ArrayLike

from coreax.util import (
    KernelFunction,
    KernelFunctionWithGrads,
    pdiff,
    sq_dist,
    sq_dist_pairwise,
)


@jit
def rbf_kernel(x: ArrayLike, y: ArrayLike, variance: float = 1.0) -> Array:
    r"""
    Calculate the radial basis function (RBF) kernel for a pair of vectors.
>>>>>>> ecfa41a5

class Kernel(ABC):
    """
    Base class for kernels.
    """
<<<<<<< HEAD

    def __init__(self):
        r"""
        Define a kernel to measure distances between points in some space.

        Kernels for the basic tool for measuring distances between points in a space,
        and through this constructing representations of the distribution a discrete set
        of samples follow.
        """

    def compute(self, x: ArrayLike, y: ArrayLike) -> Array:
        """
        Evaluate the kernel on input data x and y.

        The 'data' can be any of:
            * floating numbers (so a single data-point in 1-dimension)
            * zero-dimensional arrays (so a single data-point in 1-dimension)
            * a vector (a single-point in multiple dimensions)
            * matrix (multiple points in multiple dimensions).

        :param x: An :math:`n \times d` dataset or a single value (point)
        :param y: An :math:`m \times d` dataset or a single value (point)
        :return: Distances (as determined by the kernel) between points in x and y
        """
        # Convert data-types for clarity
        x = jnp.asarray(x)
        y = jnp.asarray(y)

        # Apply vectorised computations if dimensions are 2 or higher, otherwise use
        # elementwise
        if x.ndim < 2 and y.ndim < 2:
            return self._compute_elementwise(x, y)
        else:
            return self._compute_vectorised(x, y)

    @abstractmethod
    def _compute_elementwise(self, x: ArrayLike, y: ArrayLike) -> Array:
        r"""
        Evaluate the kernel on input vectors x and y, not-vectorised.

        Vectorisation only becomes relevant in terms of computational speed when data
        is in 2 or more dimensions.

        :param x: First vector we consider
        :param y: Second vector we consider
        :return: Distance (as determined by the kernel) between point x and y
        """

    def _compute_vectorised(self, x: ArrayLike, y: ArrayLike) -> Array:
        r"""
        Evaluate the kernel on input data x and y, vectorised.

        Vectorisation only becomes relevant in terms of computational speed when data
        is in 2 or more dimensions.

        :param x: An :math:`n \times d` dataset
        :param y: An :math:`m \times d` dataset
        :return: Distances (as determined by the kernel) between points in x and y
        """
        return vmap(self._compute_elementwise, in_axes=(0, 0), out_axes=0)(x, y)

    def _define_pairwise_kernel_evaluation_no_grads(self) -> cu.KernelFunction:
        """
        Define a callable that returns an evaluation of all pairs of points in inputs.

        Note this is defined to return a callable so that the callable can be decorated
        with jit. We then use the resulting callable elsewhere in the code.

        :return: Callable that, given data inputs x and y, outputs kernel distances
            between all possible pairs of points within
        """
        return ckf.kernel_pairwise_evaluation_no_grads(self._compute_elementwise)

    def _define_pairwise_kernel_evaluation_with_grads(
        self,
    ) -> cu.KernelFunctionWithGrads:
        """
        Define a callable that returns an evaluation of all pairs of points in inputs.

        Note this is defined to return a callable so that the callable can be decorated
        with jit. We then use the resulting callable elsewhere in the code. We supply
        gradients with this callable.

        :return: Callable that, given data inputs x and y, gradients and a base kernel
            bandwidth nu, outputs kernel distances between all possible pairs of points
            within
        """
        return ckf.kernel_pairwise_evaluation_with_grads(self._compute_elementwise)

    # TODO: Weights need to be optional here to agree with metrics approach
    def update_kernel_matrix_row_sum(
        self,
        x: ArrayLike,
        kernel_row_sum: ArrayLike,
        i: int,
        j: int,
        max_size: int,
        kernel_pairwise: cu.KernelFunction | cu.KernelFunctionWithGrads,
        grads: ArrayLike | None = None,
        nu: float | None = None,
    ) -> Array:
        """
        Update the row sum of the kernel matrix with a single block of values.

        The row sum of the kernel matrix may involve a large number of pairwise
        computations, so this can be done in blocks to reduce memory requirements.

        The kernel matrix block :math:`i:i+max_size \times j:j+max_size` is used to
        update the row sum. Symmetry of the kernel matrix is exploited to reduced
        repeated calculation.

        Note that `k_pairwise` should be of the form :math:`k(x,y)` if `grads` and `nu`
        are `None`. Else, `k_pairwise` should be of the form
        :math:`k(x,y, grads, grads, n, nu)`.

        :param x: Data matrix, :math:`n \times d`
        :param kernel_row_sum: Full data structure for Gram matrix row sum,
            :math:`1 \times n`
        :param i: Kernel matrix block start
        :param j: Kernel matrix block end
        :param max_size: Size of matrix block to process
        :param kernel_pairwise: Pairwise kernel evaluation function
        :param grads: Array of gradients, if applicable, :math:`n \times d`;
            Optional, defaults to `None`
        :param nu: Base kernel bandwidth. Optional, defaults to `None`
        :return: Gram matrix row sum, with elements :math:`i: i + max_size` and
            :math:`j: j + max_size` populated
        """
        # Ensure data format is as required
        x = jnp.asarray(x)
        kernel_row_sum = jnp.asarray(kernel_row_sum)
        num_datapoints = x.shape[0]

        # Compute the kernel row sum for this particular chunk of data
        if grads is None:
            kernel_row_sum_part = kernel_pairwise(
                x[i : i + max_size], x[j : j + max_size]
            )
        else:
            grads = jnp.asarray(grads)
            kernel_row_sum_part = kernel_pairwise(
                x[i : i + max_size],
                x[j : j + max_size],
                grads[i : i + max_size],
                grads[j : j + max_size],
                num_datapoints,
                nu,
            )

        # Assign the kernel row sum to the relevant part of this full matrix
        kernel_row_sum = kernel_row_sum.at[i : i + max_size].set(
            kernel_row_sum[i : i + max_size] + kernel_row_sum_part.sum(axis=1)
        )

        if i != j:
            kernel_row_sum = kernel_row_sum.at[j : j + max_size].set(
                kernel_row_sum[j : j + max_size] + kernel_row_sum_part.sum(axis=0)
            )

        return kernel_row_sum

    # TODO: Weights need to be optional here to agree with metrics approach
    def calculate_kernel_matrix_row_sum(
        self,
        x: ArrayLike,
        max_size: int,
        grads: ArrayLike | None = None,
        nu: ArrayLike | None = None,
    ) -> Array:
        """
        Compute the row sum of the kernel matrix.

        The row sum of the kernel matrix is the sum of distances between a given point
        and all possible pairs of points that contain this given point. The row sum is
        calculated block-wise to limit memory overhead.

        Note that `k_pairwise` should be of the form :math:`k(x,y)` if `grads` and `nu`
        are `None`. Else, `k_pairwise` should be of the form
        :math:`k(x,y, grads, grads, n, nu)`.

        :param x: Data matrix, :math:`n \times d`
        :param k_pairwise: Pairwise kernel evaluation function
        :param max_size: Size of matrix block to process
        :param grads: Array of gradients, if applicable, :math:`n \times d`
                      Optional, defaults to `None`
        :param nu: Base kernel bandwidth, if applicable, :math:`n \times d`
                   Optional, defaults to `None`
        :return: Kernel matrix row sum
        """
        # Define the function to call to evaluate the kernel for all pairwise sets of
        # points
        if grads is None:
            kernel_pairwise = self._define_pairwise_kernel_evaluation_no_grads()
        else:
            kernel_pairwise = self._define_pairwise_kernel_evaluation_with_grads()

        # Ensure data format is as required
        x = jnp.asarray(x)
        num_datapoints = len(x)
        kernel_row_sum = jnp.zeros(num_datapoints)
        # Iterate over upper triangular blocks
        for i in range(0, num_datapoints, max_size):
            for j in range(i, num_datapoints, max_size):
                kernel_row_sum = self.update_kernel_matrix_row_sum(
                    x, kernel_row_sum, i, j, max_size, kernel_pairwise, grads, nu
                )
        return kernel_row_sum

    # TODO: Weights need to be optional here to agree with metrics approach
    def calculate_kernel_matrix_row_sum_mean(self, x, max_size, grads, nu) -> Array:
        """
        Compute the mean of the row sum of the kernel matrix.

        :param x: Data matrix, :math:`n \times d`
        :param max_size: Size of matrix block to process
        :param grads: Array of gradients, if applicable, :math:`n \times d`
                      Optional, defaults to `None`
        :param nu: Base kernel bandwidth, if applicable, :math:`n \times d`
                   Optional, defaults to `None`

        The mean of the row sum of the kernel matrix is the mean of the sum of distances
        between a given point and all possible pairs of points that contain this given
        point.
        """
        return self.calculate_kernel_matrix_row_sum(x, max_size, grads, nu) / (
            1.0 * x.shape[0]
        )

    # TODO: Weights need to be optional here to agree with metrics approach
    def approximate_kernel_matrix_row_sum_mean(
        self,
        x: ArrayLike,
        approximator: str | type[ca.KernelMeanApproximator],
        random_key: random.PRNGKeyArray = random.PRNGKey(0),
        num_kernel_points: int = 10_000,
        num_train_points: int = 10_000,
    ) -> Array:
        """
        Approximate the mean of the row sum of the kernel matrix.

        The mean of the row sum of the kernel matrix is the mean of the sum of distances
        between a given point and all possible pairs of points that contain this given
        point. This can involve a large number of pairwise computations, so an
        approximation can be used in place of the true value.

        :param x: Data matrix, :math:`n \times d`
        :param approximator: Name of the approximator to use, or an uninstatiated
            class object
        :param random_key: Key for random number generation
        :param num_kernel_points: Number of kernel evaluation points
        :param num_train_points: Number of training points used to fit kernel
            regression. This is ignored if not applicable to the approximator method.
        :return: Approximator object
        """
        # Create an approximator object (if needed)
        if not isinstance(approximator, ca.KernelMeanApproximator):
            approximator = self.create_approximator(
                approximator=approximator,
                random_key=random_key,
                num_kernel_points=num_kernel_points,
                num_train_points=num_train_points,
            )
        return approximator.approximate(x)

    def create_approximator(
        self,
        approximator: str | type[ca.KernelMeanApproximator],
        random_key: random.PRNGKeyArray = random.PRNGKey(0),
        num_kernel_points: int = 10_000,
        num_train_points: int = 10_000,
    ) -> ca.KernelMeanApproximator:
        """
        Create an approximator object for use with the kernel matrix row sum mean.

        :param approximator: The name of an approximator class to use, or the class
            directly as a dependency injection
        :param kernel_evaluation: Kernel function
            :math:`k: \mathbb{R}^d \times \mathbb{R}^d \rightarrow \mathbb{R}`
        :param random_key: Key for random number generation
        :param num_kernel_points: Number of kernel evaluation points
        :param num_train_points: Number of training points used to fit kernel regression
        :return: Approximator object
        """
        # TODO: Move strings into constants module
        if isinstance(approximator, str):
            if approximator == "random":
                return ca.RandomApproximator(
                    kernel_evaluation=self._compute_elementwise,
                    random_key=random_key,
                    num_kernel_points=num_kernel_points,
                    num_train_points=num_train_points,
                )
            elif approximator == "annchor":
                return ca.ANNchorApproximator(
                    kernel_evaluation=self._compute_elementwise,
                    random_key=random_key,
                    num_kernel_points=num_kernel_points,
                    num_train_points=num_train_points,
                )
            elif approximator == "nystrom":
                return ca.NystromApproximator(
                    kernel_evaluation=self._compute_elementwise,
                    random_key=random_key,
                    num_kernel_points=num_kernel_points,
                )
            else:
                raise ValueError(f"Approximator choice {approximator} not known.")
        else:
            return approximator

    @abstractmethod
    def grad_x(
        self, x: ArrayLike, y: ArrayLike, gram_matrix: ArrayLike | None = None
    ) -> Array:
        """
        Compute the gradient of the kernel with respect to x.
        """

    @abstractmethod
    def grad_y(
        self, x: ArrayLike, y: ArrayLike, gram_matrix: ArrayLike | None = None
    ) -> Array:
        """
        Compute the gradient of the kernel with respect to y.
        """

    @abstractmethod
    def grad_log_x(
        self,
        x: ArrayLike,
        kde_data: ArrayLike,
        gram_matrix: ArrayLike | None = None,
        kernel_mean: ArrayLike | None = None,
    ) -> Array:
        """
        Compute the gradient of the log-PDF (score function) with respect to x.
        """


class RBFKernel(Kernel):
    """
    Define a radial basis function (RBF) kernel.
    """

    def __init__(self, bandwidth: float = 1.0):
        """
        Define the RBF kernel to measure distances between points in some space.

        :param bandwidth: Kernel bandwidth to use (variance of the underlying Gaussian)
        """
        # Check that bandwidth is above zero (the isinstance check here is to ensure
        # that we don't check a trace of an array when jit decorators interact with
        # code)
        if isinstance(bandwidth, float) and bandwidth <= 0.0:
            raise ValueError(
                f"Bandwidth must be above zero. Current value {bandwidth}."
            )
        self.bandwidth = bandwidth

        # Initialise parent
        super().__init__()

    def _tree_flatten(self):
        """
        Flatten a pytree.

        Define arrays & dynamic values (children) and auxiliary data (static values).
        A method to flatten the pytree needs to be specified to enable jit decoration
        of methods inside this class.
        """
        children = (self.bandwidth,)
        aux_data = {}
        return children, aux_data

    @classmethod
    def _tree_unflatten(cls, aux_data, children):
        """
        Reconstructs a pytree from the tree definition and the leaves.

        Arrays & dynamic values (children) and auxiliary data (static values) are
        reconstructed. A method to reconstruct the pytree needs to be specified to
        enable jit decoration of methods inside this class.
        """
        return cls(*children, **aux_data)

    @jit
    def _compute_elementwise(
        self,
        x: ArrayLike,
        y: ArrayLike,
    ) -> Array:
        r"""
        Evaluate the kernel on input vectors x and y.

        We assume x and y are two vectors of the same length. We compute the distance
        between these two vectors, as determined by the selected kernel.

        :param x: First vector we consider
        :param y: Second vector we consider
        :return: Distance (as determined by the kernel) between point x and y
        """
        return jnp.exp(-self.sq_dist(x, y) / (2 * self.bandwidth))

    @jit
    def sq_dist(self, x: ArrayLike, y: ArrayLike) -> Array:
        r"""
        Calculate the squared distance between two vectors.

        :param x: First vector argument
        :param y: Second vector argument
        :return: Dot product of `x-y` and `x-y`, the square distance between `x` and `y`
        """
        return jnp.dot(x - y, x - y)

    def grad_x(
        self,
        x: ArrayLike,
        y: ArrayLike,
        gram_matrix: ArrayLike | None = None,
    ) -> Array:
        r"""
        Calculate the *element-wise* gradient of the radial basis function w.r.t. x.

        :param x: First set of vectors as a :math:`n \times d` array
        :param y: Second set of vectors as a :math:`m \times d` array
        :param gram_matrix: Gram matrix. Optional, if omitted, defaults to a normalised
            Gaussian kernel
        :return: Gradients at each `x X y` point, an :math:`m \times n \times d` array
        """
        return -self.grad_y(x, y, gram_matrix)

    def grad_y(
        self,
        x: ArrayLike,
        y: ArrayLike,
        gram_matrix: ArrayLike | None = None,
    ) -> Array:
        r"""
        Calculate the *element-wise* gradient of the radial basis function w.r.t. y.

        :param x: First set of vectors as a :math:`n \times d` array
        :param y: Second set of vectors as a :math:`m \times d` array
        :param gram_matrix: Gram matrix. Optional, if omitted, defaults to a normalised
            Gaussian kernel
        :return: Gradients at each `x X y` point, an :math:`m \times n \times d` array
        """
        return ckf.grad_rbf_y(x, y, self.bandwidth, gram_matrix)

    def grad_log_x(
        self,
        x: ArrayLike,
        kde_data: ArrayLike,
        gram_matrix: ArrayLike | None = None,
        kernel_mean: ArrayLike | None = None,
    ) -> Array:
        """
        Compute the gradient of the log-PDF (score function) with respect to x.

        The PDF is constructed from kernel density estimation.

        :param x: An :math:`n \times d` array of random variable values
        :param kde_data: The :math:`m \times d` kernel density estimation set
        :param gram_matrix: Gram matrix, an :math:`n \times m` array. Optional, if
            `gram_matrix` or `kernel_mean` are :data:`None` or omitted, defaults to a
            normalised Gaussian kernel
        :param kernel_mean: Kernel mean, an :math:`n \times 1` array. Optional, if
            `gram_matrix` or `kernel_mean` are :data:`None` or omitted, defaults to the
            mean of a Normalised Gaussian kernel
        :return: An :math:`n \times d` array of gradients evaluated at values of
            `random_var_values`
        """
        return ckf.rbf_grad_log_f_x(
            x, kde_data, self.bandwidth, gram_matrix, kernel_mean
        )


# Define the pytree node for the class RBFKernel to ensure methods with jit decorators
# are able to run
tree_util.register_pytree_node(
    RBFKernel, RBFKernel._tree_flatten, RBFKernel._tree_unflatten
)
=======
    return jnp.exp(-jnp.linalg.norm(x - y) / (2 * variance))


@jit
def normalised_rbf(
    x_array: ArrayLike, y_array: ArrayLike, bandwidth: float = 1.0
) -> Array:
    r"""
    Evaluate the normalised Gaussian kernel pairwise.

    :param x_array: First set of vectors as a :math:`n \times d` array
    :param y_array: Second set of vectors as a :math:`m \times d` array
    :param bandwidth: Kernel bandwidth (standard deviation). Optional, defaults to 1
    :return: Pairwise kernel evaluations
    """
    square_distances = sq_dist_pairwise(x_array, y_array)
    kernel = jnp.exp(-0.5 * square_distances / bandwidth**2) / jnp.sqrt(2 * jnp.pi)

    return kernel / bandwidth


@jit
def pc_imq(x_array: ArrayLike, y_array: ArrayLike, bandwidth: float = 1.0) -> Array:
    r"""
    Evaluate the pre-conditioned inverse multi-quadric kernel pairwise.

    :param x_array: First set of vectors as a :math:`n \times d` array
    :param y_array: Second set of vectors as a :math:`m \times d` array
    :param bandwidth: Kernel bandwidth (standard deviation). Optional, defaults to 1
    :return: Pairwise kernel evaluations
    """
    scaling = 2 * bandwidth**2
    mq_array = sq_dist_pairwise(x_array, y_array) / scaling
    kernel = 1 / jnp.sqrt(1 + mq_array)

    return kernel


@jit
def grad_rbf_y(
    x_array: ArrayLike,
    y_array: ArrayLike,
    bandwidth: float = 1.0,
    gram_matrix: ArrayLike | None = None,
) -> Array:
    r"""
    Calculate the *element-wise* gradient of the normalised radial basis function w.r.t.
    y_array.

    :param x_array: First set of vectors as a :math:`n \times d` array
    :param y_array: Second set of vectors as a :math:`m \times d` array
    :param bandwidth: Kernel bandwidth (standard deviation). Optional, defaults to 1
    :param gram_matrix: Gram matrix. Optional, if :data:`None` or omitted, defaults to a
        normalised Gaussian kernel
    :return: Gradients at each `x_array X y_array` point, an :math:`m \times n \times d`
        array
    """
    if gram_matrix is None:
        gram_matrix = normalised_rbf(x_array, y_array, bandwidth=bandwidth)
    else:
        gram_matrix = jnp.asarray(gram_matrix)

    distances = pdiff(x_array, y_array)

    return distances * gram_matrix[:, :, None] / bandwidth**2


@jit
def grad_rbf_x(
    x_array: ArrayLike,
    y_array: ArrayLike,
    bandwidth: float = 1.0,
    gram_matrix: ArrayLike | None = None,
) -> Array:
    r"""
    Calculate the *element-wise* gradient of the normalised radial basis function w.r.t.
    x_array.

    :param x_array: First set of vectors as a :math:`n \times d` array
    :param y_array: Second set of vectors as a :math:`m \times d` array
    :param bandwidth: Kernel bandwidth (standard deviation). Optional, defaults to 1
    :param gram_matrix: Gram matrix. Optional, if :data:`None` or omitted, defaults to a
        normalised Gaussian kernel
    :return: Gradients at each `x_array X y_array` point, an :math:`m \times n \times d`
        array
    """
    return -grad_rbf_y(x_array, y_array, bandwidth, gram_matrix)


@jit
def grad_pc_imq_y(
    x_array: ArrayLike,
    y_array: ArrayLike,
    bandwidth: float = 1.0,
    gram_matrix: ArrayLike | None = None,
) -> Array:
    r"""
    Calculate *element-wise* gradient of the pre-conditioned inverse multi-quadric
    w.r.t. y_array.

    :param x_array: First set of vectors as a :math:`n \times d` array
    :param y_array: Second set of vectors as a :math:`m \times d` array
    :param bandwidth: Kernel bandwidth (standard deviation). Optional, defaults to 1
    :param gram_matrix: Gram matrix. Optional, if :data:`None` or omitted, defaults to a
        preconditioned inverse multi-quadric kernel
    :return: Gradients at each `x_array X y_array` point, an :math:`m \times n \times d`
        array
    """
    scaling = 2 * bandwidth**2
    if gram_matrix is None:
        gram_matrix = pc_imq(x_array, y_array, bandwidth)
    else:
        gram_matrix = jnp.asarray(gram_matrix)
    mq_array = pdiff(x_array, y_array)

    return gram_matrix[:, :, None] ** 3 * mq_array / scaling


@jit
def grad_pc_imq_x(
    x_array: ArrayLike,
    y_array: ArrayLike,
    bandwidth: float = 1.0,
    gram_matrix: ArrayLike | None = None,
) -> Array:
    r"""
    Calculate *element-wise* gradient of the pre-conditioned inverse multi-quadric
    w.r.t. x_array.

    :param x_array: First set of vectors as a :math:`n \times d` array
    :param y_array: Second set of vectors as a :math:`m \times d` array
    :param bandwidth: Kernel bandwidth (standard deviation). Optional, defaults to 1
    :param gram_matrix: Gram matrix. Optional, if :data:`None` or omitted, defaults to a
        preconditioned inverse multi-quadric kernel
    :return: Gradients at each `x_array X y_array` point, an :math:`m \times n \times d`
        array
    """
    return -grad_pc_imq_y(x_array, y_array, bandwidth, gram_matrix)


@jit
def rbf_div_x_grad_y(
    x_array: ArrayLike,
    y_array: ArrayLike,
    bandwidth: float = 1.0,
    num_data_points: int | None = None,
    gram_matrix: ArrayLike | None = None,
) -> Array:
    r"""
    Apply divergence operator on gradient of RBF kernel with respect to `y_array`.

    This avoids explicit computation of the Hessian. Note that the generating set is
    not necessarily the same as `x_array`.

    :param x_array: First set of vectors as a :math:`n \times d` array
    :param y_array: Second set of vectors as a :math:`m \times d` array
    :param bandwidth: Kernel bandwidth (standard deviation). Optional, defaults to 1
    :param num_data_points: Number of data points in the generating set. Optional, if
        :data:`None` or omitted, defaults to number of vectors in `x_array`
    :param gram_matrix: Gram matrix. Optional, if :data:`None` or omitted, defaults to
        a normalised Gaussian kernel
    :return: Divergence operator, an :math:`n \times m` matrix
    """
    x_array = jnp.asarray(x_array)
    if gram_matrix is None:
        gram_matrix = normalised_rbf(x_array, y_array, bandwidth=bandwidth)
    if num_data_points is None:
        num_data_points = x_array.shape[0]

    return (
        gram_matrix
        / bandwidth
        * (num_data_points - sq_dist_pairwise(x_array, y_array) / bandwidth)
    )


@jit
def pc_imq_div_x_grad_y(
    x_array: ArrayLike,
    y_array: ArrayLike,
    bandwidth: float = 1.0,
    num_data_points: int | None = None,
    gram_matrix: ArrayLike | None = None,
) -> Array:
    r"""
    Apply divergence operator on gradient of PC-IMQ kernel with respect to y_array.

    This avoids explicit computation of the Hessian. Note that the generating set is
    not necessarily the same as `x_array`.

    :param x_array: First set of vectors as a :math:`n \times d` array
    :param y_array: Second set of vectors as a :math:`m \times d` array
    :param bandwidth: Kernel bandwidth (standard deviation). Optional, defaults to 1
    :param num_data_points: Number of data points in the generating set. Optional, if
        :data:`None` or omitted, defaults to number of vectors in `x_array`
    :param gram_matrix: Gram matrix. Optional, if :data:`None` or omitted, defaults to
        a normalised Gaussian kernel
    :return: Divergence operator, an :math:`n \times m` matrix
    """
    scaling = 2 * bandwidth**2
    x_array = jnp.asarray(x_array)
    if gram_matrix is None:
        gram_matrix = pc_imq(x_array, y_array, bandwidth=bandwidth)
    if num_data_points is None:
        num_data_points = x_array.shape[0]
    return (
        num_data_points / scaling * gram_matrix**3
        - 3 * sq_dist_pairwise(x_array, y_array) / scaling**2 * gram_matrix**5
    )


@jit
def median_heuristic(x_array: ArrayLike) -> Array:
    r"""
    Compute the median heuristic for setting kernel bandwidth.

    :param x_array: Input array of vectors
    :return: Bandwidth parameter, computed from the median heuristic, as a
        0-dimensional array
    """
    # calculate square distances as an upper triangular matrix
    square_distances = jnp.triu(sq_dist_pairwise(x_array, x_array), k=1)
    # calculate the median
    median_square_distance = jnp.median(
        square_distances[jnp.triu_indices_from(square_distances, k=1)]
    )

    return jnp.sqrt(median_square_distance / 2.0)


@jit
def rbf_f_x(
    random_var_values: ArrayLike, kde_data: ArrayLike, bandwidth: float
) -> tuple[Array, Array]:
    r"""
    Construct PDF of `random_var_values` by kernel density estimation for a radial
    basis function.

    :param random_var_values: An :math:`n \times d` array of random variable values
    :param kde_data: The :math:`m \times d` kernel density estimation set
    :param bandwidth: Kernel bandwidth (standard deviation)
    :return: Gram matrix mean over `random_var_values` as a :math:`n \times 1` array;
        Gram matrix as an :math:`n \times m` array
    """
    kernel = normalised_rbf(random_var_values, kde_data, bandwidth)
    kernel_mean = kernel.mean(axis=1)

    return kernel_mean, kernel


@jit
def rbf_grad_log_f_x(
    random_var_values: ArrayLike,
    kde_data: ArrayLike,
    bandwidth: float,
    gram_matrix: ArrayLike | None = None,
    kernel_mean: ArrayLike | None = None,
) -> Array:
    r"""
    Compute gradient of log-PDF of `random_var_values`.

    The PDF is constructed from kernel density estimation.

    :param random_var_values: An :math:`n \times d` array of random variable values
    :param kde_data: The :math:`m \times d` kernel density estimation set
    :param bandwidth: Kernel bandwidth (standard deviation)
    :param gram_matrix: Gram matrix, an :math:`n \times m` array. Optional, if
        `gram_matrix` or `kernel_mean` are :data:`None` or omitted, defaults to a
        normalised Gaussian kernel
    :param kernel_mean: Kernel mean, an :math:`n \times 1` array. Optional, if
        `gram_matrix` or `kernel_mean` are :data:`None` or omitted, defaults to the
        mean of a Normalised Gaussian kernel
    :return: An :math:`n \times d` array of gradients evaluated at values of
        `random_var_values`
    """
    random_var_values = jnp.atleast_2d(random_var_values)
    kde_data = jnp.atleast_2d(kde_data)
    if gram_matrix is None or kernel_mean is None:
        kernel_mean, gram_matrix = rbf_f_x(random_var_values, kde_data, bandwidth)
    else:
        kernel_mean = jnp.asarray(kernel_mean)
    gradients = grad_rbf_x(random_var_values, kde_data, bandwidth, gram_matrix).mean(
        axis=1
    )

    return gradients / kernel_mean[:, None]


@jit
def stein_kernel_rbf(
    x_array: ArrayLike, y_array: ArrayLike, bandwidth: float = 1.0
) -> Array:
    r"""
    Compute a kernel from an RBF kernel with the canonical Stein operator.

    :param x_array: First set of vectors as a :math:`n \times d` array
    :param y_array: Second set of vectors as a :math:`n \times d` array
    :param bandwidth: Kernel bandwidth (standard deviation)
    :return: Gram matrix, an :math:`n \times m` array
    """
    x_array = jnp.atleast_2d(x_array)
    y_array = jnp.atleast_2d(y_array)
    x_size = x_array.shape[0]
    y_size = y_array.shape[0]
    # n x m
    rbf_kernel_ = normalised_rbf(x_array, y_array, bandwidth)
    # n x m
    divergence = rbf_div_x_grad_y(x_array, y_array, bandwidth, x_size, rbf_kernel_)
    # n x m x d
    grad_k_x = grad_rbf_x(x_array, y_array, bandwidth, rbf_kernel_)
    # m x n x d
    grad_k_y = jnp.transpose(
        grad_rbf_y(x_array, y_array, bandwidth, rbf_kernel_), (1, 0, 2)
    )
    # n x d
    grad_log_p_x = rbf_grad_log_f_x(x_array, y_array, bandwidth)
    # m x d
    grad_log_p_y = rbf_grad_log_f_x(y_array, x_array, bandwidth)
    # m x n x d
    tiled_grad_log_x = jnp.tile(grad_log_p_x, (y_size, 1, 1))
    # n x m x d
    tiled_grad_log_y = jnp.tile(grad_log_p_y, (x_size, 1, 1))
    # m x n
    x = jnp.einsum("ijk,ijk -> ij", tiled_grad_log_x, grad_k_y)
    # n x m
    y = jnp.einsum("ijk,ijk -> ij", tiled_grad_log_y, grad_k_x)
    # n x m
    z = jnp.dot(grad_log_p_x, grad_log_p_y.T) * rbf_kernel_
    return divergence + x.T + y + z


@jit
def stein_kernel_pc_imq(
    x_array: ArrayLike, y_array: ArrayLike, bandwidth: float = 1.0
) -> Array:
    r"""
    Compute a kernel from a PC-IMQ kernel with the canonical Stein operator.

    The log-PDF is assumed to be induced by kernel density estimation with the
    data in `y_array`.

    :param x_array: First set of vectors as a :math:`n \times d` array
    :param y_array: Second set of vectors as a :math:`n \times d` array
    :param bandwidth: Kernel bandwidth (standard deviation)
    :return: Gram matrix, an :math:`n \times m` array
    """
    x_array = jnp.atleast_2d(x_array)
    y_array = jnp.atleast_2d(y_array)
    x_size = x_array.shape[0]
    y_size = y_array.shape[0]
    # n x m
    pc_imq_kernel = pc_imq(x_array, y_array, bandwidth)
    # n x m
    divergence = pc_imq_div_x_grad_y(x_array, y_array, bandwidth, x_size, pc_imq_kernel)
    # n x m x d
    grad_k_x = grad_pc_imq_x(x_array, y_array, bandwidth, pc_imq_kernel)
    # m x n x d
    grad_k_y = jnp.transpose(
        grad_pc_imq_y(x_array, y_array, bandwidth, pc_imq_kernel), (1, 0, 2)
    )
    # n x d
    grad_log_p_x = rbf_grad_log_f_x(x_array, y_array, bandwidth)
    # m x d
    grad_log_p_y = rbf_grad_log_f_x(y_array, x_array, bandwidth)
    # m x n x d
    tiled_grad_log_x = jnp.tile(grad_log_p_x, (y_size, 1, 1))
    # n x m x d
    tiled_grad_log_y = jnp.tile(grad_log_p_y, (x_size, 1, 1))
    # m x n
    x = jnp.einsum("ijk,ijk -> ij", tiled_grad_log_x, grad_k_y)
    # n x m
    y = jnp.einsum("ijk,ijk -> ij", tiled_grad_log_y, grad_k_x)
    # n x m
    z = jnp.dot(grad_log_p_x, grad_log_p_y.T) * pc_imq_kernel
    return divergence + x.T + y + z


@jit
def stein_kernel_pc_imq_element(
    x: ArrayLike,
    y: ArrayLike,
    grad_log_p_x: ArrayLike,
    grad_log_p_y: ArrayLike,
    dimension: int,
    bandwidth: float = 1.0,
) -> Array:
    r"""
    Evaluate the kernel element at `(x,y)`.

    This element is induced by the canonical Stein operator on a PC-IMQ kernel. The
    log-PDF can be arbitrary as only gradients are supplied.

    :param x: First vector as a :math:`1 \times d` array
    :param y: Second vector as a :math:`1 \times d` array
    :param grad_log_p_x: Gradient of log-PDF evaluated at `x`, a :math:`1 \times d`
        array
    :param grad_log_p_y: Gradient of log-PDF evaluated at `y`, a :math:`1 \times d`
        array
    :param dimension: Dimension of the input data.
    :param bandwidth: Kernel bandwidth (standard deviation). Optional, defaults to 1
    :return: Kernel evaluation at `(x,y)`, 0-dimensional array
    """
    x = jnp.atleast_2d(x)
    y = jnp.atleast_2d(y)
    grad_log_p_x = jnp.atleast_2d(grad_log_p_x)
    grad_log_p_y = jnp.atleast_2d(grad_log_p_y)
    # n x m
    pc_imq_kernel = pc_imq(x, y, bandwidth)
    # n x m
    divergence: Array = pc_imq_div_x_grad_y(x, y, bandwidth, dimension, pc_imq_kernel)
    # n x m x d
    grad_p_x = jnp.squeeze(grad_pc_imq_x(x, y, bandwidth, pc_imq_kernel))
    # m x n x d
    grad_p_y = jnp.squeeze(grad_pc_imq_y(x, y, bandwidth, pc_imq_kernel))
    x_ = jnp.dot(grad_log_p_x, grad_p_y)
    # n x m
    y_ = jnp.dot(grad_log_p_y, grad_p_x)
    # n x m
    z = jnp.dot(grad_log_p_x, grad_log_p_y.T) * pc_imq_kernel
    kernel = divergence + x_.T + y_ + z
    return kernel[0, 0]


def update_K_sum(
    X: ArrayLike,
    K_sum: ArrayLike,
    i: int,
    j: int,
    max_size: int,
    k_pairwise: KernelFunction | KernelFunctionWithGrads,
    grads: ArrayLike | None = None,
    nu: float | None = None,
) -> Array:
    r"""
    Update row sum with a kernel matrix block.

    The kernel matrix block ``i:i+max_size`` :math:`\times` ``j:j+max_size` is used to
    update the row sum. Symmetry of the kernel matrix is exploited to reduced repeated
    calculation.

    Note that `k_pairwise` should be of the form ``k(x, y)`` if `grads` and `nu`
    are :data:`None`. Otherwise, `k_pairwise` should be of the form
    ``k(x, y, grads, grads, n, nu)``.

    :param X: Data matrix, :math:`n \times d`
    :param K_sum: Full data structure for Gram matrix row sum, :math:`1 \times n`
    :param i: Kernel matrix block start
    :param j: Kernel matrix block end
    :param max_size: Size of matrix block to process
    :param k_pairwise: Pairwise kernel evaluation function
    :param grads: Array of gradients, if applicable, :math:`n \times d`;
        optional, defaults to :data:`None`
    :param nu: Base kernel bandwidth; optional, defaults to :data:`None`
    :return: Gram matrix row sum, with elements ``i:i+max_size`` and
        ``j:j+max_size`` populated
    """
    X = jnp.asarray(X)
    K_sum = jnp.asarray(K_sum)
    n = X.shape[0]
    if grads is None:
        K_part = k_pairwise(X[i : i + max_size], X[j : j + max_size])
    else:
        grads = jnp.asarray(grads)
        K_part = k_pairwise(
            X[i : i + max_size],
            X[j : j + max_size],
            grads[i : i + max_size],
            grads[j : j + max_size],
            n,
            nu,
        )
    K_sum = K_sum.at[i : i + max_size].set(K_sum[i : i + max_size] + K_part.sum(axis=1))

    if i != j:
        K_sum = K_sum.at[j : j + max_size].set(
            K_sum[j : j + max_size] + K_part.sum(axis=0)
        )

    return K_sum


def calculate_K_sum(
    X: ArrayLike,
    k_pairwise: KernelFunction | KernelFunctionWithGrads,
    max_size: int,
    grads: ArrayLike | None = None,
    nu: ArrayLike | None = None,
) -> Array:
    r"""
    Calculate row sum of the kernel matrix.

    The row sum is calculated block-wise to limit memory overhead.

    Note that `k_pairwise` should be of the form ``k(x, y)`` if `grads` and `nu`
    are :data:`None`. Otherwise, `k_pairwise` should be of the form
    ``k(x, y, grads, grads, n, nu)``.

    :param X: Data matrix, :math:`n \times d`
    :param k_pairwise: Pairwise kernel evaluation function
    :param max_size: Size of matrix block to process
    :param grads: Array of gradients, if applicable, :math:`n \times d`;
        optional, defaults to :data:`None`.
    :param nu: Base kernel bandwidth, if applicable, :math:`n \times d`;
        optional, defaults to :data:`None`.
    :return: Kernel matrix row sum
    """
    X = jnp.asarray(X)
    n = len(X)
    K_sum = jnp.zeros(n)
    # Iterate over upper triangular blocks
    for i in range(0, n, max_size):
        for j in range(i, n, max_size):
            K_sum = update_K_sum(X, K_sum, i, j, max_size, k_pairwise, grads, nu)

    return K_sum
>>>>>>> ecfa41a5
<|MERGE_RESOLUTION|>--- conflicted
+++ resolved
@@ -19,38 +19,18 @@
 from abc import ABC, abstractmethod
 
 import jax.numpy as jnp
-<<<<<<< HEAD
 from jax import Array, jit, random, tree_util, vmap
 from jax.typing import ArrayLike
 
 import coreax.approximation as ca
 import coreax.kernel_functions as ckf
-import coreax.utils as cu
-
-=======
-from jax import Array, jit
-from jax.typing import ArrayLike
-
-from coreax.util import (
-    KernelFunction,
-    KernelFunctionWithGrads,
-    pdiff,
-    sq_dist,
-    sq_dist_pairwise,
-)
-
-
-@jit
-def rbf_kernel(x: ArrayLike, y: ArrayLike, variance: float = 1.0) -> Array:
-    r"""
-    Calculate the radial basis function (RBF) kernel for a pair of vectors.
->>>>>>> ecfa41a5
+import coreax.util as cu
+
 
 class Kernel(ABC):
     """
     Base class for kernels.
     """
-<<<<<<< HEAD
 
     def __init__(self):
         r"""
@@ -452,18 +432,7 @@
         :param y: Second vector we consider
         :return: Distance (as determined by the kernel) between point x and y
         """
-        return jnp.exp(-self.sq_dist(x, y) / (2 * self.bandwidth))
-
-    @jit
-    def sq_dist(self, x: ArrayLike, y: ArrayLike) -> Array:
-        r"""
-        Calculate the squared distance between two vectors.
-
-        :param x: First vector argument
-        :param y: Second vector argument
-        :return: Dot product of `x-y` and `x-y`, the square distance between `x` and `y`
-        """
-        return jnp.dot(x - y, x - y)
+        return jnp.exp(-cu.sq_dist(x, y) / (2 * self.bandwidth))
 
     def grad_x(
         self,
@@ -531,521 +500,4 @@
 # are able to run
 tree_util.register_pytree_node(
     RBFKernel, RBFKernel._tree_flatten, RBFKernel._tree_unflatten
-)
-=======
-    return jnp.exp(-jnp.linalg.norm(x - y) / (2 * variance))
-
-
-@jit
-def normalised_rbf(
-    x_array: ArrayLike, y_array: ArrayLike, bandwidth: float = 1.0
-) -> Array:
-    r"""
-    Evaluate the normalised Gaussian kernel pairwise.
-
-    :param x_array: First set of vectors as a :math:`n \times d` array
-    :param y_array: Second set of vectors as a :math:`m \times d` array
-    :param bandwidth: Kernel bandwidth (standard deviation). Optional, defaults to 1
-    :return: Pairwise kernel evaluations
-    """
-    square_distances = sq_dist_pairwise(x_array, y_array)
-    kernel = jnp.exp(-0.5 * square_distances / bandwidth**2) / jnp.sqrt(2 * jnp.pi)
-
-    return kernel / bandwidth
-
-
-@jit
-def pc_imq(x_array: ArrayLike, y_array: ArrayLike, bandwidth: float = 1.0) -> Array:
-    r"""
-    Evaluate the pre-conditioned inverse multi-quadric kernel pairwise.
-
-    :param x_array: First set of vectors as a :math:`n \times d` array
-    :param y_array: Second set of vectors as a :math:`m \times d` array
-    :param bandwidth: Kernel bandwidth (standard deviation). Optional, defaults to 1
-    :return: Pairwise kernel evaluations
-    """
-    scaling = 2 * bandwidth**2
-    mq_array = sq_dist_pairwise(x_array, y_array) / scaling
-    kernel = 1 / jnp.sqrt(1 + mq_array)
-
-    return kernel
-
-
-@jit
-def grad_rbf_y(
-    x_array: ArrayLike,
-    y_array: ArrayLike,
-    bandwidth: float = 1.0,
-    gram_matrix: ArrayLike | None = None,
-) -> Array:
-    r"""
-    Calculate the *element-wise* gradient of the normalised radial basis function w.r.t.
-    y_array.
-
-    :param x_array: First set of vectors as a :math:`n \times d` array
-    :param y_array: Second set of vectors as a :math:`m \times d` array
-    :param bandwidth: Kernel bandwidth (standard deviation). Optional, defaults to 1
-    :param gram_matrix: Gram matrix. Optional, if :data:`None` or omitted, defaults to a
-        normalised Gaussian kernel
-    :return: Gradients at each `x_array X y_array` point, an :math:`m \times n \times d`
-        array
-    """
-    if gram_matrix is None:
-        gram_matrix = normalised_rbf(x_array, y_array, bandwidth=bandwidth)
-    else:
-        gram_matrix = jnp.asarray(gram_matrix)
-
-    distances = pdiff(x_array, y_array)
-
-    return distances * gram_matrix[:, :, None] / bandwidth**2
-
-
-@jit
-def grad_rbf_x(
-    x_array: ArrayLike,
-    y_array: ArrayLike,
-    bandwidth: float = 1.0,
-    gram_matrix: ArrayLike | None = None,
-) -> Array:
-    r"""
-    Calculate the *element-wise* gradient of the normalised radial basis function w.r.t.
-    x_array.
-
-    :param x_array: First set of vectors as a :math:`n \times d` array
-    :param y_array: Second set of vectors as a :math:`m \times d` array
-    :param bandwidth: Kernel bandwidth (standard deviation). Optional, defaults to 1
-    :param gram_matrix: Gram matrix. Optional, if :data:`None` or omitted, defaults to a
-        normalised Gaussian kernel
-    :return: Gradients at each `x_array X y_array` point, an :math:`m \times n \times d`
-        array
-    """
-    return -grad_rbf_y(x_array, y_array, bandwidth, gram_matrix)
-
-
-@jit
-def grad_pc_imq_y(
-    x_array: ArrayLike,
-    y_array: ArrayLike,
-    bandwidth: float = 1.0,
-    gram_matrix: ArrayLike | None = None,
-) -> Array:
-    r"""
-    Calculate *element-wise* gradient of the pre-conditioned inverse multi-quadric
-    w.r.t. y_array.
-
-    :param x_array: First set of vectors as a :math:`n \times d` array
-    :param y_array: Second set of vectors as a :math:`m \times d` array
-    :param bandwidth: Kernel bandwidth (standard deviation). Optional, defaults to 1
-    :param gram_matrix: Gram matrix. Optional, if :data:`None` or omitted, defaults to a
-        preconditioned inverse multi-quadric kernel
-    :return: Gradients at each `x_array X y_array` point, an :math:`m \times n \times d`
-        array
-    """
-    scaling = 2 * bandwidth**2
-    if gram_matrix is None:
-        gram_matrix = pc_imq(x_array, y_array, bandwidth)
-    else:
-        gram_matrix = jnp.asarray(gram_matrix)
-    mq_array = pdiff(x_array, y_array)
-
-    return gram_matrix[:, :, None] ** 3 * mq_array / scaling
-
-
-@jit
-def grad_pc_imq_x(
-    x_array: ArrayLike,
-    y_array: ArrayLike,
-    bandwidth: float = 1.0,
-    gram_matrix: ArrayLike | None = None,
-) -> Array:
-    r"""
-    Calculate *element-wise* gradient of the pre-conditioned inverse multi-quadric
-    w.r.t. x_array.
-
-    :param x_array: First set of vectors as a :math:`n \times d` array
-    :param y_array: Second set of vectors as a :math:`m \times d` array
-    :param bandwidth: Kernel bandwidth (standard deviation). Optional, defaults to 1
-    :param gram_matrix: Gram matrix. Optional, if :data:`None` or omitted, defaults to a
-        preconditioned inverse multi-quadric kernel
-    :return: Gradients at each `x_array X y_array` point, an :math:`m \times n \times d`
-        array
-    """
-    return -grad_pc_imq_y(x_array, y_array, bandwidth, gram_matrix)
-
-
-@jit
-def rbf_div_x_grad_y(
-    x_array: ArrayLike,
-    y_array: ArrayLike,
-    bandwidth: float = 1.0,
-    num_data_points: int | None = None,
-    gram_matrix: ArrayLike | None = None,
-) -> Array:
-    r"""
-    Apply divergence operator on gradient of RBF kernel with respect to `y_array`.
-
-    This avoids explicit computation of the Hessian. Note that the generating set is
-    not necessarily the same as `x_array`.
-
-    :param x_array: First set of vectors as a :math:`n \times d` array
-    :param y_array: Second set of vectors as a :math:`m \times d` array
-    :param bandwidth: Kernel bandwidth (standard deviation). Optional, defaults to 1
-    :param num_data_points: Number of data points in the generating set. Optional, if
-        :data:`None` or omitted, defaults to number of vectors in `x_array`
-    :param gram_matrix: Gram matrix. Optional, if :data:`None` or omitted, defaults to
-        a normalised Gaussian kernel
-    :return: Divergence operator, an :math:`n \times m` matrix
-    """
-    x_array = jnp.asarray(x_array)
-    if gram_matrix is None:
-        gram_matrix = normalised_rbf(x_array, y_array, bandwidth=bandwidth)
-    if num_data_points is None:
-        num_data_points = x_array.shape[0]
-
-    return (
-        gram_matrix
-        / bandwidth
-        * (num_data_points - sq_dist_pairwise(x_array, y_array) / bandwidth)
-    )
-
-
-@jit
-def pc_imq_div_x_grad_y(
-    x_array: ArrayLike,
-    y_array: ArrayLike,
-    bandwidth: float = 1.0,
-    num_data_points: int | None = None,
-    gram_matrix: ArrayLike | None = None,
-) -> Array:
-    r"""
-    Apply divergence operator on gradient of PC-IMQ kernel with respect to y_array.
-
-    This avoids explicit computation of the Hessian. Note that the generating set is
-    not necessarily the same as `x_array`.
-
-    :param x_array: First set of vectors as a :math:`n \times d` array
-    :param y_array: Second set of vectors as a :math:`m \times d` array
-    :param bandwidth: Kernel bandwidth (standard deviation). Optional, defaults to 1
-    :param num_data_points: Number of data points in the generating set. Optional, if
-        :data:`None` or omitted, defaults to number of vectors in `x_array`
-    :param gram_matrix: Gram matrix. Optional, if :data:`None` or omitted, defaults to
-        a normalised Gaussian kernel
-    :return: Divergence operator, an :math:`n \times m` matrix
-    """
-    scaling = 2 * bandwidth**2
-    x_array = jnp.asarray(x_array)
-    if gram_matrix is None:
-        gram_matrix = pc_imq(x_array, y_array, bandwidth=bandwidth)
-    if num_data_points is None:
-        num_data_points = x_array.shape[0]
-    return (
-        num_data_points / scaling * gram_matrix**3
-        - 3 * sq_dist_pairwise(x_array, y_array) / scaling**2 * gram_matrix**5
-    )
-
-
-@jit
-def median_heuristic(x_array: ArrayLike) -> Array:
-    r"""
-    Compute the median heuristic for setting kernel bandwidth.
-
-    :param x_array: Input array of vectors
-    :return: Bandwidth parameter, computed from the median heuristic, as a
-        0-dimensional array
-    """
-    # calculate square distances as an upper triangular matrix
-    square_distances = jnp.triu(sq_dist_pairwise(x_array, x_array), k=1)
-    # calculate the median
-    median_square_distance = jnp.median(
-        square_distances[jnp.triu_indices_from(square_distances, k=1)]
-    )
-
-    return jnp.sqrt(median_square_distance / 2.0)
-
-
-@jit
-def rbf_f_x(
-    random_var_values: ArrayLike, kde_data: ArrayLike, bandwidth: float
-) -> tuple[Array, Array]:
-    r"""
-    Construct PDF of `random_var_values` by kernel density estimation for a radial
-    basis function.
-
-    :param random_var_values: An :math:`n \times d` array of random variable values
-    :param kde_data: The :math:`m \times d` kernel density estimation set
-    :param bandwidth: Kernel bandwidth (standard deviation)
-    :return: Gram matrix mean over `random_var_values` as a :math:`n \times 1` array;
-        Gram matrix as an :math:`n \times m` array
-    """
-    kernel = normalised_rbf(random_var_values, kde_data, bandwidth)
-    kernel_mean = kernel.mean(axis=1)
-
-    return kernel_mean, kernel
-
-
-@jit
-def rbf_grad_log_f_x(
-    random_var_values: ArrayLike,
-    kde_data: ArrayLike,
-    bandwidth: float,
-    gram_matrix: ArrayLike | None = None,
-    kernel_mean: ArrayLike | None = None,
-) -> Array:
-    r"""
-    Compute gradient of log-PDF of `random_var_values`.
-
-    The PDF is constructed from kernel density estimation.
-
-    :param random_var_values: An :math:`n \times d` array of random variable values
-    :param kde_data: The :math:`m \times d` kernel density estimation set
-    :param bandwidth: Kernel bandwidth (standard deviation)
-    :param gram_matrix: Gram matrix, an :math:`n \times m` array. Optional, if
-        `gram_matrix` or `kernel_mean` are :data:`None` or omitted, defaults to a
-        normalised Gaussian kernel
-    :param kernel_mean: Kernel mean, an :math:`n \times 1` array. Optional, if
-        `gram_matrix` or `kernel_mean` are :data:`None` or omitted, defaults to the
-        mean of a Normalised Gaussian kernel
-    :return: An :math:`n \times d` array of gradients evaluated at values of
-        `random_var_values`
-    """
-    random_var_values = jnp.atleast_2d(random_var_values)
-    kde_data = jnp.atleast_2d(kde_data)
-    if gram_matrix is None or kernel_mean is None:
-        kernel_mean, gram_matrix = rbf_f_x(random_var_values, kde_data, bandwidth)
-    else:
-        kernel_mean = jnp.asarray(kernel_mean)
-    gradients = grad_rbf_x(random_var_values, kde_data, bandwidth, gram_matrix).mean(
-        axis=1
-    )
-
-    return gradients / kernel_mean[:, None]
-
-
-@jit
-def stein_kernel_rbf(
-    x_array: ArrayLike, y_array: ArrayLike, bandwidth: float = 1.0
-) -> Array:
-    r"""
-    Compute a kernel from an RBF kernel with the canonical Stein operator.
-
-    :param x_array: First set of vectors as a :math:`n \times d` array
-    :param y_array: Second set of vectors as a :math:`n \times d` array
-    :param bandwidth: Kernel bandwidth (standard deviation)
-    :return: Gram matrix, an :math:`n \times m` array
-    """
-    x_array = jnp.atleast_2d(x_array)
-    y_array = jnp.atleast_2d(y_array)
-    x_size = x_array.shape[0]
-    y_size = y_array.shape[0]
-    # n x m
-    rbf_kernel_ = normalised_rbf(x_array, y_array, bandwidth)
-    # n x m
-    divergence = rbf_div_x_grad_y(x_array, y_array, bandwidth, x_size, rbf_kernel_)
-    # n x m x d
-    grad_k_x = grad_rbf_x(x_array, y_array, bandwidth, rbf_kernel_)
-    # m x n x d
-    grad_k_y = jnp.transpose(
-        grad_rbf_y(x_array, y_array, bandwidth, rbf_kernel_), (1, 0, 2)
-    )
-    # n x d
-    grad_log_p_x = rbf_grad_log_f_x(x_array, y_array, bandwidth)
-    # m x d
-    grad_log_p_y = rbf_grad_log_f_x(y_array, x_array, bandwidth)
-    # m x n x d
-    tiled_grad_log_x = jnp.tile(grad_log_p_x, (y_size, 1, 1))
-    # n x m x d
-    tiled_grad_log_y = jnp.tile(grad_log_p_y, (x_size, 1, 1))
-    # m x n
-    x = jnp.einsum("ijk,ijk -> ij", tiled_grad_log_x, grad_k_y)
-    # n x m
-    y = jnp.einsum("ijk,ijk -> ij", tiled_grad_log_y, grad_k_x)
-    # n x m
-    z = jnp.dot(grad_log_p_x, grad_log_p_y.T) * rbf_kernel_
-    return divergence + x.T + y + z
-
-
-@jit
-def stein_kernel_pc_imq(
-    x_array: ArrayLike, y_array: ArrayLike, bandwidth: float = 1.0
-) -> Array:
-    r"""
-    Compute a kernel from a PC-IMQ kernel with the canonical Stein operator.
-
-    The log-PDF is assumed to be induced by kernel density estimation with the
-    data in `y_array`.
-
-    :param x_array: First set of vectors as a :math:`n \times d` array
-    :param y_array: Second set of vectors as a :math:`n \times d` array
-    :param bandwidth: Kernel bandwidth (standard deviation)
-    :return: Gram matrix, an :math:`n \times m` array
-    """
-    x_array = jnp.atleast_2d(x_array)
-    y_array = jnp.atleast_2d(y_array)
-    x_size = x_array.shape[0]
-    y_size = y_array.shape[0]
-    # n x m
-    pc_imq_kernel = pc_imq(x_array, y_array, bandwidth)
-    # n x m
-    divergence = pc_imq_div_x_grad_y(x_array, y_array, bandwidth, x_size, pc_imq_kernel)
-    # n x m x d
-    grad_k_x = grad_pc_imq_x(x_array, y_array, bandwidth, pc_imq_kernel)
-    # m x n x d
-    grad_k_y = jnp.transpose(
-        grad_pc_imq_y(x_array, y_array, bandwidth, pc_imq_kernel), (1, 0, 2)
-    )
-    # n x d
-    grad_log_p_x = rbf_grad_log_f_x(x_array, y_array, bandwidth)
-    # m x d
-    grad_log_p_y = rbf_grad_log_f_x(y_array, x_array, bandwidth)
-    # m x n x d
-    tiled_grad_log_x = jnp.tile(grad_log_p_x, (y_size, 1, 1))
-    # n x m x d
-    tiled_grad_log_y = jnp.tile(grad_log_p_y, (x_size, 1, 1))
-    # m x n
-    x = jnp.einsum("ijk,ijk -> ij", tiled_grad_log_x, grad_k_y)
-    # n x m
-    y = jnp.einsum("ijk,ijk -> ij", tiled_grad_log_y, grad_k_x)
-    # n x m
-    z = jnp.dot(grad_log_p_x, grad_log_p_y.T) * pc_imq_kernel
-    return divergence + x.T + y + z
-
-
-@jit
-def stein_kernel_pc_imq_element(
-    x: ArrayLike,
-    y: ArrayLike,
-    grad_log_p_x: ArrayLike,
-    grad_log_p_y: ArrayLike,
-    dimension: int,
-    bandwidth: float = 1.0,
-) -> Array:
-    r"""
-    Evaluate the kernel element at `(x,y)`.
-
-    This element is induced by the canonical Stein operator on a PC-IMQ kernel. The
-    log-PDF can be arbitrary as only gradients are supplied.
-
-    :param x: First vector as a :math:`1 \times d` array
-    :param y: Second vector as a :math:`1 \times d` array
-    :param grad_log_p_x: Gradient of log-PDF evaluated at `x`, a :math:`1 \times d`
-        array
-    :param grad_log_p_y: Gradient of log-PDF evaluated at `y`, a :math:`1 \times d`
-        array
-    :param dimension: Dimension of the input data.
-    :param bandwidth: Kernel bandwidth (standard deviation). Optional, defaults to 1
-    :return: Kernel evaluation at `(x,y)`, 0-dimensional array
-    """
-    x = jnp.atleast_2d(x)
-    y = jnp.atleast_2d(y)
-    grad_log_p_x = jnp.atleast_2d(grad_log_p_x)
-    grad_log_p_y = jnp.atleast_2d(grad_log_p_y)
-    # n x m
-    pc_imq_kernel = pc_imq(x, y, bandwidth)
-    # n x m
-    divergence: Array = pc_imq_div_x_grad_y(x, y, bandwidth, dimension, pc_imq_kernel)
-    # n x m x d
-    grad_p_x = jnp.squeeze(grad_pc_imq_x(x, y, bandwidth, pc_imq_kernel))
-    # m x n x d
-    grad_p_y = jnp.squeeze(grad_pc_imq_y(x, y, bandwidth, pc_imq_kernel))
-    x_ = jnp.dot(grad_log_p_x, grad_p_y)
-    # n x m
-    y_ = jnp.dot(grad_log_p_y, grad_p_x)
-    # n x m
-    z = jnp.dot(grad_log_p_x, grad_log_p_y.T) * pc_imq_kernel
-    kernel = divergence + x_.T + y_ + z
-    return kernel[0, 0]
-
-
-def update_K_sum(
-    X: ArrayLike,
-    K_sum: ArrayLike,
-    i: int,
-    j: int,
-    max_size: int,
-    k_pairwise: KernelFunction | KernelFunctionWithGrads,
-    grads: ArrayLike | None = None,
-    nu: float | None = None,
-) -> Array:
-    r"""
-    Update row sum with a kernel matrix block.
-
-    The kernel matrix block ``i:i+max_size`` :math:`\times` ``j:j+max_size` is used to
-    update the row sum. Symmetry of the kernel matrix is exploited to reduced repeated
-    calculation.
-
-    Note that `k_pairwise` should be of the form ``k(x, y)`` if `grads` and `nu`
-    are :data:`None`. Otherwise, `k_pairwise` should be of the form
-    ``k(x, y, grads, grads, n, nu)``.
-
-    :param X: Data matrix, :math:`n \times d`
-    :param K_sum: Full data structure for Gram matrix row sum, :math:`1 \times n`
-    :param i: Kernel matrix block start
-    :param j: Kernel matrix block end
-    :param max_size: Size of matrix block to process
-    :param k_pairwise: Pairwise kernel evaluation function
-    :param grads: Array of gradients, if applicable, :math:`n \times d`;
-        optional, defaults to :data:`None`
-    :param nu: Base kernel bandwidth; optional, defaults to :data:`None`
-    :return: Gram matrix row sum, with elements ``i:i+max_size`` and
-        ``j:j+max_size`` populated
-    """
-    X = jnp.asarray(X)
-    K_sum = jnp.asarray(K_sum)
-    n = X.shape[0]
-    if grads is None:
-        K_part = k_pairwise(X[i : i + max_size], X[j : j + max_size])
-    else:
-        grads = jnp.asarray(grads)
-        K_part = k_pairwise(
-            X[i : i + max_size],
-            X[j : j + max_size],
-            grads[i : i + max_size],
-            grads[j : j + max_size],
-            n,
-            nu,
-        )
-    K_sum = K_sum.at[i : i + max_size].set(K_sum[i : i + max_size] + K_part.sum(axis=1))
-
-    if i != j:
-        K_sum = K_sum.at[j : j + max_size].set(
-            K_sum[j : j + max_size] + K_part.sum(axis=0)
-        )
-
-    return K_sum
-
-
-def calculate_K_sum(
-    X: ArrayLike,
-    k_pairwise: KernelFunction | KernelFunctionWithGrads,
-    max_size: int,
-    grads: ArrayLike | None = None,
-    nu: ArrayLike | None = None,
-) -> Array:
-    r"""
-    Calculate row sum of the kernel matrix.
-
-    The row sum is calculated block-wise to limit memory overhead.
-
-    Note that `k_pairwise` should be of the form ``k(x, y)`` if `grads` and `nu`
-    are :data:`None`. Otherwise, `k_pairwise` should be of the form
-    ``k(x, y, grads, grads, n, nu)``.
-
-    :param X: Data matrix, :math:`n \times d`
-    :param k_pairwise: Pairwise kernel evaluation function
-    :param max_size: Size of matrix block to process
-    :param grads: Array of gradients, if applicable, :math:`n \times d`;
-        optional, defaults to :data:`None`.
-    :param nu: Base kernel bandwidth, if applicable, :math:`n \times d`;
-        optional, defaults to :data:`None`.
-    :return: Kernel matrix row sum
-    """
-    X = jnp.asarray(X)
-    n = len(X)
-    K_sum = jnp.zeros(n)
-    # Iterate over upper triangular blocks
-    for i in range(0, n, max_size):
-        for j in range(i, n, max_size):
-            K_sum = update_K_sum(X, K_sum, i, j, max_size, k_pairwise, grads, nu)
-
-    return K_sum
->>>>>>> ecfa41a5
+)