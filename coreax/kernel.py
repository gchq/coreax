--- conflicted
+++ resolved
@@ -946,9 +946,6 @@
         current_class, current_class._tree_flatten, current_class._tree_unflatten
     )
 
-<<<<<<< HEAD
-# TODO: Laplace kernel
-=======
 
 # Set up class factory
 kernel_factory = cu.ClassFactory(Kernel)
@@ -972,5 +969,4 @@
     return cu.call_with_excess_kwargs(class_obj, args, kwargs)
 
 
->>>>>>> 83770caf
 # TODO: Do we want weights to be used to align with MMD?