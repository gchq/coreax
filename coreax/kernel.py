# © Crown Copyright GCHQ
#
# Licensed under the Apache License, Version 2.0 (the "License");
# you may not use this file except in compliance with the License.
# You may obtain a copy of the License at
#
# http://www.apache.org/licenses/LICENSE-2.0
#
# Unless required by applicable law or agreed to in writing, software
# distributed under the License is distributed on an "AS IS" BASIS,
# WITHOUT WARRANTIES OR CONDITIONS OF ANY KIND, either express or implied.
# See the License for the specific language governing permissions and
# limitations under the License.

r"""
Classes and associated functionality to use kernel functions.

A kernel is a non-negative, real-valued integrable function that can take two inputs,
``x`` and ``y``, and returns a value that decreases as ``x`` and ``y`` move further away
in space from each other. Note that *further* here may account for cyclic behaviour in
the data, for example.

In this library, we often use kernels as a smoothing tool: given a dataset of distinct
points, we can reconstruct the underlying data generating distribution through smoothing
of the data with kernels.

All kernels in this module implement the base class :class:`Kernel`. They therefore must
define some ``length_scale`` and ``output_scale``, with the former controlling the
amount of smoothing applied, and the latter acting as a normalisation constant. A common
kernel used across disciplines is the :class:`SquaredExponentialKernel`, defined as

.. math::

    k(x,y) = \text{output_scale} * \exp (-||x-y||^2/2 * \text{length_scale}^2).

One can see that, if ``output_scale`` takes the value
:math:`\frac{1}{\sqrt{2\pi} \,*\, \text{length_scale}}`, then the
:class:`SquaredExponentialKernel` becomes the well known Gaussian kernel.

There are only two mandatory methods to implement when defining a new kernel. The first
is :meth:`~Kernel._compute_elementwise`, which returns the floating point value after
evaluating the kernel on two floats, ``x`` and ``y``. Performance improvements can be
gained when kernels are used in other areas of the codebase by also implementing
:meth:`~Kernel._grad_x_elementwise` and :meth:`~Kernel._grad_y_elementwise` which are
simply the gradients of the kernel with respect to ``x`` and ``y`` respectively.
Finally, :meth:`~Kernel._divergence_x_grad_y_elementwise`, the divergence with respect
to ``x`` of the gradient of the kernel with respect to ``y`` can allow analytical
computation of the :class:`SteinKernel`, which itself requires a base kernel. However,
if this property is not known, one can turn to the approaches in
:class:`~coreax.score_matching.ScoreMatching` to side-step this requirement.

The other mandatory method to implement when defining a new kernel is
:meth:`~Kernel._tree_flatten`. To improve performance, kernel computation is JIT
compiled. As a result, definitions of dynamic and static values inside
:meth:`~Kernel._tree_flatten` ensure the kernel object can be mutated and the
corresponding JIT compilation does not yield unexpected results.
"""

# Support annotations with | in Python < 3.10
# TODO: Remove once no longer supporting old code
from __future__ import annotations

from abc import ABC, abstractmethod
from collections.abc import Callable
from typing import TYPE_CHECKING

import jax.numpy as jnp
from jax import Array, grad, jacrev, jit, tree_util, vmap
from jax.typing import ArrayLike

<<<<<<< HEAD
import coreax.approximation
import coreax.util
import coreax.validation
=======
import coreax.util
import coreax.validation

if TYPE_CHECKING:
    import coreax.approximation
>>>>>>> 91162f21


@jit
def median_heuristic(x: ArrayLike) -> Array:
    """
    Compute the median heuristic for setting kernel bandwidth.

    Analysis of the performance of the median heuristic can be found in
    :cite:p:`garreau2018median`.

    :param x: Input array of vectors
    :return: Bandwidth parameter, computed from the median heuristic, as a
        zero-dimensional array
    """
    # Validate inputs
    x = coreax.validation.cast_as_type(x=x, object_name="x", type_caster=jnp.atleast_2d)
    # Calculate square distances as an upper triangular matrix
    square_distances = jnp.triu(coreax.util.squared_distance_pairwise(x, x), k=1)
    # Calculate the median of the square distances
    median_square_distance = jnp.median(
        square_distances[jnp.triu_indices_from(square_distances, k=1)]
    )

    return jnp.sqrt(median_square_distance / 2.0)


class Kernel(ABC):
    """
    Base class for kernels.

    :param length_scale: Kernel ``length_scale`` to use
    :param output_scale: Output scale to use
    """

    def __init__(self, length_scale: float = 1.0, output_scale: float = 1.0):
        """Define a kernel."""
        # TODO: generalise length_scale to multiple dimensions.
<<<<<<< HEAD
        # Check that length_scale is above zero (the cast_as_type check here is to
        # ensure that we don't check a trace of an array when jit decorators interact
        # with code)

        # Validate inputs
        length_scale = coreax.validation.cast_as_type(
            x=length_scale, object_name="length_scale", type_caster=float
        )
        output_scale = coreax.validation.cast_as_type(
            x=output_scale, object_name="output_scale", type_caster=float
        )
        coreax.validation.validate_in_range(
            x=length_scale,
            object_name="length_scale",
            strict_inequalities=True,
            lower_bound=0,
        )
        coreax.validation.validate_in_range(
            x=output_scale,
            object_name="output_scale",
            strict_inequalities=True,
            lower_bound=0,
        )

=======
        # Check that length_scale is above zero (the isinstance check here is to ensure
        # that we don't check a trace of an array when JIT decorators interact with
        # code)
        if isinstance(length_scale, float) and length_scale <= 0.0:
            raise ValueError(
                f"Length scale must be above zero. Current value {length_scale}."
            )
        if isinstance(output_scale, float) and output_scale <= 0.0:
            raise ValueError(
                f"Output scale must be above zero. Current value {output_scale}."
            )
>>>>>>> 91162f21
        self.length_scale = length_scale
        self.output_scale = output_scale

    @abstractmethod
    def _tree_flatten(self) -> tuple[tuple, dict]:
        """
        Flatten a pytree.

        Define arrays & dynamic values (children) and auxiliary data (static values).
        A method to flatten the pytree needs to be specified to enable JIT decoration
        of methods inside this class.

        :return: Tuple containing two elements. The first is a tuple holding the arrays
            and dynamic values that are present in the class. The second is a dictionary
            holding the static auxiliary data for the class, with keys being the names
            of class attributes, and values being the values of the corresponding class
            attributes.
        """

    @classmethod
    def _tree_unflatten(cls, aux_data, children):
        """
        Reconstruct a pytree from the tree definition and the leaves.

        Arrays & dynamic values (children) and auxiliary data (static values) are
        reconstructed. A method to reconstruct the pytree needs to be specified to
        enable JIT decoration of methods inside this class.
        """
        return cls(*children, **aux_data)

    @jit
    def compute(self, x: ArrayLike, y: ArrayLike) -> Array:
        r"""
        Evaluate the kernel on input data ``x`` and ``y``.

        The 'data' can be any of:
            * floating numbers (so a single data-point in 1-dimension)
            * zero-dimensional arrays (so a single data-point in 1-dimension)
            * a vector (a single-point in multiple dimensions)
            * array (multiple vectors).

        Evaluation is always vectorised.

        :param x: An :math:`n \times d` dataset (array) or a single value (point)
        :param y: An :math:`m \times d` dataset (array) or a single value (point)
        :return: Kernel evaluations between points in ``x`` and ``y``. If ``x`` = ``y``,
            then this is the Gram matrix corresponding to the RKHS inner product.
        """
        # Validate inputs
        x = coreax.validation.cast_as_type(
            x=x, object_name="x", type_caster=jnp.atleast_2d
        )
        y = coreax.validation.cast_as_type(
            x=y, object_name="y", type_caster=jnp.atleast_2d
        )
        fn = vmap(
            vmap(self._compute_elementwise, in_axes=(0, None), out_axes=0),
            in_axes=(None, 0),
            out_axes=1,
        )
        return fn(x, y)

    @abstractmethod
    def _compute_elementwise(self, x: ArrayLike, y: ArrayLike) -> Array:
        r"""
        Evaluate the kernel on individual input vectors ``x`` and ``y``, not-vectorised.

        Vectorisation only becomes relevant in terms of computational speed when we
        have multiple ``x`` or ``y``.

        :param x: Vector :math:`\mathbf{x} \in \mathbb{R}^d`
        :param y: Vector :math:`\mathbf{y} \in \mathbb{R}^d`
        :return: Kernel evaluated at (``x``, ``y``)
        """

    @jit
    def grad_x(self, x: ArrayLike, y: ArrayLike) -> Array:
        r"""
        Evaluate the gradient (Jacobian) of the kernel function w.r.t. ``x``.

        The function is vectorised, so ``x`` or ``y`` can be any of:
            * floating numbers (so a single data-point in 1-dimension)
            * zero-dimensional arrays (so a single data-point in 1-dimension)
            * a vector (a single-point in multiple dimensions)
            * array (multiple vectors).

        :param x: An :math:`n \times d` dataset (array) or a single value (point)
        :param y: An :math:`m \times d` dataset (array) or a single value (point)
        :return: An :math:`n \times m \times d` array of pairwise Jacobians
        """
        # Validate inputs
        x = coreax.validation.cast_as_type(
            x=x, object_name="x", type_caster=jnp.atleast_2d
        )
        y = coreax.validation.cast_as_type(
            x=y, object_name="y", type_caster=jnp.atleast_2d
        )

        fn = vmap(
            vmap(self._grad_x_elementwise, in_axes=(0, None), out_axes=0),
            in_axes=(None, 0),
            out_axes=1,
        )
        return fn(x, y)

    @jit
    def grad_y(self, x: ArrayLike, y: ArrayLike) -> Array:
        r"""
        Evaluate the gradient (Jacobian) of the kernel function w.r.t. ``y``.

        The function is vectorised, so ``x`` or ``y`` can be any of:
            * floating numbers (so a single data-point in 1-dimension)
            * zero-dimensional arrays (so a single data-point in 1-dimension)
            * a vector (a single-point in multiple dimensions)
            * array (multiple vectors).

        :param x: An :math:`n \times d` dataset (array) or a single value (point)
        :param y: An :math:`m \times d` dataset (array) or a single value (point)
        :return: An :math:`m \times n \times d` array of pairwise Jacobians
        """
        # Validate inputs
        x = coreax.validation.cast_as_type(
            x=x, object_name="x", type_caster=jnp.atleast_2d
        )
        y = coreax.validation.cast_as_type(
            x=y, object_name="y", type_caster=jnp.atleast_2d
        )

        fn = vmap(
            vmap(self._grad_y_elementwise, in_axes=(0, None), out_axes=0),
            in_axes=(None, 0),
            out_axes=1,
        )
        return fn(x, y)

    def _grad_x_elementwise(
        self,
        x: ArrayLike,
        y: ArrayLike,
    ) -> Array:
        r"""
        Evaluate the element-wise gradient of the kernel function w.r.t. ``x``.

        The gradient (Jacobian) of the kernel function w.r.t. ``x`` is computed using
        `Autodiff <https://jax.readthedocs.io/en/latest/notebooks/autodiff_cookbook.html>`_.

        Only accepts single vectors ``x`` and ``y``, i.e. not arrays. :meth:`grad_x`
        provides a vectorised version of this method for arrays.

        :param x: Vector :math:`\mathbf{x} \in \mathbb{R}^d`
        :param y: Vector :math:`\mathbf{y} \in \mathbb{R}^d`
        :return: Jacobian
            :math:`\nabla_\mathbf{x} k(\mathbf{x}, \mathbf{y}) \in \mathbb{R}^d`
        """
        return grad(self._compute_elementwise, 0)(x, y)

    def _grad_y_elementwise(
        self,
        x: ArrayLike,
        y: ArrayLike,
    ) -> Array:
        r"""
        Evaluate the element-wise gradient of the kernel function w.r.t. ``y``.

        The gradient (Jacobian) of the kernel function is computed using
        `Autodiff <https://jax.readthedocs.io/en/latest/notebooks/autodiff_cookbook.html>`_.

        Only accepts single vectors ``x`` and ``y``, i.e. not arrays. :meth:`grad_y`
        provides a vectorised version of this method for arrays.

        :param x: Vector :math:`\mathbf{x} \in \mathbb{R}^d`.
        :param y: Vector :math:`\mathbf{y} \in \mathbb{R}^d`.
        :return: Jacobian
            :math:`\nabla_\mathbf{y} k(\mathbf{x}, \mathbf{y}) \in \mathbb{R}^d`
        """
        return grad(self._compute_elementwise, 1)(x, y)

    @jit
    def divergence_x_grad_y(
        self,
        x: ArrayLike,
        y: ArrayLike,
    ) -> Array:
        r"""
        Evaluate the divergence operator w.r.t. ``x`` of Jacobian w.r.t. ``y``.

        :math:`\nabla_\mathbf{x} \cdot \nabla_\mathbf{y} k(\mathbf{x}, \mathbf{y})`.
        This function is vectorised, so it accepts vectors or arrays.

        This is the trace of the 'pseudo-Hessian', i.e. the trace of the Jacobian matrix
        :math:`\nabla_\mathbf{x} \nabla_\mathbf{y} k(\mathbf{x}, \mathbf{y})`.

        :param x: First vector :math:`\mathbf{x} \in \mathbb{R}^d`
        :param y: Second vector :math:`\mathbf{y} \in \mathbb{R}^d`
        :return: Array of Laplace-style operator traces :math:`n \times m` array
        """
        # Validate inputs
        x = coreax.validation.cast_as_type(
            x=x, object_name="x", type_caster=jnp.atleast_2d
        )
        y = coreax.validation.cast_as_type(
            x=y, object_name="y", type_caster=jnp.atleast_2d
        )

        fn = vmap(
            vmap(
                self._divergence_x_grad_y_elementwise,
                in_axes=(0, None),
                out_axes=0,
            ),
            in_axes=(None, 0),
            out_axes=1,
        )
        return fn(x, y)

    def _divergence_x_grad_y_elementwise(
        self,
        x: ArrayLike,
        y: ArrayLike,
    ) -> Array:
        r"""
        Evaluate the element-wise divergence w.r.t. ``x`` of Jacobian w.r.t. ``y``.

        The evaluation is done via
        `Autodiff <https://jax.readthedocs.io/en/latest/notebooks/autodiff_cookbook.html>`_.

        :math:`\nabla_\mathbf{x} \cdot \nabla_\mathbf{y} k(\mathbf{x}, \mathbf{y})`.
        Only accepts vectors ``x`` and ``y``. A vectorised version for arrays is
        computed in :meth:`Kernel.compute_divergence_x_grad_y`.

        This is the trace of the 'pseudo-Hessian', i.e. the trace of the Jacobian matrix
        :math:`\nabla_\mathbf{x} \nabla_\mathbf{y} k(\mathbf{x}, \mathbf{y})`.

        :param x: First vector :math:`\mathbf{x} \in \mathbb{R}^d`
        :param y: Second vector :math:`\mathbf{y} \in \mathbb{R}^d`
        :return: Trace of the Laplace-style operator; a real number
        """
        pseudo_hessian = jacrev(self._grad_y_elementwise, 0)(x, y)
        return pseudo_hessian.trace()

    @staticmethod
    def update_kernel_matrix_row_sum(
        x: ArrayLike,
        kernel_row_sum: ArrayLike,
        i: int,
        j: int,
<<<<<<< HEAD
        kernel_pairwise: coreax.util.KernelFunction,
=======
        kernel_pairwise: coreax.util.KernelComputeType,
>>>>>>> 91162f21
        max_size: int = 10_000,
    ) -> Array:
        r"""
        Update the row sum of the kernel matrix with a single block of values.

        The row sum of the kernel matrix may involve a large number of pairwise
        computations, so this can be done in blocks to reduce memory requirements.

        The kernel matrix block ``i``:``i`` + ``max_size`` :math:`\times`
        ``j``:``j`` + ``max_size`` is used to update the row sum. Symmetry of the kernel
        matrix is exploited to reduced repeated calculation.

        :param x: Data matrix, :math:`n \times d`
        :param kernel_row_sum: Full data structure for Gram matrix row sum,
            :math:`1 \times n`
        :param i: Kernel matrix block start
        :param j: Kernel matrix block end
        :param kernel_pairwise: Pairwise kernel evaluation function
        :param max_size: Size of matrix block to process
        :return: Gram matrix row sum, with elements ``i``:``i`` + ``max_size`` and
            ``j``:``j`` + ``max_size`` populated
        """
<<<<<<< HEAD
        # Validate inputs
        i = coreax.validation.cast_as_type(x=i, object_name="i", type_caster=int)
        j = coreax.validation.cast_as_type(x=j, object_name="j", type_caster=int)
        coreax.validation.validate_in_range(
            x=i, object_name="i", strict_inequalities=False, lower_bound=0
        )
        coreax.validation.validate_in_range(
            x=j, object_name="i", strict_inequalities=False, lower_bound=0
        )
        x = coreax.validation.cast_as_type(
            x=x, object_name="x", type_caster=jnp.atleast_2d
        )
        kernel_row_sum = coreax.validation.cast_as_type(
            x=kernel_row_sum, object_name="kernel_row_sum", type_caster=jnp.atleast_2d
        )
        coreax.validation.validate_array_size(
            x=kernel_row_sum, object_name="kernel_row_sum", dimension=0, expected_size=1
        )
        coreax.validation.validate_is_instance(
            x=kernel_pairwise,
            object_name="kernel_pairwise",
            expected_type=coreax.util.KernelFunction,
        )
        coreax.validation.validate_in_range(
            x=max_size, object_name="max_size", strict_inequalities=True, lower_bound=0
        )
=======
        # Ensure data format is as required
        x = jnp.asarray(x)
        kernel_row_sum = jnp.asarray(kernel_row_sum)
        num_data_points = x.shape[0]
>>>>>>> 91162f21

        # Compute the kernel row sum for this particular chunk of data
        kernel_row_sum_part = kernel_pairwise(x[i : i + max_size], x[j : j + max_size])

        # Assign the kernel row sum to the relevant part of this full matrix
        kernel_row_sum = kernel_row_sum.at[i : i + max_size].set(
            kernel_row_sum[i : i + max_size] + kernel_row_sum_part.sum(axis=1)
        )

        if i != j:
            kernel_row_sum = kernel_row_sum.at[j : j + max_size].set(
                kernel_row_sum[j : j + max_size] + kernel_row_sum_part.sum(axis=0)
            )

        return kernel_row_sum

    def calculate_kernel_matrix_row_sum(
        self,
        x: ArrayLike,
        max_size: int = 10_000,
    ) -> Array:
        r"""
        Compute the row sum of the kernel matrix.

        The row sum of the kernel matrix is the sum of distances between a given point
        and all possible pairs of points that contain this given point. The row sum is
        calculated block-wise to limit memory overhead.

        :param x: Data matrix, :math:`n \times d`
        :param max_size: Size of matrix block to process
        :return: Kernel matrix row sum
        """
        # Validate inputs
        x = coreax.validation.cast_as_type(
            x=x, object_name="x", type_caster=jnp.atleast_2d
        )
        max_size = coreax.validation.cast_as_type(
            x=max_size, object_name="max_size", type_caster=int
        )
        coreax.validation.validate_in_range(
            x=max_size, object_name="max_size", strict_inequalities=True, lower_bound=0
        )

        # Define the function to call to evaluate the kernel for all pairwise sets of
        # points
        kernel_pairwise = jit(
            vmap(
                vmap(self._compute_elementwise, in_axes=(0, None), out_axes=0),
                in_axes=(None, 0),
                out_axes=1,
            )
        )

        # Ensure data format is as required
<<<<<<< HEAD
        num_datapoints = len(x)
        kernel_row_sum = jnp.zeros(num_datapoints)
=======
        x = jnp.asarray(x)
        num_data_points = len(x)
        kernel_row_sum = jnp.zeros(num_data_points)
>>>>>>> 91162f21
        # Iterate over upper triangular blocks
        for i in range(0, num_data_points, max_size):
            for j in range(i, num_data_points, max_size):
                kernel_row_sum = self.update_kernel_matrix_row_sum(
                    x,
                    kernel_row_sum,
                    i,
                    j,
                    kernel_pairwise,
                    max_size,
                )
        return kernel_row_sum

    def calculate_kernel_matrix_row_sum_mean(
        self,
        x: ArrayLike,
        max_size: int = 10_000,
    ) -> Array:
        r"""
        Compute the mean of the row sum of the kernel matrix.

        The mean of the row sum of the kernel matrix is the mean of the sum of distances
        between a given point and all possible pairs of points that contain this given
        point.

        :param x: Data matrix, :math:`n \times d`
        :param max_size: Size of matrix block to process
        """
        # Validate inputs
        x = coreax.validation.cast_as_type(
            x=x, object_name="x", type_caster=jnp.atleast_2d
        )
        max_size = coreax.validation.cast_as_type(
            x=max_size, object_name="max_size", type_caster=int
        )
        coreax.validation.validate_in_range(
            x=max_size, object_name="max_size", strict_inequalities=True, lower_bound=0
        )

        return self.calculate_kernel_matrix_row_sum(x, max_size) / (1.0 * x.shape[0])

    @staticmethod
    def approximate_kernel_matrix_row_sum_mean(
        x: ArrayLike,
<<<<<<< HEAD
        approximator: str | type[coreax.approximation.KernelMeanApproximator],
        random_key: random.PRNGKeyArray = random.PRNGKey(0),
        num_kernel_points: int = 10_000,
        num_train_points: int = 10_000,
=======
        approximator: coreax.approximation.KernelMeanApproximator,
>>>>>>> 91162f21
    ) -> Array:
        r"""
        Approximate the mean of the row sum of the kernel matrix.

        The mean of the row sum of the kernel matrix is the mean of the sum of distances
        between a given point and all possible pairs of points that contain this given
        point. This can involve a large number of pairwise computations, so an
        approximation can be used in place of the true value.

        :param x: Data matrix, :math:`n \times d`
        :param approximator: Instantiated
            :class:`~coreax.approximation.KernelMeanApproximator` object that has been
            created using the same kernel one wishes to use
        :return: Approximation to the kernel matrix row sum
        """
<<<<<<< HEAD
        # Validate inputs
        x = coreax.validation.cast_as_type(
            x=x, object_name="x", type_caster=jnp.atleast_2d
        )
        coreax.validation.validate_is_instance(
            x=approximator,
            object_name="approximator",
            expected_type=(str, type[coreax.approximation.KernelMeanApproximator]),
        )
        coreax.validation.validate_is_instance(
            x=random_key, object_name="random_key", expected_type=random.PRNGKeyArray
        )
        num_kernel_points = coreax.validation.cast_as_type(
            x=num_kernel_points, object_name="num_kernel_points", type_caster=int
        )
        num_train_points = coreax.validation.cast_as_type(
            x=num_train_points, object_name="num_train_points", type_caster=int
        )
        coreax.validation.validate_in_range(
            x=num_kernel_points,
            object_name="num_kernel_points",
            strict_inequalities=False,
            lower_bound=0,
        )
        coreax.validation.validate_in_range(
            x=num_train_points,
            object_name="num_train_points",
            strict_inequalities=False,
            lower_bound=0,
        )

        # Create an approximator object
        approximator = self.create_approximator(
            approximator=approximator,
            random_key=random_key,
            num_kernel_points=num_kernel_points,
            num_train_points=num_train_points,
        )
        return approximator.approximate(x)

    def create_approximator(
        self,
        approximator: str | type[coreax.approximation.KernelMeanApproximator],
        random_key: random.PRNGKeyArray = random.PRNGKey(0),
        num_kernel_points: int = 10_000,
        num_train_points: int = 10_000,
    ) -> coreax.approximation.KernelMeanApproximator:
        r"""
        Create an approximator object for use with the kernel matrix row sum mean.

        :param approximator: The name of an approximator class to use, or the
            uninstantiated class directly as a dependency injection
        :param random_key: Key for random number generation
        :param num_kernel_points: Number of kernel evaluation points
        :param num_train_points: Number of training points used to fit kernel
            regression. This is ignored if not applicable to the approximator method.
        :return: Approximator object
        """
        # Validate inputs
        coreax.validation.validate_is_instance(
            x=approximator,
            object_name="approximator",
            expected_type=(str, type[coreax.approximation.KernelMeanApproximator]),
        )
        coreax.validation.validate_is_instance(
            x=random_key, object_name="random_key", expected_type=random.PRNGKeyArray
        )
        num_kernel_points = coreax.validation.cast_as_type(
            x=num_kernel_points, object_name="num_kernel_points", type_caster=int
        )
        num_train_points = coreax.validation.cast_as_type(
            x=num_train_points, object_name="num_train_points", type_caster=int
        )

        approximator_obj = coreax.approximation.approximator_factory.get(approximator)

        # Initialise, accounting for different classes having different numbers of
        # parameters
        return coreax.util.call_with_excess_kwargs(
            approximator_obj,
            kernel=self,
            random_key=random_key,
            num_kernel_points=num_kernel_points,
            num_train_points=num_train_points,
        )

=======
        return approximator.approximate(x)

>>>>>>> 91162f21

class SquaredExponentialKernel(Kernel):
    """
    Define a squared exponential kernel.

    :param length_scale: Kernel ``length_scale`` to use
    :param output_scale: Output scale to use
    """

    def _tree_flatten(self) -> tuple[tuple, dict]:
        """
        Flatten a pytree.

        Define arrays & dynamic values (children) and auxiliary data (static values).
        A method to flatten the pytree needs to be specified to enable JIT decoration
        of methods inside this class.

        :return: Tuple containing two elements. The first is a tuple holding the arrays
            and dynamic values that are present in the class. The second is a dictionary
            holding the static auxiliary data for the class, with keys being the names
            of class attributes, and values being the values of the corresponding class
            attributes.
        """
        children = ()
        aux_data = {
            "length_scale": self.length_scale,
            "output_scale": self.output_scale,
        }
        return children, aux_data

    def _compute_elementwise(
        self,
        x: ArrayLike,
        y: ArrayLike,
    ) -> Array:
        r"""
        Evaluate the squared exponential kernel on input vectors ``x`` and ``y``.

        We assume ``x`` and ``y`` are two vectors of the same dimension.

        :param x: Vector :math:`\mathbf{x} \in \mathbb{R}^d`
        :param y: Vector :math:`\mathbf{y} \in \mathbb{R}^d`
        :return: Kernel evaluated at (``x``, ``y``)
        """
        return self.output_scale * jnp.exp(
            -coreax.util.squared_distance(x, y) / (2 * self.length_scale**2)
        )

    def _grad_x_elementwise(
        self,
        x: ArrayLike,
        y: ArrayLike,
    ) -> Array:
        r"""
        Evaluate the element-wise grad of the squared exponential kernel w.r.t. ``x``.

        The gradient (Jacobian) is computed using the analytical form.

        Only accepts single vectors ``x`` and ``y``, i.e. not arrays. :meth:`grad_x`
        provides a vectorised version of this method for arrays.

        :param x: Vector :math:`\mathbf{x} \in \mathbb{R}^d`
        :param y: Vector :math:`\mathbf{y} \in \mathbb{R}^d`
        :return: Jacobian
            :math:`\nabla_\mathbf{x} k(\mathbf{x}, \mathbf{y}) \in \mathbb{R}^d`
        """
        return -self._grad_y_elementwise(x, y)

    def _grad_y_elementwise(
        self,
        x: ArrayLike,
        y: ArrayLike,
    ) -> Array:
        r"""
        Evaluate the element-wise grad of the squared exponential kernel w.r.t. ``y``.

        The gradient (Jacobian) is computed using the analytical form.

        Only accepts single vectors ``x`` and ``y``, i.e. not arrays. :meth:`grad_y`
        provides a vectorised version of this method for arrays.

        :param x: Vector :math:`\mathbf{x} \in \mathbb{R}^d`
        :param y: Vector :math:`\mathbf{y} \in \mathbb{R}^d`
        :return: Jacobian
            :math:`\nabla_\mathbf{y} k(\mathbf{x}, \mathbf{y}) \in \mathbb{R}^d`
        """
        return (x - y) / self.length_scale**2 * self._compute_elementwise(x, y)

    def _divergence_x_grad_y_elementwise(
        self,
        x: ArrayLike,
        y: ArrayLike,
    ) -> Array:
        r"""
        Evaluate the element-wise divergence w.r.t. ``x`` of Jacobian w.r.t. ``y``.

        The computations are done using the analytical form of Jacobian and divergence
        of the squared exponential kernel.

        :math:`\nabla_\mathbf{x} \cdot \nabla_\mathbf{y} k(\mathbf{x}, \mathbf{y})`.
        Only accepts vectors ``x`` and ``y``. A vectorised version for arrays is
        computed in :meth:`SquaredExponentialKernel.compute_divergence_x_grad_y`.

        This is the trace of the 'pseudo-Hessian', i.e. the trace of the Jacobian matrix
        :math:`\nabla_\mathbf{x} \nabla_\mathbf{y} k(\mathbf{x}, \mathbf{y})`.

        :param x: First vector :math:`\mathbf{x} \in \mathbb{R}^d`
        :param y: Second vector :math:`\mathbf{y} \in \mathbb{R}^d`
        :return: Trace of the Laplace-style operator; a real number
        """
        k = self._compute_elementwise(x, y)
        scale = 1 / self.length_scale**2
        d = len(x)
        return scale * k * (d - scale * coreax.util.squared_distance(x, y))


class LaplacianKernel(Kernel):
    """
    Define a Laplacian kernel.

    :param length_scale: Kernel ``length_scale`` to use
    :param output_scale: Output scale to use
    """

    def _tree_flatten(self) -> tuple[tuple, dict]:
        """
        Flatten a pytree.

        Define arrays & dynamic values (children) and auxiliary data (static values).
        A method to flatten the pytree needs to be specified to enable JIT decoration
        of methods inside this class.

        :return: Tuple containing two elements. The first is a tuple holding the arrays
            and dynamic values that are present in the class. The second is a dictionary
            holding the static auxiliary data for the class, with keys being the names
            of class attributes, and values being the values of the corresponding class
            attributes.
        """
        children = ()
        aux_data = {
            "length_scale": self.length_scale,
            "output_scale": self.output_scale,
        }
        return children, aux_data

    def _compute_elementwise(
        self,
        x: ArrayLike,
        y: ArrayLike,
    ) -> Array:
        r"""
        Evaluate the Laplacian kernel on input vectors ``x`` and ``y``.

        We assume ``x`` and ``y`` are two vectors of the same dimension.

        :param x: Vector :math:`\mathbf{x} \in \mathbb{R}^d`
        :param y: Vector :math:`\mathbf{y} \in \mathbb{R}^d`
        :return: Kernel evaluated at (``x``, ``y``)
        """
        return self.output_scale * jnp.exp(
            -jnp.linalg.norm(x - y, ord=1) / (2 * self.length_scale**2)
        )

    def _grad_x_elementwise(
        self,
        x: ArrayLike,
        y: ArrayLike,
    ) -> Array:
        r"""
        Evaluate the element-wise grad of the Laplacian kernel w.r.t. ``x``.

        The gradient (Jacobian) is computed using the analytical form.

        Only accepts single vectors ``x`` and ``y``, i.e. not arrays. :meth:`grad_x`
        provides a vectorised version of this method for arrays.

        :param x: Vector :math:`\mathbf{x} \in \mathbb{R}^d`
        :param y: Vector :math:`\mathbf{y} \in \mathbb{R}^d`
        :return: Jacobian
            :math:`\nabla_\mathbf{x} k(\mathbf{x}, \mathbf{y}) \in \mathbb{R}^d`
        """
        return -self._grad_y_elementwise(x, y)

    def _grad_y_elementwise(
        self,
        x: ArrayLike,
        y: ArrayLike,
    ) -> Array:
        r"""
        Evaluate the element-wise grad of the Laplacian kernel w.r.t. ``y``.

        The gradient (Jacobian) is computed using the analytical form.

        Only accepts single vectors ``x`` and ``y``, i.e. not arrays. :meth:`grad_y`
        provides a vectorised version of this method for arrays.

        :param x: Vector :math:`\mathbf{x} \in \mathbb{R}^d`
        :param y: Vector :math:`\mathbf{y} \in \mathbb{R}^d`
        :return: Jacobian
            :math:`\nabla_\mathbf{y} k(\mathbf{x}, \mathbf{y}) \in \mathbb{R}^d`
        """
        return (
            jnp.sign(x - y)
            / (2 * self.length_scale**2)
            * self._compute_elementwise(x, y)
        )

    def _divergence_x_grad_y_elementwise(
        self,
        x: ArrayLike,
        y: ArrayLike,
    ) -> Array:
        r"""
        Evaluate the element-wise divergence w.r.t. ``x`` of Jacobian w.r.t. ``y``.

        The computations are done using the analytical form of Jacobian and divergence
        of the Laplacian kernel.

        :math:`\nabla_\mathbf{x} \cdot \nabla_\mathbf{y} k(\mathbf{x}, \mathbf{y})`.
        Only accepts vectors ``x`` and ``y``. A vectorised version for arrays is
        computed in :meth:`LaplacianKernel.compute_divergence_x_grad_y`.

        This is the trace of the 'pseudo-Hessian', i.e. the trace of the Jacobian matrix
        :math:`\nabla_\mathbf{x} \nabla_\mathbf{y} k(\mathbf{x}, \mathbf{y})`.

        :param x: First vector :math:`\mathbf{x} \in \mathbb{R}^d`
        :param y: Second vector :math:`\mathbf{y} \in \mathbb{R}^d`
        :return: Trace of the Laplace-style operator; a real number
        """
        k = self._compute_elementwise(x, y)
        d = len(x)
        return -d * k / (4 * self.length_scale**4)


class PCIMQKernel(Kernel):
    """
    Define a pre-conditioned inverse multi-quadric (PCIMQ) kernel.

    :param length_scale: Kernel ``length_scale`` to use
    :param output_scale: Output scale to use
    """

    def _tree_flatten(self) -> tuple[tuple, dict]:
        """
        Flatten a pytree.

        Define arrays & dynamic values (children) and auxiliary data (static values).
        A method to flatten the pytree needs to be specified to enable JIT decoration
        of methods inside this class.

        :return: Tuple containing two elements. The first is a tuple holding the arrays
            and dynamic values that are present in the class. The second is a dictionary
            holding the static auxiliary data for the class, with keys being the names
            of class attributes, and values being the values of the corresponding class
            attributes.
        """
        children = ()
        aux_data = {
            "length_scale": self.length_scale,
            "output_scale": self.output_scale,
        }
        return children, aux_data

    def _compute_elementwise(
        self,
        x: ArrayLike,
        y: ArrayLike,
    ) -> Array:
        r"""
        Evaluate the PCIMQ kernel on input vectors ``x`` and ``y``.

        We assume ``x`` and ``y`` are two vectors of the same dimension.

        :param x: Vector :math:`\mathbf{x} \in \mathbb{R}^d`
        :param y: Vector :math:`\mathbf{y} \in \mathbb{R}^d`
        :return: Kernel evaluated at (``x``, ``y``)
        """
        scaling = 2 * self.length_scale**2
        mq_array = coreax.util.squared_distance(x, y) / scaling
        return self.output_scale / jnp.sqrt(1 + mq_array)

    def _grad_x_elementwise(
        self,
        x: ArrayLike,
        y: ArrayLike,
    ) -> Array:
        r"""
        Element-wise gradient (Jacobian) of the PCIMQ kernel function w.r.t. ``x``.

        Only accepts single vectors ``x`` and ``y``, i.e. not arrays. :meth:`grad_x`
        provides a vectorised version of this method for arrays.

        :param x: Vector :math:`\mathbf{x} \in \mathbb{R}^d`
        :param y: Vector :math:`\mathbf{y} \in \mathbb{R}^d`
        :return: Jacobian
            :math:`\nabla_\mathbf{x} k(\mathbf{x}, \mathbf{y}) \in \mathbb{R}^d`
        """
        return -self._grad_y_elementwise(x, y)

    def _grad_y_elementwise(
        self,
        x: ArrayLike,
        y: ArrayLike,
    ) -> Array:
        r"""
        Element-wise gradient (Jacobian) of the PCIMQ kernel function w.r.t. ``y``.

        Only accepts single vectors ``x`` and ``y``, i.e. not arrays. :meth:`grad_y`
        provides a vectorised version of this method for arrays.

        :param x: Vector :math:`\mathbf{x} \in \mathbb{R}^d`
        :param y: Vector :math:`\mathbf{y} \in \mathbb{R}^d`
        :return: Jacobian
            :math:`\nabla_\mathbf{y} k(\mathbf{x}, \mathbf{y}) \in \mathbb{R}^d`
        """
        return (
            self.output_scale
            * (x - y)
            / (2 * self.length_scale**2)
            * (self._compute_elementwise(x, y) / self.output_scale) ** 3
        )

    def _divergence_x_grad_y_elementwise(
        self,
        x: ArrayLike,
        y: ArrayLike,
    ) -> Array:
        r"""
        Elementwise divergence w.r.t. ``x`` of Jacobian of PCIMQ w.r.t. ``y``.

        :math:`\nabla_\mathbf{x} \cdot \nabla_\mathbf{y} k(\mathbf{x}, \mathbf{y})`.
        Only accepts vectors ``x`` and ``y``. A vectorised version for arrays is
        computed in :meth:`PCIMQKernel.compute_divergence_x_grad_y`.

        This is the trace of the 'pseudo-Hessian', i.e. the trace of the Jacobian matrix
        :math:`\nabla_\mathbf{x} \nabla_\mathbf{y} k(\mathbf{x}, \mathbf{y})`.

        :param x: First vector :math:`\mathbf{x} \in \mathbb{R}^d`
        :param y: Second vector :math:`\mathbf{y} \in \mathbb{R}^d`
        :return: Trace of the Laplace-style operator; a real number
        """
        k = self._compute_elementwise(x, y) / self.output_scale
        scale = 2 * self.length_scale**2
        d = len(x)
        return (
            self.output_scale
            / scale
            * (d * k**3 - 3 * k**5 * coreax.util.squared_distance(x, y) / scale)
        )


class SteinKernel(Kernel):
    r"""
    Define the Stein kernel, i.e. the application of the Stein operator.

    .. math::

        \mathcal{A}_\mathbb{P}(g(\mathbf{x})) := \nabla_\mathbf{x} g(\mathbf{x})
        + g(\mathbf{x}) \nabla_\mathbf{x} \log f_X(\mathbf{x})^\intercal

    w.r.t. probability measure :math:`\mathbb{P}` to the base kernel
    :math:`k(\mathbf{x}, \mathbf{y})`. Here, differentiable vector-valued
    :math:`g: \mathbb{R}^d \to \mathbb{R}^d`, and
    :math:`\nabla_\mathbf{x} \log f_X(\mathbf{x})` is the *score function* of measure
    :math:`\mathbb{P}`.

    :math:`\mathbb{P}` is assumed to admit a density function :math:`f_X` w.r.t.
    d-dimensional Lebesgue measure. The score function is assumed to be Lipschitz.

    The key property of a Stein operator is zero expectation under
    :math:`\mathbb{P}`, i.e.
    :math:`\mathbb{E}_\mathbb{P}[\mathcal{A}_\mathbb{P} f(\mathbf{x})]`, for
    positive differentiable :math:`f_X`.

    The Stein kernel for base kernel :math:`k(\mathbf{x}, \mathbf{y})` is defined as

    .. math::

        k_\mathbb{P}(\mathbf{x}, \mathbf{y}) = \nabla_\mathbf{x} \cdot
        \nabla_\mathbf{y}
        k(\mathbf{x}, \mathbf{y}) + \nabla_\mathbf{x} \log f_X(\mathbf{x})
        \cdot \nabla_\mathbf{y} k(\mathbf{x}, \mathbf{y}) + \nabla_\mathbf{y} \log
        f_X(\mathbf{y}) \cdot \nabla_\mathbf{x} k(\mathbf{x}, \mathbf{y}) +
        (\nabla_\mathbf{x} \log f_X(\mathbf{x}) \cdot \nabla_\mathbf{y} \log
        f_X(\mathbf{y})) k(\mathbf{x}, \mathbf{y}).

    This kernel requires a 'base' kernel to evaluate. The base kernel can be any
    other implemented subclass of the Kernel abstract base class; even another Stein
    kernel.

    The score function
    :math:`\nabla_\mathbf{x} \log f_X: \mathbb{R}^d \to \mathbb{R}^d` can be any
    suitable Lipschitz score function, e.g. one that is learned from score matching
    (:class:`~coreax.score_matching.ScoreMatching`), computed explicitly from a density
    function, or known analytically.

    :param base_kernel: Initialised kernel object with which to evaluate the Stein
        kernel, e.g. return from :func:`construct_kernel`
    :param score_function: A vector-valued callable defining a score function
        :math:`\mathbb{R}^d \to \mathbb{R}^d`
    :param output_scale: Output scale to use
    """

    def __init__(
        self,
        base_kernel: Kernel,
        score_function: Callable[[ArrayLike], Array],
        output_scale: float = 1.0,
    ):
<<<<<<< HEAD
        """
        Define the Stein kernel, i.e. the application of the Stein operator.
        """
        # Validate inputs
        coreax.validation.validate_is_instance(
            x=base_kernel, object_name="base_kernel", expected_type=Kernel
        )
        coreax.validation.validate_is_instance(
            x=score_function, object_name="score_function", expected_type=Callable
        )
        output_scale = coreax.validation.cast_as_type(
            x=output_scale, object_name="output_scale", type_caster=float
        )
        coreax.validation.validate_in_range(
            x=output_scale,
            object_name="output_scale",
            strict_inequalities=True,
            lower_bound=0,
        )

=======
        """Define the Stein kernel, i.e. the application of the Stein operator."""
>>>>>>> 91162f21
        self.base_kernel = base_kernel
        self.score_function = score_function
        self.output_scale = output_scale

        # Initialise parent
        super().__init__(output_scale=output_scale)

    def _tree_flatten(self) -> tuple[tuple, dict]:
        """
        Flatten a pytree.

        Define arrays & dynamic values (children) and auxiliary data (static values).
        A method to flatten the pytree needs to be specified to enable JIT decoration
        of methods inside this class.

        :return: Tuple containing two elements. The first is a tuple holding the arrays
            and dynamic values that are present in the class. The second is a dictionary
            holding the static auxiliary data for the class, with keys being the names
            of class attributes, and values being the values of the corresponding class
            attributes.
        """
        # TODO: score function is assumed to not change here - but it might if the
        #  kernel changes - but does not work when specified in children
        children = (self.base_kernel,)
        aux_data = {
            "score_function": self.score_function,
            "output_scale": self.output_scale,
        }
        return children, aux_data

    def _compute_elementwise(
        self,
        x: ArrayLike,
        y: ArrayLike,
    ) -> Array:
        r"""
        Evaluate the Stein kernel on input vectors ``x`` and ``y``.

        We assume ``x`` and ``y`` are two vectors of the same dimension.

        :param x: Vector :math:`\mathbf{x} \in \mathbb{R}^d`
        :param y: Vector :math:`\mathbf{y} \in \mathbb{R}^d`
        :return: Kernel evaluated at (``x``, ``y``)
        """
        k = self.base_kernel._compute_elementwise(x, y)
        div = self.base_kernel._divergence_x_grad_y_elementwise(x, y)
        gkx = self.base_kernel._grad_x_elementwise(x, y)
        gky = self.base_kernel._grad_y_elementwise(x, y)
        score_x = self.score_function(x)
        score_y = self.score_function(y)
        return (
            div
            + jnp.dot(gkx, score_y)
            + jnp.dot(gky, score_x)
            + k * jnp.dot(score_x, score_y)
        )


# Define the pytree node for the added class to ensure methods with JIT decorators
# are able to run. This tuple must be updated when a new class object is defined.
kernel_classes = (SquaredExponentialKernel, PCIMQKernel, SteinKernel, LaplacianKernel)
for current_class in kernel_classes:
    tree_util.register_pytree_node(
        current_class, current_class._tree_flatten, current_class._tree_unflatten
    )

<<<<<<< HEAD

# Set up class factory
kernel_factory = coreax.util.ClassFactory(Kernel)
kernel_factory.register("squared_exponential", SquaredExponentialKernel)
kernel_factory.register("laplace", LaplacianKernel)
kernel_factory.register("pcimq", PCIMQKernel)
kernel_factory.register("stein", SteinKernel)


def construct_kernel(name: str | type[Kernel], *args, **kwargs) -> Kernel:
    """
    Instantiate a kernel by name.

    :param name: Name of kernel in :data:`kernel_factory`, or class object to
        instantiate
    :param args: Positional arguments to pass to instantiated class
    :param kwargs: Keyword arguments to pass to instantiated class; extras are ignored
    :return: Instance of selected :class:`Kernel` class
    """
    # Validate inputs
    coreax.validation.validate_is_instance(
        x=name, object_name="name", expected_type=(str, type[Kernel])
    )

    class_obj = kernel_factory.get(name)
    return coreax.util.call_with_excess_kwargs(class_obj, args, kwargs)


=======
>>>>>>> 91162f21
# TODO: Do we want weights to be used to align with MMD?<|MERGE_RESOLUTION|>--- conflicted
+++ resolved
@@ -68,17 +68,11 @@
 from jax import Array, grad, jacrev, jit, tree_util, vmap
 from jax.typing import ArrayLike
 
-<<<<<<< HEAD
-import coreax.approximation
 import coreax.util
 import coreax.validation
-=======
-import coreax.util
-import coreax.validation
 
 if TYPE_CHECKING:
     import coreax.approximation
->>>>>>> 91162f21
 
 
 @jit
@@ -116,7 +110,6 @@
     def __init__(self, length_scale: float = 1.0, output_scale: float = 1.0):
         """Define a kernel."""
         # TODO: generalise length_scale to multiple dimensions.
-<<<<<<< HEAD
         # Check that length_scale is above zero (the cast_as_type check here is to
         # ensure that we don't check a trace of an array when jit decorators interact
         # with code)
@@ -141,19 +134,6 @@
             lower_bound=0,
         )
 
-=======
-        # Check that length_scale is above zero (the isinstance check here is to ensure
-        # that we don't check a trace of an array when JIT decorators interact with
-        # code)
-        if isinstance(length_scale, float) and length_scale <= 0.0:
-            raise ValueError(
-                f"Length scale must be above zero. Current value {length_scale}."
-            )
-        if isinstance(output_scale, float) and output_scale <= 0.0:
-            raise ValueError(
-                f"Output scale must be above zero. Current value {output_scale}."
-            )
->>>>>>> 91162f21
         self.length_scale = length_scale
         self.output_scale = output_scale
 
@@ -400,11 +380,7 @@
         kernel_row_sum: ArrayLike,
         i: int,
         j: int,
-<<<<<<< HEAD
-        kernel_pairwise: coreax.util.KernelFunction,
-=======
         kernel_pairwise: coreax.util.KernelComputeType,
->>>>>>> 91162f21
         max_size: int = 10_000,
     ) -> Array:
         r"""
@@ -427,7 +403,6 @@
         :return: Gram matrix row sum, with elements ``i``:``i`` + ``max_size`` and
             ``j``:``j`` + ``max_size`` populated
         """
-<<<<<<< HEAD
         # Validate inputs
         i = coreax.validation.cast_as_type(x=i, object_name="i", type_caster=int)
         j = coreax.validation.cast_as_type(x=j, object_name="j", type_caster=int)
@@ -454,12 +429,6 @@
         coreax.validation.validate_in_range(
             x=max_size, object_name="max_size", strict_inequalities=True, lower_bound=0
         )
-=======
-        # Ensure data format is as required
-        x = jnp.asarray(x)
-        kernel_row_sum = jnp.asarray(kernel_row_sum)
-        num_data_points = x.shape[0]
->>>>>>> 91162f21
 
         # Compute the kernel row sum for this particular chunk of data
         kernel_row_sum_part = kernel_pairwise(x[i : i + max_size], x[j : j + max_size])
@@ -514,14 +483,9 @@
         )
 
         # Ensure data format is as required
-<<<<<<< HEAD
         num_datapoints = len(x)
         kernel_row_sum = jnp.zeros(num_datapoints)
-=======
-        x = jnp.asarray(x)
-        num_data_points = len(x)
-        kernel_row_sum = jnp.zeros(num_data_points)
->>>>>>> 91162f21
+        
         # Iterate over upper triangular blocks
         for i in range(0, num_data_points, max_size):
             for j in range(i, num_data_points, max_size):
@@ -566,14 +530,10 @@
     @staticmethod
     def approximate_kernel_matrix_row_sum_mean(
         x: ArrayLike,
-<<<<<<< HEAD
-        approximator: str | type[coreax.approximation.KernelMeanApproximator],
+        approximator: coreax.approximation.KernelMeanApproximator,
         random_key: random.PRNGKeyArray = random.PRNGKey(0),
         num_kernel_points: int = 10_000,
         num_train_points: int = 10_000,
-=======
-        approximator: coreax.approximation.KernelMeanApproximator,
->>>>>>> 91162f21
     ) -> Array:
         r"""
         Approximate the mean of the row sum of the kernel matrix.
@@ -589,7 +549,6 @@
             created using the same kernel one wishes to use
         :return: Approximation to the kernel matrix row sum
         """
-<<<<<<< HEAD
         # Validate inputs
         x = coreax.validation.cast_as_type(
             x=x, object_name="x", type_caster=jnp.atleast_2d
@@ -676,10 +635,6 @@
             num_train_points=num_train_points,
         )
 
-=======
-        return approximator.approximate(x)
-
->>>>>>> 91162f21
 
 class SquaredExponentialKernel(Kernel):
     """
@@ -1089,10 +1044,7 @@
         score_function: Callable[[ArrayLike], Array],
         output_scale: float = 1.0,
     ):
-<<<<<<< HEAD
-        """
-        Define the Stein kernel, i.e. the application of the Stein operator.
-        """
+        """Define the Stein kernel, i.e. the application of the Stein operator."""
         # Validate inputs
         coreax.validation.validate_is_instance(
             x=base_kernel, object_name="base_kernel", expected_type=Kernel
@@ -1110,9 +1062,6 @@
             lower_bound=0,
         )
 
-=======
-        """Define the Stein kernel, i.e. the application of the Stein operator."""
->>>>>>> 91162f21
         self.base_kernel = base_kernel
         self.score_function = score_function
         self.output_scale = output_scale
@@ -1179,35 +1128,5 @@
         current_class, current_class._tree_flatten, current_class._tree_unflatten
     )
 
-<<<<<<< HEAD
-
-# Set up class factory
-kernel_factory = coreax.util.ClassFactory(Kernel)
-kernel_factory.register("squared_exponential", SquaredExponentialKernel)
-kernel_factory.register("laplace", LaplacianKernel)
-kernel_factory.register("pcimq", PCIMQKernel)
-kernel_factory.register("stein", SteinKernel)
-
-
-def construct_kernel(name: str | type[Kernel], *args, **kwargs) -> Kernel:
-    """
-    Instantiate a kernel by name.
-
-    :param name: Name of kernel in :data:`kernel_factory`, or class object to
-        instantiate
-    :param args: Positional arguments to pass to instantiated class
-    :param kwargs: Keyword arguments to pass to instantiated class; extras are ignored
-    :return: Instance of selected :class:`Kernel` class
-    """
-    # Validate inputs
-    coreax.validation.validate_is_instance(
-        x=name, object_name="name", expected_type=(str, type[Kernel])
-    )
-
-    class_obj = kernel_factory.get(name)
-    return coreax.util.call_with_excess_kwargs(class_obj, args, kwargs)
-
-
-=======
->>>>>>> 91162f21
+
 # TODO: Do we want weights to be used to align with MMD?