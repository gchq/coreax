--- conflicted
+++ resolved
@@ -50,10 +50,8 @@
 
 import coreax.kernel
 import coreax.networks
-<<<<<<< HEAD
 import coreax.validation
-=======
->>>>>>> 91162f21
+
 
 
 class ScoreMatching(ABC):
@@ -167,10 +165,7 @@
         sigma: float = 1.0,
         gamma: float = 0.95,
     ):
-<<<<<<< HEAD
-        """
-        Define a sliced score matching class.
-        """
+        """Define a sliced score matching class."""
         # Validate all inputs
         coreax.validation.validate_is_instance(
             x=random_generator, object_name="random_generator", expected_type=Callable
@@ -254,9 +249,6 @@
             x=gamma, object_name="gamma", strict_inequalities=True, lower_bound=0
         )
 
-=======
-        """Define a sliced score matching class."""
->>>>>>> 91162f21
         # Assign all inputs
         self.random_generator = random_generator
         self.random_key = random_key
@@ -275,8 +267,6 @@
         # Initialise parent
         super().__init__()
 
-<<<<<<< HEAD
-=======
     def _tree_flatten(self):
         """
         Flatten a pytree.
@@ -304,7 +294,6 @@
 
         return children, aux_data
 
->>>>>>> 91162f21
     def _objective_function(
         self,
         random_direction_vector: ArrayLike,
@@ -603,10 +592,7 @@
     """
 
     def __init__(self, length_scale: float, kde_data: ArrayLike):
-<<<<<<< HEAD
-        r"""
-        Define the kernel density matching class.
-        """
+        """Define the kernel density matching class."""
         # Validate inputs
         length_scale = coreax.validation.cast_as_type(
             x=length_scale, object_name="length_scale", type_caster=float
@@ -621,9 +607,6 @@
             x=kde_data, object_name="kde_data", type_caster=jnp.atleast_2d
         )
 
-=======
-        """Define the kernel density matching class."""
->>>>>>> 91162f21
         # Define a normalised Gaussian kernel (which is a special cases of the squared
         # exponential kernel) to construct the kernel density estimate
         self.kernel = coreax.kernel.SquaredExponentialKernel(
@@ -682,14 +665,10 @@
                 function at
             """
             # Check format
-<<<<<<< HEAD
             x_ = coreax.validation.cast_as_type(
                 x=x_, object_name="x_", type_caster=jnp.atleast_2d
             )
-=======
             original_number_of_dimensions = x_.ndim
-            x_ = jnp.atleast_2d(x_)
->>>>>>> 91162f21
 
             # Get the gram matrix row means
             gram_matrix_row_means = self.kernel.compute(x_, self.kde_data).mean(axis=1)
