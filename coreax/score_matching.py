--- conflicted
+++ resolved
@@ -10,7 +10,6 @@
 # ANY KIND, either express or implied. See the License for the specific language
 # governing permissions and limitations under the License.
 
-<<<<<<< HEAD
 """
 Classes and associated functionality to perform score matching.
 
@@ -30,11 +29,11 @@
 and then differentiating a kernel density estimate to the data.
 """
 
+# Support annotations with | in Python < 3.10
+# TODO: Remove once no longer supporting old code
+from __future__ import annotations
+
 from abc import ABC, abstractmethod
-=======
-"""TODO: Create top-level docstring."""
-
->>>>>>> 56af65d9
 from collections.abc import Callable
 from functools import partial
 
@@ -57,22 +56,10 @@
     """
     Base class for score matching algorithms.
 
-<<<<<<< HEAD
     The score function of some data is the derivative of the log-PDF. Score matching
     aims to determine a model by 'matching' the score function of the model to that
     of the data. Exactly how the score function is modelled is specific to each
     child class of this base class.
-=======
-    This is for use with certain random measures, e.g. normal and Rademacher. If this
-    assumption is not true, then :func:`~coreax.score_matching.general_obj` should be
-    used instead.
-
-    :param random_direction_vector: :math:`d`-dimensional random vector
-    :param grad_score_times_random_direction_matrix: Product of the gradient of
-        score_matrix (w.r.t. ``x``) and the random_direction_vector
-    :param score_matrix: Gradients of log-density
-    :return: Evaluation of score matching objective, see equation 8 in :cite:p:`ssm`.
->>>>>>> 56af65d9
     """
 
     @classmethod
@@ -94,20 +81,8 @@
         :param x: The :math:`n \times d` data vectors
         """
 
-<<<<<<< HEAD
 
 class SlicedScoreMatching(ScoreMatching):
-=======
-    This is to be used when one cannot assume normal or Rademacher random measures when
-    using score matching, but has higher variance than
-    :func:`~coreax.score_matching.analytic_obj` if these assumptions hold.
-
-    :param random_direction_vector: :math:`d`-dimensional random vector
-    :param grad_score_times_random_direction_matrix: Product of the gradient of
-        score_matrix (w.r.t. ``x``) and the random_direction_vector
-    :param score_matrix: Gradients of log-density
-    :return: Evaluation of score matching objective, see equation 7 in :cite:p:`ssm`
->>>>>>> 56af65d9
     """
     Implementation of slice score matching, defined in :cite:p:`ssm`.
 
@@ -120,7 +95,6 @@
     the score function of the data. The approach is outlined in detail in
     :cite:p:`ssm`.
 
-<<<<<<< HEAD
     TODO: Allow user to pass hidden_dim as a list and build network with
         # layers = len(hidden_dim), with each layer size assigned as appropriate.
 
@@ -144,17 +118,6 @@
     :param sigma: Initial noise standard deviation for noise geometric progression
         in noise conditional score matching. Defaults to 1.
     :param gamma: Geometric progression ratio. Defaults to 0.95.
-=======
-    Computes the loss function from Section 3.2 of Song el al.'s paper on sliced score
-    matching :cite:p:`ssm`.
-
-    :param x: :math:`d`-dimensional data vector
-    :param v: :math:`d`-dimensional random vector
-    :param score_network: Function that calls the neural network on ``x``
-    :param obj_fn: Objective function with arguments
-                    :math:`(v, u, s) \rightarrow \mathbb{R}`
-    :return: Objective function output for single ``x`` and ``v`` inputs
->>>>>>> 56af65d9
     """
 
     def __init__(
@@ -251,7 +214,6 @@
             score_matrix,
         )
 
-<<<<<<< HEAD
     @staticmethod
     def _analytic_objective(
         random_direction_vector: ArrayLike,
@@ -494,102 +456,6 @@
 
 
 class KernelDensityMatching(ScoreMatching):
-=======
-def sliced_score_matching_loss(score_network: Callable, obj_fn: Callable) -> Callable:
-    r"""
-    Compute vector mapped loss function for arbitrary numbers of ``X`` & ``V`` vectors.
-
-    In the context of score matching, we expect to call the objective function on the
-    data vector (``x``), random vectors (``v``) and using the score neural network.
-
-    :param score_network: Function that calls the neural network on ``x``
-    :param obj_fn: Element-wise function (vector, vector, score_network)
-                    :math:`\rightarrow \mathbb{R}`
-    :return: Callable vectorised sliced score matching loss function
-    """
-    inner = vmap(
-        lambda x, v: sliced_score_matching_loss_element(x, v, score_network, obj_fn),
-        (None, 0),
-        0,
-    )
-    return vmap(inner, (0, 0), 0)
-
-
-@partial(jit, static_argnames=["obj_fn"])
-def sliced_score_matching_train_step(
-    state: TrainState, X: ArrayLike, V: ArrayLike, obj_fn: Callable
-) -> tuple[TrainState, float]:
-    r"""
-    Apply a single training step that updates model parameters using loss gradient.
-
-    :param state: The :class:`~flax.training.train_state.TrainState` object.
-    :param X: The :math:`n \times d` data vectors
-    :param V: The :math:`n \times m \times d` random vectors
-    :param obj_fn: Objective function (vector, vector, vector)
-                    :math:`\rightarrow \mathbb{R}`
-    :return: The updated :class:`~flax.training.train_state.TrainState` object
-    """
-
-    def loss(params):
-        return sliced_score_matching_loss(
-            lambda x: state.apply_fn({"params": params}, x), obj_fn
-        )(X, V).mean()
-
-    val, grads = jax.value_and_grad(loss)(state.params)
-    state = state.apply_gradients(grads=grads)
-    return state, val
-
-
-@partial(jit, static_argnames=["obj_fn"])
-def noise_conditional_loop_body(
-    i: int,
-    obj: float,
-    state: TrainState,
-    params: dict,
-    X: ArrayLike,
-    V: ArrayLike,
-    sigmas: ArrayLike,
-    obj_fn: Callable,
-) -> float:
-    r"""
-    Sum objective function with noise perturbations.
-
-    Inputs are perturbed by Gaussian random noise to improve performance of score
-    matching. See :cite:p:`improved_sgm` for details.
-
-    :param i: Loop index
-    :param obj: Running objective, i.e. the current partial sum
-    :param state: The :class:`~flax.training.train_state.TrainState` object
-    :param params: The current iterate parameter settings
-    :param X: The :math:`n \times d` data vectors
-    :param V: The :math:`n \times m \times d` random vectors
-    :param sigmas: The geometric progression of noise standard deviations
-    :param obj_fn: Element objective function (vector, vector, vector)
-                    :math:`\rightarrow real`
-    :return: The updated objective, i.e. partial sum
-    """
-    # perturb X
-    X_ = X + sigmas[i] * random.normal(random.PRNGKey(0), X.shape)
-    obj = (
-        obj
-        + sigmas[i] ** 2
-        * sliced_score_matching_loss(
-            lambda x: state.apply_fn({"params": params}, x), obj_fn
-        )(X_, V).mean()
-    )
-    return obj
-
-
-@partial(jit, static_argnames=["obj_fn", "L"])
-def noise_conditional_train_step(
-    state: TrainState,
-    X: ArrayLike,
-    V: ArrayLike,
-    obj_fn: Callable,
-    sigmas: ArrayLike,
-    L: int,
-) -> tuple[TrainState, float]:
->>>>>>> 56af65d9
     r"""
     Implementation of a kernel density estimate to determine a score function.
 
@@ -619,39 +485,11 @@
             length_scale=length_scale,
             output_scale=1.0 / (np.sqrt(2 * np.pi) * length_scale),
         )
-<<<<<<< HEAD
-=======
-        return fori_loop(0, L, body, 0.0)
-
-    val, grads = jax.value_and_grad(loss)(state.params)
-    state = state.apply_gradients(grads=grads)
-    return state, val
-
-
-def sliced_score_matching(
-    X: ArrayLike,
-    rand_generator: Callable,
-    noise_conditioning: bool = True,
-    use_analytic: bool = False,
-    M: int = 1,
-    lr: float = 1e-3,
-    epochs: int = 10,
-    batch_size: int = 64,
-    hidden_dim: int = 128,
-    optimiser: Callable = optax.adamw,
-    L: int = 100,
-    sigma: float = 1.0,
-    gamma: float = 0.95,
-) -> Callable:
-    r"""
-    Learn a sliced score matching function from Song et al.'s paper :cite:p:`ssm`.
->>>>>>> 56af65d9
 
         # Hold the data the kernel density estimate will be built from, which will be
         # needed for any call of the score function.
         self.kde_data = kde_data
 
-<<<<<<< HEAD
         # Initialise parent
         super().__init__()
 
@@ -714,54 +552,4 @@
 for current_class in score_matching_classes:
     tree_util.register_pytree_node(
         current_class, current_class._tree_flatten, current_class._tree_unflatten
-    )
-=======
-    :param X: The :math:`n \times d` data vectors
-    :param rand_generator: Distribution sampler (key, shape, dtype) :math:`\rightarrow`
-        :class:`~jax.Array`, e.g. distributions in :class:`~jax.random`
-    :param noise_conditioning: Use the noise conditioning version of score matching,
-        defaults to True
-    :param use_analytic: Use the analytic (reduced variance) objective or not, defaults
-        to False
-    :param M: The number of random vectors to use per data vector, defaults to 1
-    :param lr: Optimiser learning rate, defaults to 1e-3
-    :param epochs: Epochs for training, defaults to 10
-    :param batch_size: Size of mini-batch, defaults to 64
-    :param hidden_dim: The ScoreNetwork hidden dimension, defaults to 128
-    :param optimiser: The optax optimiser to use, defaults to :func:`~optax.adamw`
-    :param L: Number of noise models to use in noise conditional score matching,
-        defaults to 100
-    :param sigma: Initial noise standard deviation for noise geometric progression in
-        noise conditional score matching, defaults to 1
-    :param gamma: Geometric progression ratio, defaults to 0.95
-    :return: A function that applies the learned score function to input ``x``
-    """
-    # main objects
-    n, d = X.shape
-    sn = ScoreNetwork(hidden_dim, d)
-    obj_fn = analytic_obj if use_analytic else general_obj
-    if noise_conditioning:
-        gammas = gamma ** jnp.arange(L)
-        sigmas = sigma * gammas
-        train_step = partial(
-            noise_conditional_train_step, obj_fn=obj_fn, sigmas=sigmas, L=L
-        )
-    else:
-        train_step = partial(sliced_score_matching_train_step, obj_fn=obj_fn)
-
-    # random vector setup
-    k1, k2 = random.split(random.PRNGKey(0))
-    V = rand_generator(k1, (n, M, d), dtype=float)
-
-    # training setup
-    state = create_train_state(sn, k2, lr, d, optimiser)
-    batch_key = random.PRNGKey(1)
-
-    # main training loop
-    for i in tqdm(range(epochs)):
-        idx = random.randint(batch_key, (batch_size,), 0, n)
-        state, val = train_step(state, X[idx, :], V[idx, :])
-        if i % 10 == 0:
-            tqdm.write(f"{i:>6}/{epochs}: loss {val:<.5f}")
-    return lambda x: state.apply_fn({"params": state.params}, x)
->>>>>>> 56af65d9
+    )