# © Crown Copyright GCHQ
#
# Licensed under the Apache License, Version 2.0 (the "License");
# you may not use this file except in compliance with the License.
# You may obtain a copy of the License at
#
# http://www.apache.org/licenses/LICENSE-2.0
#
# Unless required by applicable law or agreed to in writing, software
# distributed under the License is distributed on an "AS IS" BASIS,
# WITHOUT WARRANTIES OR CONDITIONS OF ANY KIND, either express or implied.
# See the License for the specific language governing permissions and
# limitations under the License.

"""
Functionality to perform simple, generic tasks and operations.

The functions within this module are simple solutions to various problems or
requirements that are sufficiently generic to be useful across multiple areas of the
codebase. Examples of this include computation of squared distances, definition of
class factories and checks for numerical precision.
"""

import logging
import sys
import time
from collections.abc import Callable, Iterable, Iterator
from functools import partial, wraps
from math import log10
from typing import Any, NamedTuple, Optional, Sequence, Tuple, TypeVar

import equinox as eqx
import jax.numpy as jnp
import jax.random as jr
import jax.tree_util as jtu
from jax import Array, block_until_ready, jit, vmap
from jax.typing import ArrayLike
from typing_extensions import TypeAlias, deprecated

_logger = logging.getLogger(__name__)
logging.basicConfig(level=logging.INFO, stream=sys.stdout)

PyTreeDef: TypeAlias = Any
Leaf: TypeAlias = Any

#: JAX random key type annotations.
KeyArray: TypeAlias = Array
KeyArrayLike: TypeAlias = ArrayLike


class NotCalculatedError(Exception):
    """Raise when trying to use a variable that has not been calculated yet."""


class JITCompilableFunction(NamedTuple):
    """
    Parameters for :func:`jit_test`.

    :param fn: JIT-compilable function callable to test
    :param fn_args: Arguments passed during the calls to the passed function
    :param fn_kwargs: Keyword arguments passed during the calls to the passed function
    :param jit_kwargs: Keyword arguments that are partially applied to :func:`jax.jit`
        before being called to compile the passed function
    """

    fn: Callable
    fn_args: tuple = ()
    fn_kwargs: Optional[dict] = None
    jit_kwargs: Optional[dict] = None
    name: Optional[str] = None


class InvalidKernel:
    """
    Simple class that does not have a compute method on to test kernel.

    This is used across several testing instances to ensure the consequence of invalid
    inputs is correctly caught.
    """

    def __init__(self, x: float):
        """Initialise the invalid kernel object."""
        self.x = x


def tree_leaves_repeat(tree: PyTreeDef, length: int = 2) -> list[Leaf]:
    """
    Flatten a PyTree to its leaves and (potentially) repeat the trailing leaf.

    The PyTree 'tree' is flattened, but unlike the standard flattening, :data:`None` is
    treated as a valid leaf and the trailing leaf (potentially) repeated such that
    the length of the collection of leaves is given by the 'length' parameter.

    :param tree: The PyTree to flatten and whose trailing leaf to (potentially) repeat
    :param length: The length of the flattened PyTree after any repetition; values are
        implicitly clipped by :code:`max(len(tree_leaves), length)`
    :return: The PyTree leaves, with the trailing leaf repeated as many times as
        required for the collection of leaves to have length 'repeated_length'
    """
    tree_leaves = jtu.tree_leaves(tree, is_leaf=lambda x: x is None)
    num_repeats = length - len(tree_leaves)
    return tree_leaves + tree_leaves[-1:] * num_repeats


def tree_zero_pad_leading_axis(tree: PyTreeDef, pad_width: int) -> PyTreeDef:
    """
    Pad each array leaf of 'tree' with 'pad_width' trailing zeros.

    :param tree: The PyTree whose array leaves to pad with trailing zeros
    :param pad_width: The number of trailing zeros to pad with
    :return: A copy of the original PyTree with the array leaves padded
    """
    if int(pad_width) < 0:
        raise ValueError("'pad_width' must be a positive integer")
    leaves_to_pad, leaves_to_keep = eqx.partition(tree, eqx.is_array)

    def _pad(x: ArrayLike) -> Array:
        padding = (0, int(pad_width))
        skip_padding = ((0, 0),) * (jnp.ndim(x) - 1)
        return jnp.pad(x, (padding, *skip_padding))

    padded_leaves = jtu.tree_map(_pad, leaves_to_pad)
    return eqx.combine(padded_leaves, leaves_to_keep)


def apply_negative_precision_threshold(
    x: ArrayLike, precision_threshold: float = 1e-8
) -> Array:
    """
    Round a number to 0.0 if it is negative but within precision_threshold of 0.0.

    :param x: Scalar value we wish to compare to 0.0
    :param precision_threshold: Positive threshold we compare against for precision
    :return: ``x``, rounded to 0.0 if it is between ``-precision_threshold`` and 0.0
    """
    _x = jnp.asarray(x)
    return jnp.where((-jnp.abs(precision_threshold) < _x) & (_x < 0.0), 0.0, _x)


def pairwise(
    fn: Callable[[ArrayLike, ArrayLike], Array],
) -> Callable[[ArrayLike, ArrayLike], Array]:
    """
    Transform a function so it returns all pairwise evaluations of its inputs.

    :param fn: the function to apply the pairwise transform to.
    :returns: function that returns an array whose entries are the evaluations of `fn`
        for every pairwise combination of its input arguments.
    """

    @wraps(fn)
    def pairwise_fn(x: ArrayLike, y: ArrayLike) -> Array:
        x = jnp.atleast_2d(x)
        y = jnp.atleast_2d(y)
        return vmap(
            vmap(fn, in_axes=(0, None), out_axes=0),
            in_axes=(None, 0),
            out_axes=1,
        )(x, y)

    return pairwise_fn


@jit
def squared_distance(x: ArrayLike, y: ArrayLike) -> Array:
    """
    Calculate the squared distance between two vectors.

    :param x: First vector argument
    :param y: Second vector argument
    :return: Dot product of ``x - y`` and ``x - y``, the square distance between ``x``
        and ``y``
    """
    x = jnp.atleast_1d(x)
    y = jnp.atleast_1d(y)
    return jnp.dot(x - y, x - y)


@deprecated(
    "Use coreax.util.pairwise(coreax.util.squared_distance)(x, y);"
    "will be removed in version 0.3.0"
)
def squared_distance_pairwise(x: ArrayLike, y: ArrayLike) -> Array:
    r"""
    Calculate efficient pairwise square distance between two arrays.

    :param x: First set of vectors as a :math:`n \times d` array
    :param y: Second set of vectors as a :math:`m \times d` array
    :return: Pairwise squared distances between ``x_array`` and ``y_array`` as an
        :math:`n \times m` array
    """
    return pairwise(squared_distance)(x, y)


@jit
def difference(x: ArrayLike, y: ArrayLike) -> Array:
    """
    Calculate vector difference for a pair of vectors.

    :param x: First vector
    :param y: Second vector
    :return: Vector difference ``x - y``
    """
    x = jnp.atleast_1d(x)
    y = jnp.atleast_1d(y)
    return x - y


@deprecated(
    "Use coreax.kernels.util.median_heuristic; will be removed in version 0.3.0"
)
@jit
def median_heuristic(x: ArrayLike) -> Array:
    """
    Compute the median heuristic for setting kernel bandwidth.

    Analysis of the performance of the median heuristic can be found in
    :cite:`garreau2018median`.

    :param x: Input array of vectors
    :return: Bandwidth parameter, computed from the median heuristic, as a
        zero-dimensional array
    """
    # Format inputs
    x = jnp.atleast_2d(x)
    # Calculate square distances as an upper triangular matrix
    square_distances = jnp.triu(pairwise(squared_distance)(x, x), k=1)
    # Calculate the median of the square distances
    median_square_distance = jnp.median(
        square_distances[jnp.triu_indices_from(square_distances, k=1)]
    )

    return jnp.sqrt(median_square_distance / 2.0)


@deprecated(
    "Use coreax.util.pairwise(coreax.util.difference)(x, y);"
    "will be removed in version 0.3.0"
)
def pairwise_difference(x: ArrayLike, y: ArrayLike) -> Array:
    r"""
    Calculate efficient pairwise difference between two arrays of vectors.

    :param x: First set of vectors as a :math:`n \times d` array
    :param y: Second set of vectors as a :math:`m \times d` array
    :return: Pairwise differences between ``x_array`` and ``y_array`` as an
        :math:`n \times m \times d` array
    """
    return pairwise(difference)(x, y)


def sample_batch_indices(
    random_key: KeyArrayLike,
    max_index: int,
    batch_size: int,
    num_batches: int,
) -> Array:
    """
    Sample an array of indices of size `num_batches` x `batch_size`.

    Each row (batch) of the sampled array will contain unique elements.

    :param random_key: Key for random number generation
    :param max_index: Largest index we wish to sample
    :param batch_size: Size of the batch we wish to sample
    :param num_batches: Number of batches to sample

    :return: Array of batch indices of size `num_batches` x `batch_size`
    """
    if max_index < batch_size:
        raise ValueError("'max_index' must be greater than or equal to 'batch_size'")
    if batch_size < 0.0:
        raise ValueError("'batch_size' must be non-negative")

    batch_keys = jr.split(random_key, num_batches)
    batch_permutation = vmap(jr.permutation, in_axes=(0, None))
    return batch_permutation(batch_keys, max_index)[:, :batch_size]


def jit_test(
    fn: Callable,
    fn_args: tuple = (),
    fn_kwargs: Optional[dict] = None,
    jit_kwargs: Optional[dict] = None,
<<<<<<< HEAD
    _name: Optional[str] = None,  # UNUSED
    check_hash: bool = True,
=======
>>>>>>> 9870ce95
) -> tuple[float, float]:
    """
    Measure execution times of two runs of a JIT-compilable function.

    The function is called with supplied arguments twice, and timed for each run. These
    timings are returned in a 2-tuple. These timings can help verify the JIT performance
    by comparing timings of a before and after run of a function.

    :param fn: JIT-compilable function callable to test
    :param fn_args: Arguments passed during the calls to the passed function
    :param fn_kwargs: Keyword arguments passed during the calls to the passed function
    :param jit_kwargs: Keyword arguments that are partially applied to :func:`jax.jit`
        before being called to compile the passed function
    :return: (First run time, Second run time), in seconds
    """
    # Avoid dangerous default values - Pylint W0102
    if fn_kwargs is None:
        fn_kwargs = {}
    if jit_kwargs is None:
        jit_kwargs = {}

    @partial(jit, **jit_kwargs)
    def _fn(*args, **kwargs):
        return fn(*args, **kwargs)

    start_time = time.perf_counter()
    block_until_ready(_fn(*fn_args, **fn_kwargs))
    end_time = time.perf_counter()
    pre_delta = end_time - start_time

    start_time = time.perf_counter()
    block_until_ready(_fn(*fn_args, **fn_kwargs))
    end_time = time.perf_counter()
    post_delta = end_time - start_time

    return pre_delta, post_delta


def format_time(num: float) -> str:
    """
    Standardise the format of the input time.

    Floats will be converted to a standard format, e.g. 0.4531 -> "453.1 ms".

    :param num: Float to be converted
    :return: Formatted time as a string
    """
    try:
        order = log10(abs(num))
    except ValueError:
        return "0 s"

    if order >= 2:  # noqa: PLR2004
        scaled_time = num / 60
        unit_string = "mins"
    elif order < -9:  # noqa: PLR2004
        scaled_time = 1e12 * num
        unit_string = "ps"
    elif order < -6:  # noqa: PLR2004
        scaled_time = 1e9 * num
        unit_string = "ns"
    elif order < -3:  # noqa: PLR2004
        scaled_time = 1e6 * num
        unit_string = "\u03bcs"
    elif order < 0:  # noqa: PLR2004
        scaled_time = 1e3 * num
        unit_string = "ms"
    else:
        scaled_time = num
        unit_string = "s"

    return f"{round(scaled_time, 2)} {unit_string}"


def speed_comparison_test(
    function_setups: Sequence[JITCompilableFunction],
    num_runs: int = 10,
    log_results: bool = False,
<<<<<<< HEAD
    check_hash: bool = False,
    normalisation: Optional[Tuple[float, float]] = None,
) -> tuple[list[tuple[Array, Array]], dict[str, Array]]:
=======
) -> tuple[list[tuple[Array, Array]], dict[int, Array]]:
>>>>>>> 9870ce95
    """
    Compare compilation time and runtime of a list of JIT-able functions.

    :param function_setups: Sequence of instances of :class:`JITCompilableFunction`
    :param num_runs: Number of times to average function timings over
    :param log_results: If :data:`True`, the results are formatted and logged
<<<<<<< HEAD
    :param check_hash: If :data:`True`, check that the hash of the JITted functions are
        different to the supplied functions
    :param normalisation: Tuple (compilation normalisation, execution normalisation).
        If provided, returned compilation/execution times are normalised so that this
        time is 1 time unit.
    :return: List of tuples (means, standard deviations) for each function containing
        JIT compilation and execution times as array components; Dictionary with
        key function name and value array of execution time savings for each repeat
        test of a function
=======
    :return: List of tuples (means, standard deviations) for each function containing
        JIT compilation and execution times as array components; Dictionary with
        key function number and value array of estimated compilation times in first
        column and execution time in second column
>>>>>>> 9870ce95
    """
    timings_dict = {}
    results = []
    for i, function in enumerate(function_setups):
        name = function.name
        name = name if name is not None else f"function_{i + 1}"
        if log_results:
            _logger.info("------------------- %s -------------------", name)
        timings = jnp.zeros((num_runs, 2))
        for j in range(num_runs):
            timings = timings.at[j, :].set(jit_test(*function))
        # Compute the time just spent on compilation
        timings = timings.at[:, 0].set(timings[:, 0] - timings[:, 1])
        # Normalise, if necessary
        if normalisation is not None:
            timings = timings.at[:, 0].set(timings[:, 0] / normalisation[0])
            timings = timings.at[:, 1].set(timings[:, 1] / normalisation[1])
        timings_dict[name] = timings
        # Compute summary statistics
        mean = timings.mean(axis=0)
        std = timings.std(axis=0)
        results.append((mean, std))

        if log_results:
            if normalisation:
                _logger.info(
                    "Compilation time: "
                    + f"{mean[0].item():.4g} units ± "
                    + f"{std[0].item():.4g} units"
                    + f" per run (mean ± std. dev. of {num_runs} runs)"
                )
                _logger.info(
                    "Execution time: "
                    + f"{mean[1].item():.4g} units ± "
                    + f"{std[1].item():.4g} units"
                    + f" per run (mean ± std. dev. of {num_runs} runs)"
                )
            else:
                _logger.info(
                    "Compilation time: "
                    + f"{format_time(mean[0].item())} ± "
                    + f"{format_time(std[0].item())}"
                    + f" per run (mean ± std. dev. of {num_runs} runs)"
                )
                _logger.info(
                    "Execution time: "
                    + f"{format_time(mean[1].item())} ± "
                    + f"{format_time(std[1].item())}"
                    + f" per run (mean ± std. dev. of {num_runs} runs)"
                )

    return results, timings_dict


T = TypeVar("T")


class SilentTQDM:
    """
    Class implementing interface of :class:`~tqdm.tqdm` that does nothing.

    It can substitute :class:`~tqdm.tqdm` to silence all output.

    Based on `code by Pro Q <https://stackoverflow.com/a/77450937>`_.

    Additional parameters are accepted and ignored to match interface of
    :class:`~tqdm.tqdm`.

    :param iterable: Iterable of tasks to (not) indicate progress for
    """

    def __init__(self, iterable: Iterable[T], *_args, **_kwargs):
        """Store iterable."""
        self.iterable = iterable

    def __iter__(self) -> Iterator[T]:
        """
        Iterate.

        :return: Next item
        """
        return iter(self.iterable)

    def write(self, *_args, **_kwargs) -> None:
        """Do nothing instead of writing to output."""<|MERGE_RESOLUTION|>--- conflicted
+++ resolved
@@ -282,11 +282,7 @@
     fn_args: tuple = (),
     fn_kwargs: Optional[dict] = None,
     jit_kwargs: Optional[dict] = None,
-<<<<<<< HEAD
     _name: Optional[str] = None,  # UNUSED
-    check_hash: bool = True,
-=======
->>>>>>> 9870ce95
 ) -> tuple[float, float]:
     """
     Measure execution times of two runs of a JIT-compilable function.
@@ -365,35 +361,21 @@
     function_setups: Sequence[JITCompilableFunction],
     num_runs: int = 10,
     log_results: bool = False,
-<<<<<<< HEAD
-    check_hash: bool = False,
     normalisation: Optional[Tuple[float, float]] = None,
 ) -> tuple[list[tuple[Array, Array]], dict[str, Array]]:
-=======
-) -> tuple[list[tuple[Array, Array]], dict[int, Array]]:
->>>>>>> 9870ce95
     """
     Compare compilation time and runtime of a list of JIT-able functions.
 
     :param function_setups: Sequence of instances of :class:`JITCompilableFunction`
     :param num_runs: Number of times to average function timings over
     :param log_results: If :data:`True`, the results are formatted and logged
-<<<<<<< HEAD
-    :param check_hash: If :data:`True`, check that the hash of the JITted functions are
-        different to the supplied functions
     :param normalisation: Tuple (compilation normalisation, execution normalisation).
         If provided, returned compilation/execution times are normalised so that this
         time is 1 time unit.
     :return: List of tuples (means, standard deviations) for each function containing
         JIT compilation and execution times as array components; Dictionary with
-        key function name and value array of execution time savings for each repeat
-        test of a function
-=======
-    :return: List of tuples (means, standard deviations) for each function containing
-        JIT compilation and execution times as array components; Dictionary with
-        key function number and value array of estimated compilation times in first
+        key function name and value array of estimated compilation times in first
         column and execution time in second column
->>>>>>> 9870ce95
     """
     timings_dict = {}
     results = []
