# © Crown Copyright GCHQ
#
# Licensed under the Apache License, Version 2.0 (the "License");
# you may not use this file except in compliance with the License.
# You may obtain a copy of the License at
#
# http://www.apache.org/licenses/LICENSE-2.0
#
# Unless required by applicable law or agreed to in writing, software
# distributed under the License is distributed on an "AS IS" BASIS,
# WITHOUT WARRANTIES OR CONDITIONS OF ANY KIND, either express or implied.
# See the License for the specific language governing permissions and
# limitations under the License.

"""
Functionality to perform simple, generic tasks and operations.

The functions within this module are simple solutions to various problems or
requirements that are sufficiently generic to be useful across multiple areas of the
codebase. Examples of this include computation of squared distances, definition of
class factories and checks for numerical precision.
"""

import logging
import sys
import time
from collections.abc import Callable, Iterable, Iterator
from functools import partial, wraps
from math import log10
from typing import Any, NamedTuple, Optional, Sequence, Tuple, TypeVar

import equinox as eqx
import jax.numpy as jnp
import jax.random as jr
import jax.tree_util as jtu
from jax import Array, block_until_ready, jit, vmap
from jax.typing import ArrayLike
from typing_extensions import TypeAlias, deprecated

_logger = logging.getLogger(__name__)
logging.basicConfig(level=logging.INFO, stream=sys.stdout)

PyTreeDef: TypeAlias = Any
Leaf: TypeAlias = Any

#: JAX random key type annotations.
KeyArray: TypeAlias = Array
KeyArrayLike: TypeAlias = ArrayLike


class NotCalculatedError(Exception):
    """Raise when trying to use a variable that has not been calculated yet."""


class JITCompilableFunction(NamedTuple):
    """
    Parameters for :func:`jit_test`.

    :param fn: JIT-compilable function callable to test
    :param fn_args: Arguments passed during the calls to the passed function
    :param fn_kwargs: Keyword arguments passed during the calls to the passed function
    :param jit_kwargs: Keyword arguments that are partially applied to :func:`jax.jit`
        before being called to compile the passed function
    """

    fn: Callable
    fn_args: tuple = ()
    fn_kwargs: Optional[dict] = None
    jit_kwargs: Optional[dict] = None
    name: Optional[str] = None


class InvalidKernel:
    """
    Simple class that does not have a compute method on to test kernel.

    This is used across several testing instances to ensure the consequence of invalid
    inputs is correctly caught.
    """

    def __init__(self, x: float):
        """Initialise the invalid kernel object."""
        self.x = x


def tree_leaves_repeat(tree: PyTreeDef, length: int = 2) -> list[Leaf]:
    """
    Flatten a PyTree to its leaves and (potentially) repeat the trailing leaf.

    The PyTree 'tree' is flattened, but unlike the standard flattening, :data:`None` is
    treated as a valid leaf and the trailing leaf (potentially) repeated such that
    the length of the collection of leaves is given by the 'length' parameter.

    :param tree: The PyTree to flatten and whose trailing leaf to (potentially) repeat
    :param length: The length of the flattened PyTree after any repetition; values are
        implicitly clipped by :code:`max(len(tree_leaves), length)`
    :return: The PyTree leaves, with the trailing leaf repeated as many times as
        required for the collection of leaves to have length 'repeated_length'
    """
    tree_leaves = jtu.tree_leaves(tree, is_leaf=lambda x: x is None)
    num_repeats = length - len(tree_leaves)
    return tree_leaves + tree_leaves[-1:] * num_repeats


def tree_zero_pad_leading_axis(tree: PyTreeDef, pad_width: int) -> PyTreeDef:
    """
    Pad each array leaf of 'tree' with 'pad_width' trailing zeros.

    :param tree: The PyTree whose array leaves to pad with trailing zeros
    :param pad_width: The number of trailing zeros to pad with
    :return: A copy of the original PyTree with the array leaves padded
    """
    if int(pad_width) < 0:
        raise ValueError("'pad_width' must be a positive integer")
    leaves_to_pad, leaves_to_keep = eqx.partition(tree, eqx.is_array)

    def _pad(x: ArrayLike) -> Array:
        padding = (0, int(pad_width))
        skip_padding = ((0, 0),) * (jnp.ndim(x) - 1)
        return jnp.pad(x, (padding, *skip_padding))

    padded_leaves = jtu.tree_map(_pad, leaves_to_pad)
    return eqx.combine(padded_leaves, leaves_to_keep)


def apply_negative_precision_threshold(
    x: ArrayLike, precision_threshold: float = 1e-8
) -> Array:
    """
    Round a number to 0.0 if it is negative but within precision_threshold of 0.0.

    :param x: Scalar value we wish to compare to 0.0
    :param precision_threshold: Positive threshold we compare against for precision
    :return: ``x``, rounded to 0.0 if it is between ``-precision_threshold`` and 0.0
    """
    _x = jnp.asarray(x)
    return jnp.where((-jnp.abs(precision_threshold) < _x) & (_x < 0.0), 0.0, _x)


def pairwise(
    fn: Callable[[ArrayLike, ArrayLike], Array],
) -> Callable[[ArrayLike, ArrayLike], Array]:
    """
    Transform a function so it returns all pairwise evaluations of its inputs.

    :param fn: the function to apply the pairwise transform to.
    :returns: function that returns an array whose entries are the evaluations of `fn`
        for every pairwise combination of its input arguments.
    """

    @wraps(fn)
    def pairwise_fn(x: ArrayLike, y: ArrayLike) -> Array:
        x = jnp.atleast_2d(x)
        y = jnp.atleast_2d(y)
        return vmap(
            vmap(fn, in_axes=(0, None), out_axes=0),
            in_axes=(None, 0),
            out_axes=1,
        )(x, y)

    return pairwise_fn


@jit
def squared_distance(x: ArrayLike, y: ArrayLike) -> Array:
    """
    Calculate the squared distance between two vectors.

    :param x: First vector argument
    :param y: Second vector argument
    :return: Dot product of ``x - y`` and ``x - y``, the square distance between ``x``
        and ``y``
    """
    x = jnp.atleast_1d(x)
    y = jnp.atleast_1d(y)
    return jnp.dot(x - y, x - y)


@deprecated(
    "Use coreax.util.pairwise(coreax.util.squared_distance)(x, y);"
    "will be removed in version 0.3.0"
)
def squared_distance_pairwise(x: ArrayLike, y: ArrayLike) -> Array:
    r"""
    Calculate efficient pairwise square distance between two arrays.

    :param x: First set of vectors as a :math:`n \times d` array
    :param y: Second set of vectors as a :math:`m \times d` array
    :return: Pairwise squared distances between ``x_array`` and ``y_array`` as an
        :math:`n \times m` array
    """
    return pairwise(squared_distance)(x, y)


@jit
def difference(x: ArrayLike, y: ArrayLike) -> Array:
    """
    Calculate vector difference for a pair of vectors.

    :param x: First vector
    :param y: Second vector
    :return: Vector difference ``x - y``
    """
    x = jnp.atleast_1d(x)
    y = jnp.atleast_1d(y)
    return x - y


@deprecated(
    "Use coreax.kernels.util.median_heuristic; will be removed in version 0.3.0"
)
@jit
def median_heuristic(x: ArrayLike) -> Array:
    """
    Compute the median heuristic for setting kernel bandwidth.

    Analysis of the performance of the median heuristic can be found in
    :cite:`garreau2018median`.

    :param x: Input array of vectors
    :return: Bandwidth parameter, computed from the median heuristic, as a
        zero-dimensional array
    """
    # Format inputs
    x = jnp.atleast_2d(x)
    # Calculate square distances as an upper triangular matrix
    square_distances = jnp.triu(pairwise(squared_distance)(x, x), k=1)
    # Calculate the median of the square distances
    median_square_distance = jnp.median(
        square_distances[jnp.triu_indices_from(square_distances, k=1)]
    )

    return jnp.sqrt(median_square_distance / 2.0)


@deprecated(
    "Use coreax.util.pairwise(coreax.util.difference)(x, y);"
    "will be removed in version 0.3.0"
)
def pairwise_difference(x: ArrayLike, y: ArrayLike) -> Array:
    r"""
    Calculate efficient pairwise difference between two arrays of vectors.

    :param x: First set of vectors as a :math:`n \times d` array
    :param y: Second set of vectors as a :math:`m \times d` array
    :return: Pairwise differences between ``x_array`` and ``y_array`` as an
        :math:`n \times m \times d` array
    """
    return pairwise(difference)(x, y)


def sample_batch_indices(
    random_key: KeyArrayLike,
    max_index: int,
    batch_size: int,
    num_batches: int,
) -> Array:
    """
    Sample an array of indices of size `num_batches` x `batch_size`.

    Each row (batch) of the sampled array will contain unique elements.

    :param random_key: Key for random number generation
    :param max_index: Largest index we wish to sample
    :param batch_size: Size of the batch we wish to sample
    :param num_batches: Number of batches to sample

    :return: Array of batch indices of size `num_batches` x `batch_size`
    """
    if max_index < batch_size:
        raise ValueError("'max_index' must be greater than or equal to 'batch_size'")
    if batch_size < 0.0:
        raise ValueError("'batch_size' must be non-negative")

    batch_keys = jr.split(random_key, num_batches)
    batch_permutation = vmap(jr.permutation, in_axes=(0, None))
    return batch_permutation(batch_keys, max_index)[:, :batch_size]


def jit_test(
    fn: Callable,
    fn_args: tuple = (),
    fn_kwargs: Optional[dict] = None,
    jit_kwargs: Optional[dict] = None,
    _name: Optional[str] = None,  # UNUSED
    check_hash: bool = True,
) -> tuple[float, float]:
    """
    Measure execution times of two runs of a JIT-compilable function.

    The function is called with supplied arguments twice, and timed for each run. These
    timings are returned in a 2-tuple. These timings can help verify the JIT performance
    by comparing timings of a before and after run of a function.

    :param fn: JIT-compilable function callable to test
    :param fn_args: Arguments passed during the calls to the passed function
    :param fn_kwargs: Keyword arguments passed during the calls to the passed function
    :param jit_kwargs: Keyword arguments that are partially applied to :func:`jax.jit`
        before being called to compile the passed function
    :param check_hash: If :data:`True`, check that the hash of the JITted function is
        different to the supplied function
    :return: (First run time, Second run time), in seconds
    """
    # Avoid dangerous default values - Pylint W0102
    if fn_kwargs is None:
        fn_kwargs = {}
    if jit_kwargs is None:
        jit_kwargs = {}

    @partial(jit, **jit_kwargs)
    def _fn(*args, **kwargs):
        return fn(*args, **kwargs)

    if check_hash:
        assert hash(_fn) != hash(fn), "Cannot guarantee recompilation of `fn`."

    start_time = time.perf_counter()
    block_until_ready(_fn(*fn_args, **fn_kwargs))
    end_time = time.perf_counter()
    pre_delta = end_time - start_time

    start_time = time.perf_counter()
    block_until_ready(_fn(*fn_args, **fn_kwargs))
    end_time = time.perf_counter()
    post_delta = end_time - start_time

    return pre_delta, post_delta


def format_time(num: float) -> str:
    """
    Standardise the format of the input time.

    Floats will be converted to a standard format, e.g. 0.4531 -> "453.1 ms".

    :param num: Float to be converted
    :return: Formatted time as a string
    """
    scaled_time = 0
    unit_string = "s"
    try:
        order = log10(abs(num))
    except ValueError:
        return f"{round(scaled_time, 2)} {unit_string}"
    if order >= 2:  # noqa: PLR2004
        scaled_time = num / 60
        unit_string = "mins"
    if order < 2:  # noqa: PLR2004
        scaled_time = num
        unit_string = "s"
    if order < 0:  # noqa: PLR2004
        scaled_time = 1e3 * num
        unit_string = "ms"
    if order < -3:  # noqa: PLR2004
        scaled_time = 1e6 * num
        unit_string = "\u03bcs"
    if order < -6:  # noqa: PLR2004
        scaled_time = 1e9 * num
        unit_string = "ns"
    if order < -9:  # noqa: PLR2004
        scaled_time = 1e12 * num
        unit_string = "ps"

    return f"{round(scaled_time, 2)} {unit_string}"


def speed_comparison_test(
    function_setups: Sequence[JITCompilableFunction],
    num_runs: int = 10,
    log_results: bool = False,
    check_hash: bool = False,
<<<<<<< HEAD
    normalisation: Optional[Tuple[float, float]] = None,
) -> tuple[list[tuple[Array, Array]], dict[str, Array]]:
=======
) -> tuple[list[tuple[Array, Array]], dict[int, Array]]:
>>>>>>> 827bed29
    """
    Compare compilation time and runtime of a list of JIT-able functions.

    :param function_setups: Sequence of instances of :class:`JITCompilableFunction`
    :param num_runs: Number of times to average function timings over
    :param log_results: If :data:`True`, the results are formatted and logged
    :param check_hash: If :data:`True`, check that the hash of the JITted functions are
        different to the supplied functions
    :param normalisation: Tuple (compilation normalisation, execution normalisation).
        If provided, returned compilation/execution times are normalised so that this
        time is 1 time unit.
    :return: List of tuples (means, standard deviations) for each function containing
<<<<<<< HEAD
        un-compiled and precompiled execution times as array components; Dictionary with
        key function and value array of execution time savings for each repeat test of a
        function
=======
        JIT compilation and execution times as array components; Dictionary with
        key function number and value array of execution time savings for each repeat
        test of a function

>>>>>>> 827bed29
    """
    timings_dict = {}
    results = []
    for i, function in enumerate(function_setups):
        name = function.name
        name = name if name is not None else f"function_{i + 1}"
        if log_results:
            _logger.info("------------------- %s -------------------", name)
        timings = jnp.zeros((num_runs, 2))
        for j in range(num_runs):
            timings = timings.at[j, :].set(jit_test(*function, check_hash=check_hash))
        # Compute the time just spent on compilation
<<<<<<< HEAD
        timings = timings.at[:, 0].set(timings[:, 0] - timings[:, 1])
        # Normalise, if necessary
        if normalisation is not None:
            timings = timings.at[:, 0].set(timings[:, 0] / normalisation[0])
            timings = timings.at[:, 1].set(timings[:, 1] / normalisation[1])
        timings_dict[name] = timings
=======
        post_processed_timings = timings.at[:, 0].set(timings[:, 0] - timings[:, 1])
        timings_dict[i] = post_processed_timings
>>>>>>> 827bed29
        # Compute summary statistics
        mean = post_processed_timings.mean(axis=0)
        std = post_processed_timings.std(axis=0)
        results.append((mean, std))

        if log_results:
<<<<<<< HEAD
            if normalisation:
                _logger.info(
                    "Compilation time: "
                    + f"{mean[0].item():.4g} units ± "
                    + f"{std[0].item():.4g} units"
                    + f" per run (mean ± std. dev. of {num_runs} runs)"
                )
                _logger.info(
                    "Execution time: "
                    + f"{mean[1].item():.4g} units ± "
                    + f"{std[1].item():.4g} units"
                    + f" per run (mean ± std. dev. of {num_runs} runs)"
                )
            else:
                _logger.info(
                    "Compilation time: "
                    + f"{format_time(mean[0].item())} ± "
                    + f"{format_time(std[0].item())}"
                    + f" per run (mean ± std. dev. of {num_runs} runs)"
                )
                _logger.info(
                    "Execution time: "
                    + f"{format_time(mean[1].item())} ± "
                    + f"{format_time(std[1].item())}"
                    + f" per run (mean ± std. dev. of {num_runs} runs)"
                )
=======
            _logger.info("------------------- Function %s -------------------", i + 1)
            _logger.info(
                "Compilation time: "
                + f"{format_time(mean[0].item())} ± "
                + f"{format_time(std[0].item())}"
                + f" per run (mean ± std. dev. of {num_runs} runs)"
            )
            _logger.info(
                "Execution time: "
                + f"{format_time(mean[1].item())} ± "
                + f"{format_time(std[1].item())}"
                + f" per run (mean ± std. dev. of {num_runs} runs)"
            )
>>>>>>> 827bed29

    return results, timings_dict


T = TypeVar("T")


class SilentTQDM:
    """
    Class implementing interface of :class:`~tqdm.tqdm` that does nothing.

    It can substitute :class:`~tqdm.tqdm` to silence all output.

    Based on `code by Pro Q <https://stackoverflow.com/a/77450937>`_.

    Additional parameters are accepted and ignored to match interface of
    :class:`~tqdm.tqdm`.

    :param iterable: Iterable of tasks to (not) indicate progress for
    """

    def __init__(self, iterable: Iterable[T], *_args, **_kwargs):
        """Store iterable."""
        self.iterable = iterable

    def __iter__(self) -> Iterator[T]:
        """
        Iterate.

        :return: Next item
        """
        return iter(self.iterable)

    def write(self, *_args, **_kwargs) -> None:
        """Do nothing instead of writing to output."""<|MERGE_RESOLUTION|>--- conflicted
+++ resolved
@@ -369,12 +369,8 @@
     num_runs: int = 10,
     log_results: bool = False,
     check_hash: bool = False,
-<<<<<<< HEAD
     normalisation: Optional[Tuple[float, float]] = None,
 ) -> tuple[list[tuple[Array, Array]], dict[str, Array]]:
-=======
-) -> tuple[list[tuple[Array, Array]], dict[int, Array]]:
->>>>>>> 827bed29
     """
     Compare compilation time and runtime of a list of JIT-able functions.
 
@@ -387,16 +383,9 @@
         If provided, returned compilation/execution times are normalised so that this
         time is 1 time unit.
     :return: List of tuples (means, standard deviations) for each function containing
-<<<<<<< HEAD
-        un-compiled and precompiled execution times as array components; Dictionary with
-        key function and value array of execution time savings for each repeat test of a
-        function
-=======
         JIT compilation and execution times as array components; Dictionary with
-        key function number and value array of execution time savings for each repeat
+        key function name and value array of execution time savings for each repeat
         test of a function
-
->>>>>>> 827bed29
     """
     timings_dict = {}
     results = []
@@ -409,24 +398,18 @@
         for j in range(num_runs):
             timings = timings.at[j, :].set(jit_test(*function, check_hash=check_hash))
         # Compute the time just spent on compilation
-<<<<<<< HEAD
         timings = timings.at[:, 0].set(timings[:, 0] - timings[:, 1])
         # Normalise, if necessary
         if normalisation is not None:
             timings = timings.at[:, 0].set(timings[:, 0] / normalisation[0])
             timings = timings.at[:, 1].set(timings[:, 1] / normalisation[1])
         timings_dict[name] = timings
-=======
-        post_processed_timings = timings.at[:, 0].set(timings[:, 0] - timings[:, 1])
-        timings_dict[i] = post_processed_timings
->>>>>>> 827bed29
         # Compute summary statistics
-        mean = post_processed_timings.mean(axis=0)
-        std = post_processed_timings.std(axis=0)
+        mean = timings.mean(axis=0)
+        std = timings.std(axis=0)
         results.append((mean, std))
 
         if log_results:
-<<<<<<< HEAD
             if normalisation:
                 _logger.info(
                     "Compilation time: "
@@ -453,21 +436,6 @@
                     + f"{format_time(std[1].item())}"
                     + f" per run (mean ± std. dev. of {num_runs} runs)"
                 )
-=======
-            _logger.info("------------------- Function %s -------------------", i + 1)
-            _logger.info(
-                "Compilation time: "
-                + f"{format_time(mean[0].item())} ± "
-                + f"{format_time(std[0].item())}"
-                + f" per run (mean ± std. dev. of {num_runs} runs)"
-            )
-            _logger.info(
-                "Execution time: "
-                + f"{format_time(mean[1].item())} ± "
-                + f"{format_time(std[1].item())}"
-                + f" per run (mean ± std. dev. of {num_runs} runs)"
-            )
->>>>>>> 827bed29
 
     return results, timings_dict
 
