# © Crown Copyright GCHQ
#
# Licensed under the Apache License, Version 2.0 (the "License");
# you may not use this file except in compliance with the License.
# You may obtain a copy of the License at
#
# http://www.apache.org/licenses/LICENSE-2.0
#
# Unless required by applicable law or agreed to in writing, software
# distributed under the License is distributed on an "AS IS" BASIS,
# WITHOUT WARRANTIES OR CONDITIONS OF ANY KIND, either express or implied.
# See the License for the specific language governing permissions and
# limitations under the License.

"""
Functionality to perform simple, generic tasks and operations.

The functions within this module are simple solutions to various problems or
requirements that are sufficiently generic to be useful across multiple areas of the
codebase. Examples of this include computation of squared distances, definition of
class factories and checks for numerical precision.
"""

# Support annotations with | in Python < 3.10
# TODO: Remove once no longer supporting old code
from __future__ import annotations

import inspect
import time
from collections.abc import Callable
from typing import Any, TypeVar

import jax.numpy as jnp
from jax import Array, jit, vmap
from jax.typing import ArrayLike
from jaxopt import OSQP

import coreax.coreset as cc
import coreax.metrics as cm
import coreax.refine as cr
import coreax.weights as cw

KernelFunction = Callable[[ArrayLike, ArrayLike], Array]

<<<<<<< HEAD
# Pairwise kernel evaluation if grads and nu are defined
KernelFunctionWithGrads = Callable[
    [ArrayLike, ArrayLike, ArrayLike, ArrayLike, int, float], Array
]

=======
>>>>>>> 7af3297c

class NotCalculatedError(Exception):
    """Raise when trying to use a variable that has not been calculated yet."""


def apply_negative_precision_threshold(
    x: ArrayLike, precision_threshold: float = 1e-8
) -> float:
    """
    Round a number to 0.0 if it is negative but within precision_threshold of 0.0.

    :param x: Scalar value we wish to compare to 0.0
    :param precision_threshold: Positive threshold we compare against for precision
    :return: ``x``, rounded to 0.0 if it is between -`precision_threshold` and 0.0
    """
    # Cast to float. Will raise TypeError if array is not zero-dimensional.
    x = float(x)

    if precision_threshold < 0.0:
        raise ValueError(
            f"precision_threshold must be positive; value {precision_threshold} given."
        )

    if -precision_threshold < x < 0.0:
        return 0.0

    return x


@jit
def squared_distance(x: ArrayLike, y: ArrayLike) -> Array:
    """
    Calculate the squared distance between two vectors.

    :param x: First vector argument
    :param y: Second vector argument
    :return: Dot product of ```x - y`` and ``x - y``, the square distance between ``x``
        and ``y``
    """
    return jnp.dot(x - y, x - y)


@jit
def squared_distance_pairwise(x: ArrayLike, y: ArrayLike) -> Array:
    r"""
    Calculate efficient pairwise square distance between two arrays.

    :param x: First set of vectors as a :math:`n \times d` array
    :param y: Second set of vectors as a :math:`m \times d` array
    :return: Pairwise squared distances between ``x_array`` and ``y_array`` as an
        :math:`n \times m` array
    """
    # Use vmap to turn distance between individual vectors into a pairwise distance.
    fn = vmap(
        vmap(squared_distance, in_axes=(None, 0), out_axes=0),
        in_axes=(0, None),
        out_axes=0,
    )
    return fn(x, y)


@jit
def difference(x: ArrayLike, y: ArrayLike) -> Array:
    """
    Calculate vector difference for a pair of vectors.

    :param x: First vector
    :param y: Second vector
    :return: Vector difference ``x - y``
    """
    return x - y


@jit
def pairwise_difference(x_array: ArrayLike, y_array: ArrayLike) -> Array:
    r"""
    Calculate efficient pairwise difference between two arrays of vectors.

    :param x_array: First set of vectors as a :math:`n \times d` array
    :param y_array: Second set of vectors as a :math:`m \times d` array
    :return: Pairwise differences between ``x_array`` and ``y_array`` as an
        :math:`n \times m \times d` array
    """
    fn = vmap(
        vmap(difference, in_axes=(0, None), out_axes=0), in_axes=(None, 0), out_axes=1
    )
    return fn(x_array, y_array)


def solve_qp(kernel_mm: ArrayLike, kernel_matrix_row_sum_mean: ArrayLike) -> Array:
    r"""
    Solve quadratic programs with :mod:`jaxopt`.

    Solves simplex weight problems of the form:

    .. math::

        \mathbf{w}^{\mathrm{T}} \mathbf{k} \mathbf{w} + \bar{\mathbf{k}}^{\mathrm{T}} \mathbf{w} = 0

    subject to

    .. math::

        \mathbf{Aw} = \mathbf{1}, \qquad \mathbf{Gx} \le 0.

    :param kernel_mm: :math:`m \times m` coreset Gram matrix
    :param kernel_matrix_row_sum_mean: :math`m \times 1` array of Gram matrix means
    :return: Optimised solution for the quadratic program
    """
    # Setup optimisation problem - all variable names are consistent with the OSQP
    # terminology. Begin with the objective parameters
    q_array = jnp.array(kernel_mm)
    c = -jnp.array(kernel_matrix_row_sum_mean)

    # Define the equality constraint parameters
    num_points = q_array.shape[0]
    a_array = jnp.ones((1, num_points))
    b = jnp.array([1.0])

    # Define the inequality constraint parameters
    g_array = jnp.eye(num_points) * -1.0
    h = jnp.zeros(num_points)

    # Define solver object and run solver
    qp = OSQP()
    sol = qp.run(
        params_obj=(q_array, c), params_eq=(a_array, b), params_ineq=(g_array, h)
    ).params
    return sol.primal


def call_with_excess_kwargs(call_obj: Callable, *args, **kwargs) -> Any:
    """
    Call an object when invalid parameters have been provided as keyword arguments.

    Keyword arguments with invalid names are ignored.

    Positional arguments before keyword arguments will be passed without filtering. If
    too many positional arguments are passed, ``call_obj`` may raise an exception. If a
    keyword argument is also covered by a positional argument, it will be ignored.

    :param call_obj: Object to call
    :return: ``call_obj`` called with arguments with valid names
    """
    arguments = inspect.signature(call_obj).parameters
    # Construct list of argument names without positional arguments
    kw_names = tuple(arguments)[len(args) :]
    # Construct dictionary of keyword arguments to pass
    kw_args = {kw: kwargs[kw] for kw in kw_names if kw in kwargs}
    return call_obj(*args, **kw_args)


class ClassFactory:
    """
    Factory to return classes that can be looked up by name.

    Returned classes are uninstantiated objects.

    To use this factory, create an instance in the appropriate module and call
    :meth:`register` for each class to be registered. The instance may then be imported
    to wherever requires output from the factory.
    """

    def __init__(self, class_type: type):
        """
        Initialise factory.

        :param class_type: Type of class that factory produces
        """
        self.class_type = class_type
        self.lookup_table: dict[str, class_type] = {}

    def register(self, name: str, class_obj: type) -> None:
        """
        Register a class name.

        :param name: Name to identify class
        :param class_obj: Uninstantiated class to register
        :raises ValueError: If an object has already been registered with ``name``
        :raises TypeError: If ``obj`` does not match :attr:`~ClassFactory.obj_type`
        """
        if name in self.lookup_table:
            raise ValueError(f"{name} already used for {self.lookup_table[name]}.")
        if not isinstance(class_obj, type):
            raise TypeError("class_obj must be an uninstantiated class object.")
        if not issubclass(class_obj, self.class_type):
            raise TypeError(
                f"Class type {type(class_obj)} does not match type for class factory: "
                f"{self.class_type}."
            )
        self.lookup_table[name] = class_obj

    def get(self, name: str | type) -> type:
        """
        Get class by name or return input if an object of the required type is passed.

        Passing an object already of the required type permits dependency injection. The
        type is determined by :attr:`~ClassFactory.obj_type`.

        :param name: Registered name of class to fetch, or uninstantiated class object
            of a matching type
        :raises TypeError: If a non-string that does not match the factory type is
            passed, i.e. cannot be used for dependency injection
        :raises KeyError: If the string name is not recognised
        :return: Uninstantiated class object
        """
        # Check for dependency injection
        if isinstance(name, type):
            if issubclass(name, self.class_type):
                return name
            raise TypeError(f"{name} is not a subclass of {self.class_type}.")

        if not isinstance(name, str):
            raise TypeError(
                f"name must be a string or a subclass of {self.class_type}."
            )

        # Get class by name
        class_obj = self.lookup_table.get(name)
        if class_obj is None:
            raise KeyError(f"Class name {name} not recognised.")
        return class_obj


T = TypeVar("T")


def create_instance_from_factory(
    factory_obj: ClassFactory,
    class_type: str
    | type[cc.Coreset]
    | type[cm.Metric]
    | type[cr.Refine]
    | type[cw.WeightsOptimiser],
    **kwargs,
) -> T:
    """
    Create a refine object for use with the fit method.

    :param class_type: The name of a class to use, or the uninstantiated class
        directly as a dependency injection
    :return: Class instance of the requested type
    """
    class_obj = factory_obj.get(class_type)

    # Initialise, accounting for different classes having different numbers of parameters
    return call_with_excess_kwargs(
        class_obj,
        **kwargs,
    )


def jit_test(fn: Callable, *args, **kwargs) -> tuple[float, float]:
    """
    Verify JIT performance by comparing timings of a before and after run of a function.

    The function is called with supplied arguments twice, and timed for each run. These
    timings are returned in a 2-tuple.

    :param fn: Function callable to test
    :return: (First run time, Second run time)
    """
    start_time = time.time()
    fn(*args, **kwargs)
    end_time = time.time()
    pre_delta = end_time - start_time
    start_time = time.time()
    fn(*args, **kwargs)
    end_time = time.time()
    post_delta = end_time - start_time
    return pre_delta, post_delta<|MERGE_RESOLUTION|>--- conflicted
+++ resolved
@@ -42,14 +42,6 @@
 
 KernelFunction = Callable[[ArrayLike, ArrayLike], Array]
 
-<<<<<<< HEAD
-# Pairwise kernel evaluation if grads and nu are defined
-KernelFunctionWithGrads = Callable[
-    [ArrayLike, ArrayLike, ArrayLike, ArrayLike, int, float], Array
-]
-
-=======
->>>>>>> 7af3297c
 
 class NotCalculatedError(Exception):
     """Raise when trying to use a variable that has not been calculated yet."""
