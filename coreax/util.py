# © Crown Copyright GCHQ
#
# Licensed under the Apache License, Version 2.0 (the "License");
# you may not use this file except in compliance with the License.
# You may obtain a copy of the License at
#
# http://www.apache.org/licenses/LICENSE-2.0
#
# Unless required by applicable law or agreed to in writing, software
# distributed under the License is distributed on an "AS IS" BASIS,
# WITHOUT WARRANTIES OR CONDITIONS OF ANY KIND, either express or implied.
# See the License for the specific language governing permissions and
# limitations under the License.

<<<<<<< HEAD
"""TODO: Create top-level docstring."""
=======
"""
Functionality to perform simple, generic tasks and operations.

The functions within this module are simple solutions to various problems or
requirements that are sufficiently generic to be useful across multiple areas of the
codebase. Examples of this include computation of squared distances, definition of
class factories and checks for numerical precision.
"""
>>>>>>> 83770caf

# Support annotations with | in Python < 3.10
# TODO: Remove once no longer supporting old code
from __future__ import annotations

import inspect
from collections.abc import Callable
from typing import Any, TypeVar

import jax.numpy as jnp
from jax import Array, jit, vmap
from jax.typing import ArrayLike
from jaxopt import OSQP


KernelFunction: TypeVar = Callable[[ArrayLike, ArrayLike], Array]

# Pairwise kernel evaluation if grads and nu are defined
KernelFunctionWithGrads: TypeVar = Callable[
    [ArrayLike, ArrayLike, ArrayLike, ArrayLike, int, float], Array
]


def apply_negative_precision_threshold(
    x: ArrayLike, precision_threshold: float = 1e-8
) -> float:
    """
    Round a number to 0.0 if it is negative but within precision_threshold of 0.0.

    :param x: Scalar value we wish to compare to 0.0
    :param precision_threshold: Positive threshold we compare against for precision
    :return: ``x``, rounded to 0.0 if it is between -`precision_threshold` and 0.0
    """
    # Cast to float. Will raise TypeError if array is not zero-dimensional.
    x = float(x)

    if precision_threshold < 0.0:
        raise ValueError(
            f"precision_threshold must be positive; value {precision_threshold} given."
        )

    if -precision_threshold < x < 0.0:
        return 0.0

    return x


@jit
def squared_distance(x: ArrayLike, y: ArrayLike) -> Array:
    """
    Calculate the squared distance between two vectors.

    :param x: First vector argument
    :param y: Second vector argument
    :return: Dot product of ```x - y`` and ``x - y``, the square distance between ``x``
        and ``y``
    """
    return jnp.dot(x - y, x - y)


@jit
def squared_distance_pairwise(x: ArrayLike, y: ArrayLike) -> Array:
    r"""
    Calculate efficient pairwise square distance between two arrays.

    :param x: First set of vectors as a :math:`n \times d` array
    :param y: Second set of vectors as a :math:`m \times d` array
    :return: Pairwise squared distances between ``x_array`` and ``y_array`` as an
        :math:`n \times m` array
    """
    # Use vmap to turn distance between individual vectors into a pairwise distance.
    fn = vmap(
        vmap(squared_distance, in_axes=(None, 0), out_axes=0),
        in_axes=(0, None),
        out_axes=0,
    )
    return fn(x, y)


@jit
def difference(x: ArrayLike, y: ArrayLike) -> Array:
    """
    Calculate vector difference for a pair of vectors.

    :param x: First vector
    :param y: Second vector
    :return: Vector difference ``x - y``
    """
    return x - y


@jit
def pairwise_difference(x_array: ArrayLike, y_array: ArrayLike) -> Array:
    r"""
    Calculate efficient pairwise difference between two arrays of vectors.

    :param x_array: First set of vectors as a :math:`n \times d` array
    :param y_array: Second set of vectors as a :math:`m \times d` array
    :return: Pairwise differences between ``x_array`` and ``y_array`` as an
        :math:`n \times m \times d` array
    """
    fn = vmap(
        vmap(difference, in_axes=(0, None), out_axes=0), in_axes=(None, 0), out_axes=1
    )
    return fn(x_array, y_array)


def solve_qp(kernel_mm: ArrayLike, kernel_matrix_row_sum_mean: ArrayLike) -> Array:
    r"""
    Solve quadratic programs with :mod:`jaxopt`.

    Solves simplex weight problems of the form:

    .. math::

        \mathbf{w}^{\mathrm{T}} \mathbf{k} \mathbf{w} + \bar{\mathbf{k}}^{\mathrm{T}} \mathbf{w} = 0

    subject to

    .. math::

        \mathbf{Aw} = \mathbf{1}, \qquad \mathbf{Gx} \le 0.

    :param kernel_mm: :math:`m \times m` coreset Gram matrix
    :param kernel_matrix_row_sum_mean: :math`m \times 1` array of Gram matrix means
    :return: Optimised solution for the quadratic program
    """
    # Setup optimisation problem - all variable names are consistent with the OSQP
    # terminology. Begin with the objective parameters
    q_array = jnp.array(kernel_mm)
    c = -jnp.array(kernel_matrix_row_sum_mean)

    # Define the equality constraint parameters
    num_points = q_array.shape[0]
    a_array = jnp.ones((1, num_points))
    b = jnp.array([1.0])

    # Define the inequality constraint parameters
    g_array = jnp.eye(num_points) * -1.0
    h = jnp.zeros(num_points)

    # Define solver object and run solver
    qp = OSQP()
    sol = qp.run(
        params_obj=(q_array, c), params_eq=(a_array, b), params_ineq=(g_array, h)
    ).params
    return sol.primal


def call_with_excess_kwargs(call_obj: Callable, *args, **kwargs) -> Any:
    """
    Call an object when invalid parameters have been provided as keyword arguments.

    Keyword arguments with invalid names are ignored.

    Positional arguments before keyword arguments will be passed without filtering. If
    too many positional arguments are passed, ``call_obj`` may raise an exception. If a
    keyword argument is also covered by a positional argument, it will be ignored.

    :param call_obj: Object to call
    :return: ``call_obj`` called with arguments with valid names
    """
    arguments = inspect.signature(call_obj).parameters
    # Construct list of argument names without positional arguments
    kw_names = tuple(arguments)[len(args) :]
    # Construct dictionary of keyword arguments to pass
    kw_args = {kw: kwargs[kw] for kw in kw_names if kw in kwargs}
    return call_obj(*args, **kw_args)


class ClassFactory:
    """
    Factory to return classes that can be looked up by name.

    Returned classes are uninstantiated objects.

    To use this factory, create an instance in the appropriate module and call
    :meth:`register` for each class to be registered. The instance may then be imported
    to wherever requires output from the factory.
    """

    def __init__(self, class_type: type):
        """
        Initialise factory.

        :param class_type: Type of class that factory produces
        """
        self.class_type = class_type
        self.lookup_table: dict[str, class_type] = {}

    def register(self, name: str, class_obj: type) -> None:
        """
        Register a class name.

        :param name: Name to identify class
        :param class_obj: Uninstantiated class to register
        :raises ValueError: If an object has already been registered with ``name``
        :raises TypeError: If ``obj`` does not match :attr:`~ClassFactory.obj_type`
        """
        if name in self.lookup_table:
            raise ValueError(f"{name} already used for {self.lookup_table[name]}.")
        if not isinstance(class_obj, type):
            raise TypeError("class_obj must be an uninstantiated class object.")
        if not issubclass(class_obj, self.class_type):
            raise TypeError(
                f"Class type {type(class_obj)} does not match type for class factory: "
                f"{self.class_type}."
            )
        self.lookup_table[name] = class_obj

    def get(self, name: str | type) -> type:
        """
        Get class by name or return input if an object of the required type is passed.

        Passing an object already of the required type permits dependency injection. The
        type is determined by :attr:`~ClassFactory.obj_type`.

        :param name: Registered name of class to fetch, or uninstantiated class object
            of a matching type
        :raises TypeError: If a non-string that does not match the factory type is
            passed, i.e. cannot be used for dependency injection
        :raises KeyError: If the string name is not recognised
        :return: Uninstantiated class object
        """
        # Check for dependency injection
        if isinstance(name, type):
            if issubclass(name, self.class_type):
                return name
            raise TypeError(f"{name} is not a subclass of {self.class_type}.")

        if not isinstance(name, str):
            raise TypeError(
                f"name must be a string or a subclass of {self.class_type}."
            )

        # Get class by name
        class_obj = self.lookup_table.get(name)
        if class_obj is None:
            raise KeyError(f"Class name {name} not recognised.")
        return class_obj


T = TypeVar("T")


def create_instance_from_factory(
    factory_obj: ClassFactory,
    class_type: str | type[T],
    *args,
    **kwargs,
) -> T:
    """
    Create an instance of a class from a class factory.

    :param factory_obj: Class factory
    :param class_type: The name of a class to use from the factory, or an uninstantiated
        class of the type in ``factory_obj`` if using dependency injection
    :param args: Positional arguments to pass to class constructor
    :param kwargs: Keyword arguments to pass to class constructor
    :return: Populated instance of requested class
    """
    class_obj = factory_obj.get(class_type)

    # Initialise, accounting for different classes having different numbers of parameters
    return call_with_excess_kwargs(
        class_obj,
        *args,
        **kwargs,
    )<|MERGE_RESOLUTION|>--- conflicted
+++ resolved
@@ -12,9 +12,6 @@
 # See the License for the specific language governing permissions and
 # limitations under the License.
 
-<<<<<<< HEAD
-"""TODO: Create top-level docstring."""
-=======
 """
 Functionality to perform simple, generic tasks and operations.
 
@@ -23,7 +20,6 @@
 codebase. Examples of this include computation of squared distances, definition of
 class factories and checks for numerical precision.
 """
->>>>>>> 83770caf
 
 # Support annotations with | in Python < 3.10
 # TODO: Remove once no longer supporting old code
@@ -287,7 +283,7 @@
     """
     class_obj = factory_obj.get(class_type)
 
-    # Initialise, accounting for different classes having different numbers of parameters
+    # Initialise accounting for different classes having different numbers of parameters
     return call_with_excess_kwargs(
         class_obj,
         *args,
