# © Crown Copyright GCHQ
#
# Licensed under the Apache License, Version 2.0 (the "License");
# you may not use this file except in compliance with the License.
# You may obtain a copy of the License at
#
# http://www.apache.org/licenses/LICENSE-2.0
#
# Unless required by applicable law or agreed to in writing, software
# distributed under the License is distributed on an "AS IS" BASIS,
# WITHOUT WARRANTIES OR CONDITIONS OF ANY KIND, either express or implied.
# See the License for the specific language governing permissions and
# limitations under the License.

"""
Functionality to perform simple, generic tasks and operations.

The functions within this module are simple solutions to various problems or
requirements that are sufficiently generic to be useful across multiple areas of the
codebase. Examples of this include computation of squared distances, definition of
class factories and checks for numerical precision.
"""

# Support annotations with | in Python < 3.10
# TODO: Remove once no longer supporting old code
from __future__ import annotations

import inspect
import time
from collections.abc import Callable
from typing import Any, TypeVar

import jax.numpy as jnp
from jax import Array, jit, vmap
from jax.typing import ArrayLike
from jaxopt import OSQP

import coreax.coresubset as cc
import coreax.metrics as cm
import coreax.refine as cr
import coreax.weights as cw

#: Kernel evaluation function.
KernelFunction = Callable[[ArrayLike, ArrayLike], Array]

#: Pairwise kernel evaluation function if gradients and bandwidth are defined.
KernelFunctionWithGrads = Callable[
    [ArrayLike, ArrayLike, ArrayLike, ArrayLike, int, float], Array
]


class NotCalculatedError(Exception):
    """Raise when trying to use a variable that has not been calculated yet."""


def apply_negative_precision_threshold(
    x: ArrayLike, precision_threshold: float = 1e-8
) -> float:
    """
    Round a number to 0.0 if it is negative but within precision_threshold of 0.0.

    :param x: Scalar value we wish to compare to 0.0
    :param precision_threshold: Positive threshold we compare against for precision
    :return: ``x``, rounded to 0.0 if it is between ``-precision_threshold`` and 0.0
    """
    # Cast to float. Will raise TypeError if array is not zero-dimensional.
    x = float(x)

    if precision_threshold < 0.0:
        raise ValueError(
            f"precision_threshold must be positive; value {precision_threshold} given."
        )

    if -precision_threshold < x < 0.0:
        return 0.0

    return x


@jit
def squared_distance(x: ArrayLike, y: ArrayLike) -> Array:
    """
    Calculate the squared distance between two vectors.

    :param x: First vector argument
    :param y: Second vector argument
    :return: Dot product of ``x - y`` and ``x - y``, the square distance between ``x``
        and ``y``
    """
    return jnp.dot(x - y, x - y)


@jit
def squared_distance_pairwise(x: ArrayLike, y: ArrayLike) -> Array:
    r"""
    Calculate efficient pairwise square distance between two arrays.

    :param x: First set of vectors as a :math:`n \times d` array
    :param y: Second set of vectors as a :math:`m \times d` array
    :return: Pairwise squared distances between ``x_array`` and ``y_array`` as an
        :math:`n \times m` array
    """
    # Use vmap to turn distance between individual vectors into a pairwise distance.
    fn = vmap(
        vmap(squared_distance, in_axes=(None, 0), out_axes=0),
        in_axes=(0, None),
        out_axes=0,
    )
    return fn(x, y)


@jit
def difference(x: ArrayLike, y: ArrayLike) -> Array:
    """
    Calculate vector difference for a pair of vectors.

    :param x: First vector
    :param y: Second vector
    :return: Vector difference ``x - y``
    """
    return x - y


@jit
def pairwise_difference(x_array: ArrayLike, y_array: ArrayLike) -> Array:
    r"""
    Calculate efficient pairwise difference between two arrays of vectors.

    :param x_array: First set of vectors as a :math:`n \times d` array
    :param y_array: Second set of vectors as a :math:`m \times d` array
    :return: Pairwise differences between ``x_array`` and ``y_array`` as an
        :math:`n \times m \times d` array
    """
    fn = vmap(
        vmap(difference, in_axes=(0, None), out_axes=0), in_axes=(None, 0), out_axes=1
    )
    return fn(x_array, y_array)


def solve_qp(kernel_mm: ArrayLike, kernel_matrix_row_sum_mean: ArrayLike) -> Array:
    r"""
    Solve quadratic programs with :mod:`jaxopt`.

    Solves simplex weight problems of the form:

    .. math::

        \mathbf{w}^{\mathrm{T}} \mathbf{k} \mathbf{w} + \bar{\mathbf{k}}^{\mathrm{T}} \mathbf{w} = 0

    subject to

    .. math::

        \mathbf{Aw} = \mathbf{1}, \qquad \mathbf{Gx} \le 0.

    :param kernel_mm: :math:`m \times m` coreset Gram matrix
    :param kernel_matrix_row_sum_mean: :math`m \times 1` array of Gram matrix means
    :return: Optimised solution for the quadratic program
    """
    # Setup optimisation problem - all variable names are consistent with the OSQP
    # terminology. Begin with the objective parameters
    q_array = jnp.array(kernel_mm)
    c = -jnp.array(kernel_matrix_row_sum_mean)

    # Define the equality constraint parameters
    num_points = q_array.shape[0]
    a_array = jnp.ones((1, num_points))
    b = jnp.array([1.0])

    # Define the inequality constraint parameters
    g_array = jnp.eye(num_points) * -1.0
    h = jnp.zeros(num_points)

    # Define solver object and run solver
    qp = OSQP()
    sol = qp.run(
        params_obj=(q_array, c), params_eq=(a_array, b), params_ineq=(g_array, h)
    ).params
    return sol.primal


def call_with_excess_kwargs(call_obj: Callable, *args, **kwargs) -> Any:
    """
    Call an object when invalid parameters have been provided as keyword arguments.

    Keyword arguments with invalid names are ignored.

    Positional arguments before keyword arguments will be passed without filtering. If
    too many positional arguments are passed, ``call_obj`` may raise an exception. If a
    keyword argument is also covered by a positional argument, it will be ignored.

    :param call_obj: Object to call
    :return: ``call_obj`` called with arguments with valid names
    """
    arguments = inspect.signature(call_obj).parameters
    # Construct list of argument names without positional arguments
    kw_names = tuple(arguments)[len(args) :]
    # Construct dictionary of keyword arguments to pass
    kw_args = {kw: kwargs[kw] for kw in kw_names if kw in kwargs}
    return call_obj(*args, **kw_args)


class ClassFactory:
    """
    Factory to return classes that can be looked up by name.

    Returned classes are uninstantiated objects.

    To use this factory, create an instance in the appropriate module and call
    :meth:`register` for each class to be registered. The instance may then be imported
    to wherever requires output from the factory.
    """

    def __init__(self, class_type: type):
        """
        Initialise factory.

        :param class_type: Type of class that factory produces
        """
        self.class_type = class_type
        self.lookup_table: dict[str, class_type] = {}

    def register(self, name: str, class_obj: type) -> None:
        """
        Register a class name.

        :param name: Name to identify class
        :param class_obj: Uninstantiated class to register
        :raises ValueError: If an object has already been registered with ``name``
        :raises TypeError: If ``obj`` does not match :attr:`~ClassFactory.obj_type`
        """
        if name in self.lookup_table:
            raise ValueError(f"{name} already used for {self.lookup_table[name]}.")
        if not isinstance(class_obj, type):
            raise TypeError("class_obj must be an uninstantiated class object.")
        if not issubclass(class_obj, self.class_type):
            raise TypeError(
                f"Class type {type(class_obj)} does not match type for class factory: "
                f"{self.class_type}."
            )
        self.lookup_table[name] = class_obj

    def get(self, name: str | type) -> type:
        """
        Get class by name or return input if an object of the required type is passed.

        Passing an object already of the required type permits dependency injection. The
        type is determined by :attr:`~ClassFactory.obj_type`.

        :param name: Registered name of class to fetch, or uninstantiated class object
            of a matching type
        :raises TypeError: If a non-string that does not match the factory type is
            passed, i.e. cannot be used for dependency injection
        :raises KeyError: If the string name is not recognised
        :return: Uninstantiated class object
        """
        # Check for dependency injection
        if isinstance(name, type):
            if issubclass(name, self.class_type):
                return name
            raise TypeError(f"{name} is not a subclass of {self.class_type}.")

        if not isinstance(name, str):
            raise TypeError(
                f"name must be a string or a subclass of {self.class_type}."
            )

        # Get class by name
        class_obj = self.lookup_table.get(name)
        if class_obj is None:
            raise KeyError(f"Class name {name} not recognised.")
        return class_obj


<<<<<<< HEAD
T = TypeVar("T")


def create_instance_from_factory(
    factory_obj: ClassFactory,
    class_type: str | type[T],
    **kwargs,
) -> T:
=======
def create_instance_from_factory(
    factory_obj: ClassFactory,
    class_type: str
    | type[cc.Coreset]
    | type[cm.Metric]
    | type[cr.Refine]
    | type[cw.WeightsOptimiser],
    **kwargs,
) -> cc.Coreset | cm.Metric | cr.Refine | cw.WeightsOptimiser:
>>>>>>> 3f1b06dd
    """
    Create a refine object for use with the fit method.

    :param class_type: The name of a class to use, or the uninstantiated class
        directly as a dependency injection
    :return: Class instance of the requested type
    """
    class_obj = factory_obj.get(class_type)

<<<<<<< HEAD
    # Initialise, accounting for different classes having different numbers of parameters
    return call_with_excess_kwargs(
        class_obj,
        **kwargs,
    )


def jit_test(fn: Callable, *args, **kwargs) -> tuple[float, float]:
    """
    Verify JIT performance by comparing timings of a before and after run of a function.

    The function is called with supplied arguments twice, and timed for each run. These
    timings are returned in a 2-tuple.

    :param fn: Function callable to test
    :return: (First run time, Second run time)
    """
    start_time = time.time()
    fn(*args, **kwargs)
    end_time = time.time()
    pre_delta = end_time - start_time
    start_time = time.time()
    fn(*args, **kwargs)
    end_time = time.time()
    post_delta = end_time - start_time
    return pre_delta, post_delta
=======
    # Initialise, accounting for different classes having different numbers of
    # parameters
    return call_with_excess_kwargs(
        class_obj,
        **kwargs,
    )
>>>>>>> 3f1b06dd
<|MERGE_RESOLUTION|>--- conflicted
+++ resolved
@@ -272,16 +272,9 @@
         return class_obj
 
 
-<<<<<<< HEAD
 T = TypeVar("T")
 
 
-def create_instance_from_factory(
-    factory_obj: ClassFactory,
-    class_type: str | type[T],
-    **kwargs,
-) -> T:
-=======
 def create_instance_from_factory(
     factory_obj: ClassFactory,
     class_type: str
@@ -290,8 +283,7 @@
     | type[cr.Refine]
     | type[cw.WeightsOptimiser],
     **kwargs,
-) -> cc.Coreset | cm.Metric | cr.Refine | cw.WeightsOptimiser:
->>>>>>> 3f1b06dd
+) -> T:
     """
     Create a refine object for use with the fit method.
 
@@ -301,8 +293,8 @@
     """
     class_obj = factory_obj.get(class_type)
 
-<<<<<<< HEAD
-    # Initialise, accounting for different classes having different numbers of parameters
+    # Initialise, accounting for different classes having different numbers of
+    # parameters
     return call_with_excess_kwargs(
         class_obj,
         **kwargs,
@@ -327,12 +319,4 @@
     fn(*args, **kwargs)
     end_time = time.time()
     post_delta = end_time - start_time
-    return pre_delta, post_delta
-=======
-    # Initialise, accounting for different classes having different numbers of
-    # parameters
-    return call_with_excess_kwargs(
-        class_obj,
-        **kwargs,
-    )
->>>>>>> 3f1b06dd
+    return pre_delta, post_delta