# © Crown Copyright GCHQ
#
# Licensed under the Apache License, Version 2.0 (the "License");
# you may not use this file except in compliance with the License.
# You may obtain a copy of the License at
#
# http://www.apache.org/licenses/LICENSE-2.0
#
# Unless required by applicable law or agreed to in writing, software
# distributed under the License is distributed on an "AS IS" BASIS,
# WITHOUT WARRANTIES OR CONDITIONS OF ANY KIND, either express or implied.
# See the License for the specific language governing permissions and
# limitations under the License.

"""
Functionality to perform simple, generic tasks and operations.

The functions within this module are simple solutions to various problems or
requirements that are sufficiently generic to be useful across multiple areas of the
codebase. Examples of this include computation of squared distances, definition of
class factories and checks for numerical precision.
"""

import logging
import sys
import time
from collections.abc import Callable, Iterable, Iterator
from functools import partial, wraps
from math import log10
from typing import Any, NamedTuple, Optional, Sequence, Tuple, TypeVar

import equinox as eqx
import jax.numpy as jnp
import jax.random as jr
import jax.tree_util as jtu
from jax import Array, block_until_ready, jit, vmap
from jax.typing import ArrayLike
from typing_extensions import TypeAlias, deprecated

_logger = logging.getLogger(__name__)
logging.basicConfig(level=logging.INFO, stream=sys.stdout)

PyTreeDef: TypeAlias = Any
Leaf: TypeAlias = Any

#: JAX random key type annotations.
KeyArray: TypeAlias = Array
KeyArrayLike: TypeAlias = ArrayLike


class NotCalculatedError(Exception):
    """Raise when trying to use a variable that has not been calculated yet."""


class JITCompilableFunction(NamedTuple):
    """
    Parameters for :func:`speed_comparison_test`.

    :param fn: JIT-compilable function callable to test
    :param fn_args: Arguments passed during the calls to the passed function
    :param fn_kwargs: Keyword arguments passed during the calls to the passed function
    :param jit_kwargs: Keyword arguments that are partially applied to :func:`jax.jit`
        before being called to compile the passed function.
    """

    fn: Callable
    fn_args: tuple = ()
    fn_kwargs: Optional[dict] = None
    jit_kwargs: Optional[dict] = None
    name: Optional[str] = None


class InvalidKernel:
    """
    Simple class that does not have a compute method on to test kernel.

    This is used across several testing instances to ensure the consequence of invalid
    inputs is correctly caught.
    """

    def __init__(self, x: float):
        """Initialise the invalid kernel object."""
        self.x = x


def tree_leaves_repeat(tree: PyTreeDef, length: int = 2) -> list[Leaf]:
    """
    Flatten a PyTree to its leaves and (potentially) repeat the trailing leaf.

    The PyTree 'tree' is flattened, but unlike the standard flattening, :data:`None` is
    treated as a valid leaf and the trailing leaf (potentially) repeated such that
    the length of the collection of leaves is given by the 'length' parameter.

    :param tree: The PyTree to flatten and whose trailing leaf to (potentially) repeat
    :param length: The length of the flattened PyTree after any repetition; values are
        implicitly clipped by :code:`max(len(tree_leaves), length)`
    :return: The PyTree leaves, with the trailing leaf repeated as many times as
        required for the collection of leaves to have length 'repeated_length'
    """
    tree_leaves = jtu.tree_leaves(tree, is_leaf=lambda x: x is None)
    num_repeats = length - len(tree_leaves)
    return tree_leaves + tree_leaves[-1:] * num_repeats


def tree_zero_pad_leading_axis(tree: PyTreeDef, pad_width: int) -> PyTreeDef:
    """
    Pad each array leaf of 'tree' with 'pad_width' trailing zeros.

    :param tree: The PyTree whose array leaves to pad with trailing zeros
    :param pad_width: The number of trailing zeros to pad with
    :return: A copy of the original PyTree with the array leaves padded
    """
    if int(pad_width) < 0:
        raise ValueError("'pad_width' must be a positive integer")
    leaves_to_pad, leaves_to_keep = eqx.partition(tree, eqx.is_array)

    def _pad(x: ArrayLike) -> Array:
        padding = (0, int(pad_width))
        skip_padding = ((0, 0),) * (jnp.ndim(x) - 1)
        return jnp.pad(x, (padding, *skip_padding))

    padded_leaves = jtu.tree_map(_pad, leaves_to_pad)
    return eqx.combine(padded_leaves, leaves_to_keep)


def apply_negative_precision_threshold(
    x: ArrayLike, precision_threshold: float = 1e-8
) -> Array:
    """
    Round a number to 0.0 if it is negative but within precision_threshold of 0.0.

    :param x: Scalar value we wish to compare to 0.0
    :param precision_threshold: Positive threshold we compare against for precision
    :return: ``x``, rounded to 0.0 if it is between ``-precision_threshold`` and 0.0
    """
    _x = jnp.asarray(x)
    return jnp.where((-jnp.abs(precision_threshold) < _x) & (_x < 0.0), 0.0, _x)


def pairwise(
    fn: Callable[[ArrayLike, ArrayLike], Array],
) -> Callable[[ArrayLike, ArrayLike], Array]:
    """
    Transform a function so it returns all pairwise evaluations of its inputs.

    :param fn: the function to apply the pairwise transform to.
    :returns: function that returns an array whose entries are the evaluations of `fn`
        for every pairwise combination of its input arguments.
    """

    @wraps(fn)
    def pairwise_fn(x: ArrayLike, y: ArrayLike) -> Array:
        x = jnp.atleast_2d(x)
        y = jnp.atleast_2d(y)
        return vmap(
            vmap(fn, in_axes=(0, None), out_axes=0),
            in_axes=(None, 0),
            out_axes=1,
        )(x, y)

    return pairwise_fn


@jit
def squared_distance(x: ArrayLike, y: ArrayLike) -> Array:
    """
    Calculate the squared distance between two vectors.

    :param x: First vector argument
    :param y: Second vector argument
    :return: Dot product of ``x - y`` and ``x - y``, the square distance between ``x``
        and ``y``
    """
    x = jnp.atleast_1d(x)
    y = jnp.atleast_1d(y)
    return jnp.dot(x - y, x - y)


@deprecated(
    "Use coreax.util.pairwise(coreax.util.squared_distance)(x, y);"
    "will be removed in version 0.3.0"
)
def squared_distance_pairwise(x: ArrayLike, y: ArrayLike) -> Array:
    r"""
    Calculate efficient pairwise square distance between two arrays.

    :param x: First set of vectors as a :math:`n \times d` array
    :param y: Second set of vectors as a :math:`m \times d` array
    :return: Pairwise squared distances between ``x_array`` and ``y_array`` as an
        :math:`n \times m` array
    """
    return pairwise(squared_distance)(x, y)


@jit
def difference(x: ArrayLike, y: ArrayLike) -> Array:
    """
    Calculate vector difference for a pair of vectors.

    :param x: First vector
    :param y: Second vector
    :return: Vector difference ``x - y``
    """
    x = jnp.atleast_1d(x)
    y = jnp.atleast_1d(y)
    return x - y


@deprecated(
    "Use coreax.kernels.util.median_heuristic; will be removed in version 0.3.0"
)
@jit
def median_heuristic(x: ArrayLike) -> Array:
    """
    Compute the median heuristic for setting kernel bandwidth.

    Analysis of the performance of the median heuristic can be found in
    :cite:`garreau2018median`.

    :param x: Input array of vectors
    :return: Bandwidth parameter, computed from the median heuristic, as a
        zero-dimensional array
    """
    # Format inputs
    x = jnp.atleast_2d(x)
    # Calculate square distances as an upper triangular matrix
    square_distances = jnp.triu(pairwise(squared_distance)(x, x), k=1)
    # Calculate the median of the square distances
    median_square_distance = jnp.median(
        square_distances[jnp.triu_indices_from(square_distances, k=1)]
    )

    return jnp.sqrt(median_square_distance / 2.0)


@deprecated(
    "Use coreax.util.pairwise(coreax.util.difference)(x, y);"
    "will be removed in version 0.3.0"
)
def pairwise_difference(x: ArrayLike, y: ArrayLike) -> Array:
    r"""
    Calculate efficient pairwise difference between two arrays of vectors.

    :param x: First set of vectors as a :math:`n \times d` array
    :param y: Second set of vectors as a :math:`m \times d` array
    :return: Pairwise differences between ``x_array`` and ``y_array`` as an
        :math:`n \times m \times d` array
    """
    return pairwise(difference)(x, y)


def sample_batch_indices(
    random_key: KeyArrayLike,
    max_index: int,
    batch_size: int,
    num_batches: int,
) -> Array:
    """
    Sample an array of indices of size `num_batches` x `batch_size`.

    Each row (batch) of the sampled array will contain unique elements.

    :param random_key: Key for random number generation
    :param max_index: Largest index we wish to sample
    :param batch_size: Size of the batch we wish to sample
    :param num_batches: Number of batches to sample

    :return: Array of batch indices of size `num_batches` x `batch_size`
    """
    if max_index < batch_size:
        raise ValueError("'max_index' must be greater than or equal to 'batch_size'")
    if batch_size < 0.0:
        raise ValueError("'batch_size' must be non-negative")

    batch_keys = jr.split(random_key, num_batches)
    batch_permutation = vmap(jr.permutation, in_axes=(0, None))
    return batch_permutation(batch_keys, max_index)[:, :batch_size]


def jit_test(
    fn: Callable,
    fn_args: tuple = (),
    fn_kwargs: Optional[dict] = None,
    jit_kwargs: Optional[dict] = None,
    _name: Optional[str] = None,  # UNUSED
    check_hash: bool = True,
) -> tuple[float, float]:
    """
    Measure execution times of two runs of a JIT-compilable function.

    The function is called with supplied arguments twice, and timed for each run. These
    timings are returned in a 2-tuple. These timings can help verify the JIT performance
    by comparing timings of a before and after run of a function.

    :param fn: JIT-compilable function callable to test
    :param fn_args: Arguments passed during the calls to the passed function
    :param fn_kwargs: Keyword arguments passed during the calls to the passed function
    :param jit_kwargs: Keyword arguments that are partially applied to :func:`jax.jit`
        before being called to compile the passed function.
    :param check_hash: If :data:`True`, check that the hash of the JITted function is
        different to the supplied function
    :return: (First run time, Second run time), in seconds
    """
    # Avoid dangerous default values - Pylint W0102
    if fn_kwargs is None:
        fn_kwargs = {}
    if jit_kwargs is None:
        jit_kwargs = {}

    @partial(jit, **jit_kwargs)
    def _fn(*args, **kwargs):
        return fn(*args, **kwargs)

    if check_hash:
        assert hash(_fn) != hash(fn), "Cannot guarantee recompilation of `fn`."

    start_time = time.time()
    block_until_ready(_fn(*fn_args, **fn_kwargs))
    end_time = time.time()
    pre_delta = end_time - start_time

    start_time = time.time()
    block_until_ready(_fn(*fn_args, **fn_kwargs))
    end_time = time.time()
    post_delta = end_time - start_time

    return pre_delta, post_delta


<<<<<<< HEAD
def format_number(num: float) -> str:
    """Standardise the format of the input number."""
=======
def format_time(num: float) -> str:
    """
    Standardise the format of the input time.

    Floats will be converted to a standard format, e.g. 0.4531 -> "453.1 ms"

    :param num: Float to be converted

    :return: Formatted time as a string
    """
>>>>>>> 9c768fb9
    if num == 0:
        return "0 s"
    order = log10(abs(num))
    if order >= 2:  # noqa: PLR2004
        scaled_time = num / 60
        order = "mins"
    elif 0 <= order < 2:  # noqa: PLR2004
        scaled_time = num
        order = "s"
    elif -3 <= order < 0:  # noqa: PLR2004
        scaled_time = 1e3 * num
        order = "ms"
    elif -6 <= order < -3:  # noqa: PLR2004
        scaled_time = 1e6 * num
        order = "\u03bcs"
    elif -9 <= order < -6:  # noqa: PLR2004
        scaled_time = 1e9 * num
        order = "ns"
    else:
        scaled_time = 1e12 * num
        order = "ps"

    return f"{round(scaled_time, 2)} {order}"


def speed_comparison_test(
    function_setups: Sequence[JITCompilableFunction],
    num_runs: int = 10,
    log_results: bool = False,
    check_hash: bool = False,
<<<<<<< HEAD
    normalisation: Optional[Tuple[float, float]] = None,
=======
>>>>>>> 9c768fb9
) -> tuple[list[tuple[Array, Array]], dict[str, Array]]:
    """
    Compare compilation time and runtime of a list of JIT-able functions.

    :param function_setups: Sequence of instances of :class:`JITCompilableFunction`
    :param num_runs: Number of times to average function timings over
<<<<<<< HEAD
    :log_results: If :data:`True`, the results are formatted and logged
    :param check_hash: If :data:`True` check that the hash of the JITted functions are
        different to the supplied functions.
    :param normalisation: Tuple (compilation normalisation, execution normalisation).
        If provided, returned compilation/execution times are normalised so that this
        time is 1 time unit.
    :return: Mean and standard deviation of compilation time and runtime for each
        function as a list of tuples, and a dictionary of raw timings
=======
    :param log_results: If :data:`True`, the results are formatted and logged
    :param check_hash: If :data:`True`, check that the hash of the JITted functions are
        different to the supplied functions
    :return: List of tuples (means, standard deviations) for each function containing
        un-compiled and precompiled execution times as array components; Dictionary with
        key function and value array of execution time savings for each repeat test of a
        function

>>>>>>> 9c768fb9
    """
    timings_dict = {}
    results = []
<<<<<<< HEAD
    for i in range(num_functions):
        name = function_setups[i].name
        name = name if name is not None else f"function_{i + 1}"
        if log_results:
            _logger.info("------------------- %s -------------------", name)

=======
    for i, function in enumerate(function_setups):
>>>>>>> 9c768fb9
        timings = jnp.zeros((num_runs, 2))
        for j in range(num_runs):
            timings = timings.at[j, :].set(jit_test(*function, check_hash=check_hash))
        # Compute the time just spent on compilation
        timings = timings.at[:, 0].set(timings[:, 0] - timings[:, 1])
        # Normalise, if necessary
        if normalisation is not None:
            timings = timings.at[:, 0].set(timings[:, 0] / normalisation[0])
            timings = timings.at[:, 1].set(timings[:, 1] / normalisation[1])
        timings_dict[name] = timings
        # Compute summary statistics
<<<<<<< HEAD
        results.append((timings.mean(axis=0), timings.std(axis=0)))

        if log_results:
            if normalisation:
                _logger.info(
                    "Compilation time: "
                    + f"{results[i][0][0].item():.4g} units ± "
                    + f"{results[i][1][0].item():.4g} units"
                    + f" per run (mean ± std. dev. of {num_runs} runs)"
                )
                _logger.info(
                    "Execution time: "
                    + f"{results[i][0][1].item():.4g} units ± "
                    + f"{results[i][1][1].item():.4g} units"
                    + f" per run (mean ± std. dev. of {num_runs} runs)"
                )
            else:
                _logger.info(
                    "Compilation time: "
                    + f"{format_number(results[i][0][0].item())} ± "
                    + f"{format_number(results[i][1][0].item())}"
                    + f" per run (mean ± std. dev. of {num_runs} runs)"
                )
                _logger.info(
                    "Execution time: "
                    + f"{format_number(results[i][0][1].item())} ± "
                    + f"{format_number(results[i][1][1].item())}"
                    + f" per run (mean ± std. dev. of {num_runs} runs)"
                )
=======
        mean = timings.mean(axis=0)
        std = timings.std(axis=0)
        results.append((mean, std))
        if log_results:
            _logger.info("------------------- Function %s -------------------", i + 1)
            _logger.info(
                "Compilation time: "
                + f"{format_time(mean[0][0].item())} ± "
                + f"{format_time(std[1][0].item())}"
                + f" per run (mean ± std. dev. of {num_runs} runs)"
            )
            _logger.info(
                "Execution time: "
                + f"{format_time(mean[0][1].item())} ± "
                + f"{format_time(std[1][1].item())}"
                + f" per run (mean ± std. dev. of {num_runs} runs)"
            )
>>>>>>> 9c768fb9

    return results, timings_dict


T = TypeVar("T")


class SilentTQDM:
    """
    Class implementing interface of :class:`~tqdm.tqdm` that does nothing.

    It can substitute :class:`~tqdm.tqdm` to silence all output.

    Based on `code by Pro Q <https://stackoverflow.com/a/77450937>`_.

    Additional parameters are accepted and ignored to match interface of
    :class:`~tqdm.tqdm`.

    :param iterable: Iterable of tasks to (not) indicate progress for
    """

    def __init__(self, iterable: Iterable[T], *_args, **_kwargs):
        """Store iterable."""
        self.iterable = iterable

    def __iter__(self) -> Iterator[T]:
        """
        Iterate.

        :return: Next item
        """
        return iter(self.iterable)

    def write(self, *_args, **_kwargs) -> None:
        """Do nothing instead of writing to output."""<|MERGE_RESOLUTION|>--- conflicted
+++ resolved
@@ -327,10 +327,6 @@
     return pre_delta, post_delta
 
 
-<<<<<<< HEAD
-def format_number(num: float) -> str:
-    """Standardise the format of the input number."""
-=======
 def format_time(num: float) -> str:
     """
     Standardise the format of the input time.
@@ -341,7 +337,6 @@
 
     :return: Formatted time as a string
     """
->>>>>>> 9c768fb9
     if num == 0:
         return "0 s"
     order = log10(abs(num))
@@ -372,48 +367,31 @@
     num_runs: int = 10,
     log_results: bool = False,
     check_hash: bool = False,
-<<<<<<< HEAD
     normalisation: Optional[Tuple[float, float]] = None,
-=======
->>>>>>> 9c768fb9
 ) -> tuple[list[tuple[Array, Array]], dict[str, Array]]:
     """
     Compare compilation time and runtime of a list of JIT-able functions.
 
     :param function_setups: Sequence of instances of :class:`JITCompilableFunction`
     :param num_runs: Number of times to average function timings over
-<<<<<<< HEAD
-    :log_results: If :data:`True`, the results are formatted and logged
-    :param check_hash: If :data:`True` check that the hash of the JITted functions are
-        different to the supplied functions.
+    :param log_results: If :data:`True`, the results are formatted and logged
+    :param check_hash: If :data:`True`, check that the hash of the JITted functions are
+        different to the supplied functions
     :param normalisation: Tuple (compilation normalisation, execution normalisation).
         If provided, returned compilation/execution times are normalised so that this
         time is 1 time unit.
-    :return: Mean and standard deviation of compilation time and runtime for each
-        function as a list of tuples, and a dictionary of raw timings
-=======
-    :param log_results: If :data:`True`, the results are formatted and logged
-    :param check_hash: If :data:`True`, check that the hash of the JITted functions are
-        different to the supplied functions
     :return: List of tuples (means, standard deviations) for each function containing
         un-compiled and precompiled execution times as array components; Dictionary with
         key function and value array of execution time savings for each repeat test of a
         function
-
->>>>>>> 9c768fb9
     """
     timings_dict = {}
     results = []
-<<<<<<< HEAD
-    for i in range(num_functions):
-        name = function_setups[i].name
+    for i, function in enumerate(function_setups):
+        name = function.name
         name = name if name is not None else f"function_{i + 1}"
         if log_results:
             _logger.info("------------------- %s -------------------", name)
-
-=======
-    for i, function in enumerate(function_setups):
->>>>>>> 9c768fb9
         timings = jnp.zeros((num_runs, 2))
         for j in range(num_runs):
             timings = timings.at[j, :].set(jit_test(*function, check_hash=check_hash))
@@ -425,55 +403,37 @@
             timings = timings.at[:, 1].set(timings[:, 1] / normalisation[1])
         timings_dict[name] = timings
         # Compute summary statistics
-<<<<<<< HEAD
-        results.append((timings.mean(axis=0), timings.std(axis=0)))
+        mean = timings.mean(axis=0)
+        std = timings.std(axis=0)
+        results.append((mean, std))
 
         if log_results:
             if normalisation:
                 _logger.info(
                     "Compilation time: "
-                    + f"{results[i][0][0].item():.4g} units ± "
-                    + f"{results[i][1][0].item():.4g} units"
+                    + f"{mean[0].item():.4g} units ± "
+                    + f"{std[0].item():.4g} units"
                     + f" per run (mean ± std. dev. of {num_runs} runs)"
                 )
                 _logger.info(
                     "Execution time: "
-                    + f"{results[i][0][1].item():.4g} units ± "
-                    + f"{results[i][1][1].item():.4g} units"
+                    + f"{mean[1].item():.4g} units ± "
+                    + f"{std[1].item():.4g} units"
                     + f" per run (mean ± std. dev. of {num_runs} runs)"
                 )
             else:
                 _logger.info(
                     "Compilation time: "
-                    + f"{format_number(results[i][0][0].item())} ± "
-                    + f"{format_number(results[i][1][0].item())}"
+                    + f"{format_time(mean[0].item())} ± "
+                    + f"{format_time(std[0].item())}"
                     + f" per run (mean ± std. dev. of {num_runs} runs)"
                 )
                 _logger.info(
                     "Execution time: "
-                    + f"{format_number(results[i][0][1].item())} ± "
-                    + f"{format_number(results[i][1][1].item())}"
+                    + f"{format_time(mean[1].item())} ± "
+                    + f"{format_time(std[1].item())}"
                     + f" per run (mean ± std. dev. of {num_runs} runs)"
                 )
-=======
-        mean = timings.mean(axis=0)
-        std = timings.std(axis=0)
-        results.append((mean, std))
-        if log_results:
-            _logger.info("------------------- Function %s -------------------", i + 1)
-            _logger.info(
-                "Compilation time: "
-                + f"{format_time(mean[0][0].item())} ± "
-                + f"{format_time(std[1][0].item())}"
-                + f" per run (mean ± std. dev. of {num_runs} runs)"
-            )
-            _logger.info(
-                "Execution time: "
-                + f"{format_time(mean[0][1].item())} ± "
-                + f"{format_time(std[1][1].item())}"
-                + f" per run (mean ± std. dev. of {num_runs} runs)"
-            )
->>>>>>> 9c768fb9
 
     return results, timings_dict
 
