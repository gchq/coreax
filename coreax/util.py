# © Crown Copyright GCHQ
#
# Licensed under the Apache License, Version 2.0 (the "License");
# you may not use this file except in compliance with the License.
# You may obtain a copy of the License at
#
# http://www.apache.org/licenses/LICENSE-2.0
#
# Unless required by applicable law or agreed to in writing, software
# distributed under the License is distributed on an "AS IS" BASIS,
# WITHOUT WARRANTIES OR CONDITIONS OF ANY KIND, either express or implied.
# See the License for the specific language governing permissions and
# limitations under the License.

"""
Functionality to perform simple, generic tasks and operations.

The functions within this module are simple solutions to various problems or
requirements that are sufficiently generic to be useful across multiple areas of the
codebase. Examples of this include computation of squared distances, definition of
class factories and checks for numerical precision.
"""

# Support annotations with | in Python < 3.10
# TODO: Remove once no longer supporting old code
from __future__ import annotations

import time
from collections.abc import Callable

import jax.numpy as jnp
from jax import Array, jit, vmap
from jax.typing import ArrayLike
from jaxopt import OSQP

<<<<<<< HEAD
import coreax.validation

KernelFunction = Callable[[ArrayLike, ArrayLike], Array]
=======
#: Kernel evaluation function.
KernelComputeType = Callable[[ArrayLike, ArrayLike], Array]


class NotCalculatedError(Exception):
    """Raise when trying to use a variable that has not been calculated yet."""
>>>>>>> c817cca6


def apply_negative_precision_threshold(
    x: ArrayLike, precision_threshold: float = 1e-8
) -> float:
    """
    Round a number to 0.0 if it is negative but within precision_threshold of 0.0.

    :param x: Scalar value we wish to compare to 0.0
    :param precision_threshold: Positive threshold we compare against for precision
    :return: ``x``, rounded to 0.0 if it is between ``-precision_threshold`` and 0.0
    """
    # Validate inputs
    x = coreax.validation.cast_as_type(x=x, object_name="x", type_caster=float)
    precision_threshold = coreax.validation.cast_as_type(
        x=precision_threshold, object_name="precision_threshold", type_caster=float
    )
    coreax.validation.validate_in_range(
        x=precision_threshold,
        object_name="precision_threshold",
        strict_inequalities=False,
        lower_bound=0,
    )

    if precision_threshold < 0.0:
        raise ValueError(
            f"precision_threshold must be positive; value {precision_threshold} given."
        )

    if -precision_threshold < x < 0.0:
        return 0.0

    return x


@jit
def squared_distance(x: ArrayLike, y: ArrayLike) -> Array:
    """
    Calculate the squared distance between two vectors.

    :param x: First vector argument
    :param y: Second vector argument
    :return: Dot product of ``x - y`` and ``x - y``, the square distance between ``x``
        and ``y``
    """
    # Validate inputs
    x = coreax.validation.cast_as_type(x=x, object_name="x", type_caster=jnp.atleast_1d)
    y = coreax.validation.cast_as_type(x=y, object_name="y", type_caster=jnp.atleast_1d)
    return jnp.dot(x - y, x - y)


@jit
def squared_distance_pairwise(x: ArrayLike, y: ArrayLike) -> Array:
    r"""
    Calculate efficient pairwise square distance between two arrays.

    :param x: First set of vectors as a :math:`n \times d` array
    :param y: Second set of vectors as a :math:`m \times d` array
    :return: Pairwise squared distances between ``x_array`` and ``y_array`` as an
        :math:`n \times m` array
    """
    # Validate inputs
    x = coreax.validation.cast_as_type(x=x, object_name="x", type_caster=jnp.atleast_2d)
    y = coreax.validation.cast_as_type(x=y, object_name="y", type_caster=jnp.atleast_2d)
    # Use vmap to turn distance between individual vectors into a pairwise distance.
    fn = vmap(
        vmap(squared_distance, in_axes=(None, 0), out_axes=0),
        in_axes=(0, None),
        out_axes=0,
    )
    return fn(x, y)


@jit
def difference(x: ArrayLike, y: ArrayLike) -> Array:
    """
    Calculate vector difference for a pair of vectors.

    :param x: First vector
    :param y: Second vector
    :return: Vector difference ``x - y``
    """
    # Validate inputs
    x = coreax.validation.cast_as_type(x=x, object_name="x", type_caster=jnp.atleast_1d)
    y = coreax.validation.cast_as_type(x=y, object_name="y", type_caster=jnp.atleast_1d)
    return x - y


@jit
def pairwise_difference(x: ArrayLike, y: ArrayLike) -> Array:
    r"""
    Calculate efficient pairwise difference between two arrays of vectors.

    :param x: First set of vectors as a :math:`n \times d` array
    :param y: Second set of vectors as a :math:`m \times d` array
    :return: Pairwise differences between ``x_array`` and ``y_array`` as an
        :math:`n \times m \times d` array
    """
    # Validate inputs
    x = coreax.validation.cast_as_type(x=x, object_name="x", type_caster=jnp.atleast_2d)
    y = coreax.validation.cast_as_type(x=y, object_name="y", type_caster=jnp.atleast_2d)
    fn = vmap(
        vmap(difference, in_axes=(0, None), out_axes=0), in_axes=(None, 0), out_axes=1
    )
    return fn(x, y)


def solve_qp(kernel_mm: ArrayLike, kernel_matrix_row_sum_mean: ArrayLike) -> Array:
    r"""
    Solve quadratic programs with :mod:`jaxopt`.

    Solves simplex weight problems of the form:

    .. math::

        \mathbf{w}^{\mathrm{T}} \mathbf{k} \mathbf{w} + \bar{\mathbf{k}}^{\mathrm{T}} \mathbf{w} = 0

    subject to

    .. math::

        \mathbf{Aw} = \mathbf{1}, \qquad \mathbf{Gx} \le 0.

    :param kernel_mm: :math:`m \times m` coreset Gram matrix
    :param kernel_matrix_row_sum_mean: :math:`m \times 1` array of Gram matrix means
    :return: Optimised solution for the quadratic program
    """
    # Validate inputs
    coreax.validation.validate_is_instance(
        x=kernel_mm, object_name="kernel_mm", expected_type=ArrayLike
    )
    coreax.validation.validate_is_instance(
        x=kernel_matrix_row_sum_mean,
        object_name="kernel_matrix_row_sum_mean",
        expected_type=ArrayLike,
    )

    # Setup optimisation problem - all variable names are consistent with the OSQP
    # terminology. Begin with the objective parameters
    q_array = jnp.array(kernel_mm)
    c = -jnp.array(kernel_matrix_row_sum_mean)

    # Define the equality constraint parameters
    num_points = q_array.shape[0]
    a_array = jnp.ones((1, num_points))
    b = jnp.array([1.0])

    # Define the inequality constraint parameters
    g_array = jnp.eye(num_points) * -1.0
    h = jnp.zeros(num_points)

    # Define solver object and run solver
    qp = OSQP()
    sol = qp.run(
        params_obj=(q_array, c), params_eq=(a_array, b), params_ineq=(g_array, h)
    ).params
    return sol.primal


def jit_test(fn: Callable, *args, **kwargs) -> tuple[float, float]:
    """
    Verify JIT performance by comparing timings of a before and after run of a function.

    The function is called with supplied arguments twice, and timed for each run. These
    timings are returned in a 2-tuple.

    :param fn: Function callable to test
    :return: (First run time, Second run time)
    """
    start_time = time.time()
    fn(*args, **kwargs)
    end_time = time.time()
    pre_delta = end_time - start_time
    start_time = time.time()
    fn(*args, **kwargs)
    end_time = time.time()
    post_delta = end_time - start_time
    return pre_delta, post_delta<|MERGE_RESOLUTION|>--- conflicted
+++ resolved
@@ -33,18 +33,16 @@
 from jax.typing import ArrayLike
 from jaxopt import OSQP
 
-<<<<<<< HEAD
+
 import coreax.validation
 
-KernelFunction = Callable[[ArrayLike, ArrayLike], Array]
-=======
 #: Kernel evaluation function.
 KernelComputeType = Callable[[ArrayLike, ArrayLike], Array]
 
 
 class NotCalculatedError(Exception):
     """Raise when trying to use a variable that has not been calculated yet."""
->>>>>>> c817cca6
+
 
 
 def apply_negative_precision_threshold(
