# © Crown Copyright GCHQ
#
# Licensed under the Apache License, Version 2.0 (the "License");
# you may not use this file except in compliance with the License.
# You may obtain a copy of the License at
#
# http://www.apache.org/licenses/LICENSE-2.0
#
# Unless required by applicable law or agreed to in writing, software
# distributed under the License is distributed on an "AS IS" BASIS,
# WITHOUT WARRANTIES OR CONDITIONS OF ANY KIND, either express or implied.
# See the License for the specific language governing permissions and
# limitations under the License.

<<<<<<< HEAD
"""
Functionality to perform simple, generic tasks and operations.

The functions within this module are simple solutions to various problems or
requirements that are sufficiently generic to be useful across multiple areas of the
codebase. Examples of this include computation of squared distances, definition of
class factories and checks for numerical precision.
"""

# Support annotations with | in Python < 3.10
# TODO: Remove once no longer supporting old code
from __future__ import annotations
=======
"""TODO: Create top-level docstring."""
>>>>>>> 6a4486e2

import inspect
from collections.abc import Callable
from typing import Any

import jax.numpy as jnp
from jax import Array, jit, vmap
from jax.typing import ArrayLike
from jaxopt import OSQP

#: Kernel evaluation function.
KernelFunction = Callable[[ArrayLike, ArrayLike], Array]

#: Pairwise kernel evaluation function if gradients and bandwidth are defined.
KernelFunctionWithGrads = Callable[
    [ArrayLike, ArrayLike, ArrayLike, ArrayLike, int, float], Array
]


def apply_negative_precision_threshold(
    x: ArrayLike, precision_threshold: float = 1e-8
) -> float:
    """
    Round a number to 0.0 if it is negative but within precision_threshold of 0.0.

    :param x: Scalar value we wish to compare to 0.0
    :param precision_threshold: Positive threshold we compare against for precision
<<<<<<< HEAD
    :return: ``x``, rounded to 0.0 if it is between -`precision_threshold` and 0.0
=======
    :return: ``x``, rounded to 0.0 if it is between ``-precision_threshold`` and 0.0
>>>>>>> 6a4486e2
    """
    # Cast to float. Will raise TypeError if array is not zero-dimensional.
    x = float(x)

    if precision_threshold < 0.0:
        raise ValueError(
            f"precision_threshold must be positive; value {precision_threshold} given."
        )

    if -precision_threshold < x < 0.0:
        return 0.0

    return x


@jit
def squared_distance(x: ArrayLike, y: ArrayLike) -> Array:
    """
    Calculate the squared distance between two vectors.

    :param x: First vector argument
    :param y: Second vector argument
<<<<<<< HEAD
    :return: Dot product of ```x - y`` and ``x - y``, the square distance between ``x``
=======
    :return: Dot product of ``x - y`` and ``x - y``, the square distance between ``x``
>>>>>>> 6a4486e2
        and ``y``
    """
    return jnp.dot(x - y, x - y)


@jit
def squared_distance_pairwise(x: ArrayLike, y: ArrayLike) -> Array:
    r"""
    Calculate efficient pairwise square distance between two arrays.

    :param x: First set of vectors as a :math:`n \times d` array
    :param y: Second set of vectors as a :math:`m \times d` array
    :return: Pairwise squared distances between ``x_array`` and ``y_array`` as an
        :math:`n \times m` array
    """
    # Use vmap to turn distance between individual vectors into a pairwise distance.
    fn = vmap(
        vmap(squared_distance, in_axes=(None, 0), out_axes=0),
        in_axes=(0, None),
        out_axes=0,
    )
    return fn(x, y)


@jit
def difference(x: ArrayLike, y: ArrayLike) -> Array:
    """
    Calculate vector difference for a pair of vectors.

    :param x: First vector
    :param y: Second vector
    :return: Vector difference ``x - y``
    """
    return x - y


@jit
<<<<<<< HEAD
def pairwise_difference(x_array: ArrayLike, y_array: ArrayLike) -> Array:
=======
def pairwise_diff(x_array: ArrayLike, y_array: ArrayLike) -> Array:
>>>>>>> 6a4486e2
    r"""
    Calculate efficient pairwise difference between two arrays of vectors.

    :param x_array: First set of vectors as a :math:`n \times d` array
    :param y_array: Second set of vectors as a :math:`m \times d` array
    :return: Pairwise differences between ``x_array`` and ``y_array`` as an
        :math:`n \times m \times d` array
    """
    fn = vmap(
        vmap(difference, in_axes=(0, None), out_axes=0), in_axes=(None, 0), out_axes=1
    )
    return fn(x_array, y_array)


def solve_qp(kernel_mm: ArrayLike, kernel_matrix_row_sum_mean: ArrayLike) -> Array:
    r"""
    Solve quadratic programs with :mod:`jaxopt`.

    Solves simplex weight problems of the form:

    .. math::

        \mathbf{w}^{\mathrm{T}} \mathbf{k} \mathbf{w} + \bar{\mathbf{k}}^{\mathrm{T}} \mathbf{w} = 0

    subject to

    .. math::

        \mathbf{Aw} = \mathbf{1}, \qquad \mathbf{Gx} \le 0.

    :param kernel_mm: :math:`m \times m` coreset Gram matrix
    :param kernel_matrix_row_sum_mean: :math`m \times 1` array of Gram matrix means
    :return: Optimised solution for the quadratic program
    """
    # Setup optimisation problem - all variable names are consistent with the OSQP
    # terminology. Begin with the objective parameters
    q_array = jnp.array(kernel_mm)
    c = -jnp.array(kernel_matrix_row_sum_mean)

    # Define the equality constraint parameters
    num_points = q_array.shape[0]
    a_array = jnp.ones((1, num_points))
    b = jnp.array([1.0])

    # Define the inequality constraint parameters
    g_array = jnp.eye(num_points) * -1.0
    h = jnp.zeros(num_points)

    # Define solver object and run solver
    qp = OSQP()
    sol = qp.run(
        params_obj=(q_array, c), params_eq=(a_array, b), params_ineq=(g_array, h)
    ).params
    return sol.primal


def call_with_excess_kwargs(call_obj: Callable, *args, **kwargs) -> Any:
    """
    Call an object when invalid parameters have been provided as keyword arguments.

    Keyword arguments with invalid names are ignored.

    Positional arguments before keyword arguments will be passed without filtering. If
    too many positional arguments are passed, ``call_obj`` may raise an exception. If a
    keyword argument is also covered by a positional argument, it will be ignored.

    :param call_obj: Object to call
    :return: ``call_obj`` called with arguments with valid names
    """
    arguments = inspect.signature(call_obj).parameters
    # Construct list of argument names without positional arguments
    kw_names = tuple(arguments)[len(args) :]
    # Construct dictionary of keyword arguments to pass
    kw_args = {kw: kwargs[kw] for kw in kw_names if kw in kwargs}
    return call_obj(*args, **kw_args)


class ClassFactory:
    """
    Factory to return classes that can be looked up by name.

    Returned classes are uninstantiated objects.

    To use this factory, create an instance in the appropriate module and call
    :meth:`register` for each class to be registered. The instance may then be imported
    to wherever requires output from the factory.
    """

    def __init__(self, class_type: type):
        """
        Initialise factory.

        :param class_type: Type of class that factory produces
        """
        self.class_type = class_type
        self.lookup_table: dict[str, class_type] = {}

    def register(self, name: str, class_obj: type) -> None:
        """
        Register a class name.

        :param name: Name to identify class
        :param class_obj: Uninstantiated class to register
        :raises ValueError: If an object has already been registered with ``name``
        :raises TypeError: If ``obj`` does not match :attr:`~ClassFactory.obj_type`
        """
        if name in self.lookup_table:
            raise ValueError(f"{name} already used for {self.lookup_table[name]}.")
        if not isinstance(class_obj, type):
            raise TypeError("class_obj must be an uninstantiated class object.")
        if not issubclass(class_obj, self.class_type):
            raise TypeError(
                f"Class type {type(class_obj)} does not match type for class factory: "
                f"{self.class_type}."
            )
        self.lookup_table[name] = class_obj

    def get(self, name: str | type) -> type:
        """
        Get class by name or return input if an object of the required type is passed.

        Passing an object already of the required type permits dependency injection. The
        type is determined by :attr:`~ClassFactory.obj_type`.

        :param name: Registered name of class to fetch, or uninstantiated class object
            of a matching type
        :raises TypeError: If a non-string that does not match the factory type is
            passed, i.e. cannot be used for dependency injection
        :raises KeyError: If the string name is not recognised
        :return: Uninstantiated class object
        """
        # Check for dependency injection
        if isinstance(name, type):
            if issubclass(name, self.class_type):
                return name
            raise TypeError(f"{name} is not a subclass of {self.class_type}.")

        if not isinstance(name, str):
            raise TypeError(
                f"name must be a string or a subclass of {self.class_type}."
            )

        # Get class by name
        class_obj = self.lookup_table.get(name)
        if class_obj is None:
            raise KeyError(f"Class name {name} not recognised.")
        return class_obj<|MERGE_RESOLUTION|>--- conflicted
+++ resolved
@@ -12,7 +12,6 @@
 # See the License for the specific language governing permissions and
 # limitations under the License.
 
-<<<<<<< HEAD
 """
 Functionality to perform simple, generic tasks and operations.
 
@@ -25,9 +24,6 @@
 # Support annotations with | in Python < 3.10
 # TODO: Remove once no longer supporting old code
 from __future__ import annotations
-=======
-"""TODO: Create top-level docstring."""
->>>>>>> 6a4486e2
 
 import inspect
 from collections.abc import Callable
@@ -55,11 +51,7 @@
 
     :param x: Scalar value we wish to compare to 0.0
     :param precision_threshold: Positive threshold we compare against for precision
-<<<<<<< HEAD
-    :return: ``x``, rounded to 0.0 if it is between -`precision_threshold` and 0.0
-=======
     :return: ``x``, rounded to 0.0 if it is between ``-precision_threshold`` and 0.0
->>>>>>> 6a4486e2
     """
     # Cast to float. Will raise TypeError if array is not zero-dimensional.
     x = float(x)
@@ -82,11 +74,7 @@
 
     :param x: First vector argument
     :param y: Second vector argument
-<<<<<<< HEAD
-    :return: Dot product of ```x - y`` and ``x - y``, the square distance between ``x``
-=======
     :return: Dot product of ``x - y`` and ``x - y``, the square distance between ``x``
->>>>>>> 6a4486e2
         and ``y``
     """
     return jnp.dot(x - y, x - y)
@@ -124,11 +112,7 @@
 
 
 @jit
-<<<<<<< HEAD
 def pairwise_difference(x_array: ArrayLike, y_array: ArrayLike) -> Array:
-=======
-def pairwise_diff(x_array: ArrayLike, y_array: ArrayLike) -> Array:
->>>>>>> 6a4486e2
     r"""
     Calculate efficient pairwise difference between two arrays of vectors.
 
