--- conflicted
+++ resolved
@@ -12,7 +12,6 @@
 # See the License for the specific language governing permissions and
 # limitations under the License.
 
-<<<<<<< HEAD
 r"""
 Classes and associated functionality to approximate kernel matrix row sum mean.
 
@@ -66,9 +65,6 @@
 above calculations, without having to perform as many evaluations of the kernel. All
 approximators in this module implement the base class :class:`KernelMeanApproximator`.
 """
-=======
-"""TODO: Create top-level docstring."""
->>>>>>> 6a4486e2
 
 from abc import ABC, abstractmethod
 from functools import partial
@@ -83,7 +79,6 @@
 
 
 class KernelMeanApproximator(ABC):
-<<<<<<< HEAD
     """
     Base class for approximation methods to kernel row sum means.
 
@@ -93,19 +88,6 @@
     for implementing these approximation methods.
 
     :param kernel: A :class:`~coreax.kernel.Kernel` object
-=======
-    r"""
-    Base class for approximation methods to kernel means.
-
-    Define an approximator to the mean of a kernel distance matrix. When a dataset is
-    very large, computing the mean distance between a given point and all other points
-    can be time-consuming. Instead, this property can be approximated by various
-    methods. :class:`~coreax.approximation.KernelMeanApproximator` is the base class
-    for implementing these approximation methods.
-
-    :param kernel_evaluation: Kernel function
-            :math:`k: \mathbb{R}^d \times \mathbb{R}^d \rightarrow \mathbb{R}`
->>>>>>> 6a4486e2
     :param random_key: Key for random number generation
     :param num_kernel_points: Number of kernel evaluation points
     """
@@ -116,7 +98,6 @@
         random_key: random.PRNGKeyArray = random.PRNGKey(0),
         num_kernel_points: int = 10_000,
     ):
-<<<<<<< HEAD
         """
         Define an approximator to the mean of the row sum of a kernel distance matrix.
         """
@@ -141,33 +122,21 @@
 
         # Assign inputs
         self.kernel = kernel
-=======
-        """Construct class instance."""
-        self.kernel_evaluation = kernel_evaluation
->>>>>>> 6a4486e2
         self.random_key = random_key
         self.num_kernel_points = num_kernel_points
 
     @abstractmethod
     def approximate(self, data: ArrayLike) -> Array:
         r"""
-<<<<<<< HEAD
         Approximate kernel matrix row sum mean.
 
-        :param data: The original :math:`n \times d` data
+        :param data: Original :math:`n \times d` data
         :return: Approximation of the kernel matrix row sum divided by the number of
             data points in the dataset
-=======
-        Approximate kernel row mean.
-
-        :param data: The original :math:`n \times d` data
-        :return: Approximation of the kernel matrix row sum divided by :math:`n`
->>>>>>> 6a4486e2
         """
 
 
 class RandomApproximator(KernelMeanApproximator):
-<<<<<<< HEAD
     """
     Approximate the kernel matrix row mean using regression on randomly sampled points.
 
@@ -178,16 +147,6 @@
     points from the dataset.
 
     :param kernel: A :class:`~coreax.kernel.Kernel` object
-=======
-    r"""
-    Approximation to kernel mean through regression on random sampled points.
-
-    Approximate kernel row mean by regression on points selected randomly. Here, the
-    kernel row mean is the matrix row sum divided by :math:`n`.
-
-    :param kernel_evaluation: Kernel function
-        :math:`k: \mathbb{R}^d \times \mathbb{R}^d \rightarrow \mathbb{R}`
->>>>>>> 6a4486e2
     :param random_key: Key for random number generation
     :param num_kernel_points: Number of kernel evaluation points
     :param num_train_points: Number of training points used to fit kernel regression
@@ -200,7 +159,6 @@
         num_kernel_points: int = 10_000,
         num_train_points: int = 10_000,
     ):
-<<<<<<< HEAD
         """
         Approximate kernel row mean by regression on points selected randomly.
         """
@@ -218,9 +176,6 @@
         )
 
         # Assign inputs
-=======
-        """Construct class instance."""
->>>>>>> 6a4486e2
         self.num_train_points = num_train_points
 
         # Initialise parent
@@ -237,13 +192,9 @@
         r"""
         Compute approximate kernel row mean by regression on randomly selected points.
 
-        :param data: The original :math:`n \times d` data
-<<<<<<< HEAD
+        :param data: Original :math:`n \times d` data
         :return: Approximation of the kernel matrix row sum divided by the number of
             data points in the dataset
-=======
-        :return: Approximation of the kernel matrix row sum divided by :math:`n`
->>>>>>> 6a4486e2
         """
         # Validate inputs
         data = cast_as_type(x=data, object_name="data", type_caster=jnp.atleast_2d)
@@ -276,7 +227,6 @@
     r"""
     Approximation method to kernel mean through regression on ANNchor selected points.
 
-<<<<<<< HEAD
     When a dataset is very large, computing the mean distance between a given point
     and all other points can be time-consuming. Instead, this property can be
     approximated by various methods. :class:`ANNchorApproximator` is a class that does
@@ -285,13 +235,6 @@
     `here<https://github.com/gchq/annchor>`_.
 
     :param kernel: A :class:`~coreax.kernel.Kernel` object
-=======
-    Here, the kernel row mean is the matrix row sum divided by :math:`n`. The ANNchor
-    implementation used can be found `here <https://github.com/gchq/annchor>`_.
-
-    :param kernel_evaluation: Kernel function
-        :math:`k: \mathbb{R}^d \times \mathbb{R}^d \rightarrow \mathbb{R}`
->>>>>>> 6a4486e2
     :param random_key: Key for random number generation
     :param num_kernel_points: Number of kernel evaluation points
     :param num_train_points: Number of training points used to fit kernel regression
@@ -304,7 +247,6 @@
         num_kernel_points: int = 10_000,
         num_train_points: int = 10_000,
     ):
-<<<<<<< HEAD
         """
         Approximate kernel row mean by regression on ANNchor selected points.
         """
@@ -322,9 +264,6 @@
         )
 
         # Assign inputs
-=======
-        """Construct class instance."""
->>>>>>> 6a4486e2
         self.num_train_points = num_train_points
 
         # Initialise parent
@@ -341,13 +280,9 @@
         r"""
         Compute approximate kernel row mean by regression on ANNchor selected points.
 
-        :param data: The original :math:`n \times d` data
-<<<<<<< HEAD
+        :param data: Original :math:`n \times d` data
         :return: Approximation of the kernel matrix row sum divided by the number of
             data points in the dataset
-=======
-        :return: Approximation of the kernel matrix row sum divided by :math:`n`
->>>>>>> 6a4486e2
         """
         # Validate inputs
         data = cast_as_type(x=data, object_name="data", type_caster=jnp.atleast_2d)
@@ -376,7 +311,6 @@
 
 
 class NystromApproximator(KernelMeanApproximator):
-<<<<<<< HEAD
     """
     Approximate kernel matrix row sum mean using as Nystrom approximation.
 
@@ -385,20 +319,9 @@
     approximated by various methods. NystromApproximator is a class that does such an
     approximation using a Nystrom approximation on a subset of points selected at
     random from the data. Further details for Nystrom kernel mean embeddings can be
-    found here :cite:p:`chatalic2022nystrom`.
+    found in :cite:p:`chatalic2022nystrom`.
 
     :param kernel: A :class:`~coreax.kernel.Kernel` object
-=======
-    r"""
-    Approximate kernel row mean by using Nystrom approximation.
-
-    Here, the kernel row mean is the matrix row sum divided by :math:`n`. Further
-    details for Nystrom kernel mean embeddings can be found in
-    :cite:p:`chatalic2022nystrom`.
-
-    :param kernel_evaluation: Kernel function
-        :math:`k: \mathbb{R}^d \times \mathbb{R}^d \rightarrow \mathbb{R}`
->>>>>>> 6a4486e2
     :param random_key: Key for random number generation
     :param num_kernel_points: Number of kernel evaluation points
     """
@@ -409,13 +332,9 @@
         random_key: random.PRNGKeyArray = random.PRNGKey(0),
         num_kernel_points: int = 10_000,
     ):
-<<<<<<< HEAD
-        r"""
+        """
         Approximate kernel row mean by using Nystrom approximation.
         """
-=======
-        """Construct class instance."""
->>>>>>> 6a4486e2
         # Initialise parent
         super().__init__(
             kernel=kernel,
@@ -434,13 +353,9 @@
         subset of this to approximate the kernel matrix row sum mean. The ``m`` points
         are selected using the ANNchor method.
 
-        :param data: The original :math:`n \times d` data
-<<<<<<< HEAD
+        :param data: Original :math:`n \times d` data
         :return: Approximation of the kernel matrix row sum divided by the number of
             data points in the dataset
-=======
-        :return: Approximation of the kernel matrix row sum divided by :math:`n`
->>>>>>> 6a4486e2
         """
         # Validate inputs
         data = cast_as_type(x=data, object_name="data", type_caster=jnp.atleast_2d)
