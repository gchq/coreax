 # © Crown Copyright GCHQ
 #
 # Licensed under the Apache License, Version 2.0 (the "License");
 # you may not use this file except in compliance with the License.
 # You may obtain a copy of the License at
 #
 # http://www.apache.org/licenses/LICENSE-2.0
 #
 # Unless required by applicable law or agreed to in writing, software
 # distributed under the License is distributed on an "AS IS" BASIS,
 # WITHOUT WARRANTIES OR CONDITIONS OF ANY KIND, either express or implied.
 # See the License for the specific language governing permissions and
 # limitations under the License.

import jax.numpy as jnp
from jax.typing import ArrayLike
from jax import vmap, jit, random, lax, Array
from functools import partial

from coreax.utils import KernelFunction


def k_mean_rand_approx(
        key: random.PRNGKeyArray,
        data: ArrayLike,
        kernel: KernelFunction,
        num_kernel_points: int = 1000,
        num_train_points: int = 2000,
) -> Array:
<<<<<<< HEAD
    """
    Method for approximating the kernel matrix row sum divided by n using kernel regression on points selected
    randomly

    Args:
        key: key for random number generation
        data: n X d original data
        kernel: kernel function k: R^d x R^d \to R
        num_kernel_points: number of kernel evaluations points
        num_train_points: number of training points to use to fit kernel regression
 
    Returns:
        kernel matrix row sum divide by n approximation
=======
    r"""
    Approximate kernel row mean by regression on points selected randomly.

    Here, the kernel row mean is the matrix row sum divided by n.

    :param key: Key for random number generation
    :param x: The original :math:`n \times d` data
    :param kernel: Kernel function
                   :math:`k: \mathbb{R}^d \times \mathbb{R}^d \rightarrow \mathbb{R}`
    :param n_points: Number of kernel evaluation points
    :param n_train: Number of training points used to fit kernel regression
    :return: Approximation of the kernel matrix row sum divided by n
>>>>>>> 2a622735
    """
    data = jnp.asarray(data)
    num_data_points = len(data)
    k_pairwise = jit(vmap(vmap(kernel, in_axes=(None, 0), out_axes=0), in_axes=(0, None), out_axes=0))

    # Randomly select points for kernel regression
    key, subkey = random.split(key)
    features_idx = random.choice(subkey, num_data_points, (num_kernel_points,), replace=False)
    features = k_pairwise(data, data[features_idx])

    # Select training points 
    train_idx = random.choice(key, num_data_points, (num_train_points,), replace=False)
    target = k_pairwise(data[train_idx], data).sum(axis=1) / num_data_points

    # Solve regression problem.
    params, _, _, _ = jnp.linalg.lstsq(features[train_idx], target)
    
    return features @ params


def k_mean_annchor_approx(
        key: random.PRNGKeyArray,
        data: ArrayLike,
        kernel: KernelFunction,
        num_kernel_points: int = 1000,
        num_train_points: int = 2000,
) -> Array:
<<<<<<< HEAD
    """
    Method for approximating the kernel matrix row sum divided by n using kernel regression on points selected
    by ANNchor construction

    Args:
        key: key for random number generation
        data: n X d original data
        kernel: kernel function k: R^d x R^d \to R
        num_kernel_points: number of kernel evaluations points
        num_train_points: number of training points to use to fit kernel regression
 
    Returns:
        kernel matrix row sum divide by n approximation
=======
    r"""
    Approximate kernel row mean by regression on points chosen by ANNchor construction.

    Here, the kernel row mean is the matrix row sum divided by n. The ANNchor
    implementation used can be found `here<https://github.com/gchq/annchor>`_.

    :param key: Key for random number generation
    :param x: The original :math:`n \times d` data
    :param kernel: Kernel function
                   :math:`k: \mathbb{R}^d \times \mathbb{R}^d \rightarrow \mathbb{R}`
    :param n_points: Number of kernel evaluation points
    :param n_train: Number of training points used to fit kernel regression
    :return: Approximation of the kernel matrix row sum divided by n
>>>>>>> 2a622735
    """
    data = jnp.asarray(data)
    n = len(data)
    kernel_pairwise = jit(vmap(vmap(kernel, in_axes=(None, 0), out_axes=0), in_axes=(0, None), out_axes=0))
    # k_vec is a function R^d x R^d \to R^d
    kernel_function = jit(vmap(kernel, in_axes=(0, None)))

    # Select point for kernel regression using ANNchor construction
    features = jnp.zeros((n, num_kernel_points))
    features = features.at[:, 0].set(kernel_function(data, data[0]))
    body = partial(anchor_body, data=data, kernel_function=kernel_function)
    features = lax.fori_loop(1, num_kernel_points, body, features)

    train_idx = random.choice(key, n, (num_train_points,), replace=False)
    target = kernel_pairwise(data[train_idx], data).sum(axis=1)/n

    # solve regression problem
    params, _, _, _ = jnp.linalg.lstsq(features[train_idx], target)
    
    return features @ params


@partial(jit, static_argnames=["kernel_function"])
def anchor_body(
        idx: int,
        features: ArrayLike,
        data: ArrayLike,
        kernel_function: KernelFunction,
) -> Array:
    features = jnp.asarray(features)
    data = jnp.asarray(data)
    
    max_entry = features.max(axis=1).argmin()
    features = features.at[:, idx].set(kernel_function(data, data[max_entry]))
    
    return features


def k_mean_nystrom_approx(
        key: random.PRNGKeyArray,
        data: ArrayLike,
        kernel: KernelFunction,
        num_points: int = 1000,
) -> Array:
<<<<<<< HEAD
    """
    Method for approximating the kernel matrix row sum divided by n using nystrom approximation 
    https://arxiv.org/abs/2201.13055

    Args:
        key: key for random number generation
        data: n X d original data
        kernel: kernel function k: R^d x R^d \to R
        num_points: number of kernel evaluations points
 
    Returns:
        kernel matrix row sum divide by n approximation
=======
    r"""
    Approximate kernel row mean by using Nystrom approximation.

    Here, the kernel row mean is the matrix row sum divided by n. Further details for
    Nystrom kernel mean embeddings can be found here [chatalic2022nystrom]_.

    :param key: Key for random number generation
    :param x: The original :math:`n \times d` data
    :param kernel: Kernel function
                   :math:`k: \mathbb{R}^d \times \mathbb{R}^d \rightarrow \mathbb{R}`
    :param n_points: Number of kernel evaluation points
    :return: Approximation of the kernel matrix row sum divided by n
>>>>>>> 2a622735
    """
    data = jnp.asarray(data)
    num_data_points = len(data)
    kernel_pairwise = jit(vmap(vmap(kernel, in_axes=(None, 0), out_axes=0), in_axes=(0, None), out_axes=0))
    sample_points = random.choice(key, num_data_points, (num_points,))
    k_mn = kernel_pairwise(data[sample_points], data)
    k_mm = kernel_pairwise(data[sample_points], data[sample_points])
    alpha = (jnp.linalg.pinv(k_mm)@k_mn).sum(axis=1) / num_data_points

    return k_mn.T @ alpha<|MERGE_RESOLUTION|>--- conflicted
+++ resolved
@@ -27,34 +27,18 @@
         num_kernel_points: int = 1000,
         num_train_points: int = 2000,
 ) -> Array:
-<<<<<<< HEAD
-    """
-    Method for approximating the kernel matrix row sum divided by n using kernel regression on points selected
-    randomly
-
-    Args:
-        key: key for random number generation
-        data: n X d original data
-        kernel: kernel function k: R^d x R^d \to R
-        num_kernel_points: number of kernel evaluations points
-        num_train_points: number of training points to use to fit kernel regression
- 
-    Returns:
-        kernel matrix row sum divide by n approximation
-=======
     r"""
     Approximate kernel row mean by regression on points selected randomly.
 
     Here, the kernel row mean is the matrix row sum divided by n.
 
     :param key: Key for random number generation
-    :param x: The original :math:`n \times d` data
+    :param data: The original :math:`n \times d` data
     :param kernel: Kernel function
                    :math:`k: \mathbb{R}^d \times \mathbb{R}^d \rightarrow \mathbb{R}`
-    :param n_points: Number of kernel evaluation points
-    :param n_train: Number of training points used to fit kernel regression
+    :param num_kernel_points: Number of kernel evaluation points
+    :param num_train_points: Number of training points used to fit kernel regression
     :return: Approximation of the kernel matrix row sum divided by n
->>>>>>> 2a622735
     """
     data = jnp.asarray(data)
     num_data_points = len(data)
@@ -82,21 +66,6 @@
         num_kernel_points: int = 1000,
         num_train_points: int = 2000,
 ) -> Array:
-<<<<<<< HEAD
-    """
-    Method for approximating the kernel matrix row sum divided by n using kernel regression on points selected
-    by ANNchor construction
-
-    Args:
-        key: key for random number generation
-        data: n X d original data
-        kernel: kernel function k: R^d x R^d \to R
-        num_kernel_points: number of kernel evaluations points
-        num_train_points: number of training points to use to fit kernel regression
- 
-    Returns:
-        kernel matrix row sum divide by n approximation
-=======
     r"""
     Approximate kernel row mean by regression on points chosen by ANNchor construction.
 
@@ -104,13 +73,12 @@
     implementation used can be found `here<https://github.com/gchq/annchor>`_.
 
     :param key: Key for random number generation
-    :param x: The original :math:`n \times d` data
+    :param data: The original :math:`n \times d` data
     :param kernel: Kernel function
                    :math:`k: \mathbb{R}^d \times \mathbb{R}^d \rightarrow \mathbb{R}`
-    :param n_points: Number of kernel evaluation points
-    :param n_train: Number of training points used to fit kernel regression
+    :param num_kernel_points: Number of kernel evaluation points
+    :param num_train_points: Number of training points used to fit kernel regression
     :return: Approximation of the kernel matrix row sum divided by n
->>>>>>> 2a622735
     """
     data = jnp.asarray(data)
     n = len(data)
@@ -155,20 +123,6 @@
         kernel: KernelFunction,
         num_points: int = 1000,
 ) -> Array:
-<<<<<<< HEAD
-    """
-    Method for approximating the kernel matrix row sum divided by n using nystrom approximation 
-    https://arxiv.org/abs/2201.13055
-
-    Args:
-        key: key for random number generation
-        data: n X d original data
-        kernel: kernel function k: R^d x R^d \to R
-        num_points: number of kernel evaluations points
- 
-    Returns:
-        kernel matrix row sum divide by n approximation
-=======
     r"""
     Approximate kernel row mean by using Nystrom approximation.
 
@@ -176,12 +130,11 @@
     Nystrom kernel mean embeddings can be found here [chatalic2022nystrom]_.
 
     :param key: Key for random number generation
-    :param x: The original :math:`n \times d` data
+    :param data: The original :math:`n \times d` data
     :param kernel: Kernel function
                    :math:`k: \mathbb{R}^d \times \mathbb{R}^d \rightarrow \mathbb{R}`
-    :param n_points: Number of kernel evaluation points
+    :param num_points: Number of kernel evaluation points
     :return: Approximation of the kernel matrix row sum divided by n
->>>>>>> 2a622735
     """
     data = jnp.asarray(data)
     num_data_points = len(data)
