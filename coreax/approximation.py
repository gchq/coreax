--- conflicted
+++ resolved
@@ -38,7 +38,8 @@
 
         When a dataset is very large, computing the mean distance between a given point
         and all other points can be time-consuming. Instead, this property can be
-        approximated by various methods. KernelMeanApproximator is the base class for
+        approximated by various methods.
+        :class:`~coreax.approximation.KernelMeanApproximator` is the base class for
         implementing these approximation methods.
 
         :param kernel_evaluation: Kernel function
@@ -56,12 +57,12 @@
         Approximate kernel row mean.
 
         :param data: The original :math:`n \times d` data
-        :return: Approximation of the kernel matrix row sum divided by n
+        :return: Approximation of the kernel matrix row sum divided by :math:`n`
         """
 
 
 class RandomApproximator(KernelMeanApproximator):
-    """Approximation method to kernel mean through regression on random sampled points."""
+    """Approximation to kernel mean through regression on random sampled points."""
 
     def __init__(
         self,
@@ -73,7 +74,7 @@
         r"""
         Approximate kernel row mean by regression on points selected randomly.
 
-        Here, the kernel row mean is the matrix row sum divided by n.
+        Here, the kernel row mean is the matrix row sum divided by :math:`n`.
 
         :param kernel_evaluation: Kernel function
             :math:`k: \mathbb{R}^d \times \mathbb{R}^d \rightarrow \mathbb{R}`
@@ -98,7 +99,7 @@
         Compute approximate kernel row mean by regression on randomly selected points.
 
         :param data: The original :math:`n \times d` data
-        :return: Approximation of the kernel matrix row sum divided by n
+        :return: Approximation of the kernel matrix row sum divided by :math:`n`
         """
         # Ensure data is the expected type
         data = jnp.asarray(data)
@@ -137,7 +138,7 @@
     Approximation method to kernel mean through regression on ANNchor selected points.
 
     The ANNchor implementation used can be found
-    `here<https://github.com/gchq/annchor>`_.
+    `here <https://github.com/gchq/annchor>`_.
     """
 
     def __init__(
@@ -150,7 +151,7 @@
         r"""
         Approximate kernel row mean by regression on ANNchor selected points.
 
-        Here, the kernel row mean is the matrix row sum divided by n.
+        Here, the kernel row mean is the matrix row sum divided by :math:`n`.
 
         :param kernel_evaluation: Kernel function
             :math:`k: \mathbb{R}^d \times \mathbb{R}^d \rightarrow \mathbb{R}`
@@ -167,28 +168,6 @@
             num_kernel_points=num_kernel_points,
         )
 
-<<<<<<< HEAD
-def k_mean_annchor_approx(
-    key: random.PRNGKeyArray,
-    data: ArrayLike,
-    kernel: KernelFunction,
-    num_kernel_points: int = 1000,
-    num_train_points: int = 2000,
-) -> Array:
-    r"""
-    Approximate kernel row mean by regression on points chosen by ANNchor construction.
-
-    Here, the kernel row mean is the matrix row sum divided by n. The ANNchor
-    implementation used can be found `here <https://github.com/gchq/annchor>`_.
-
-    :param key: Key for random number generation
-    :param data: The original :math:`n \times d` data
-    :param kernel: Kernel function
-                   :math:`k: \mathbb{R}^d \times \mathbb{R}^d \rightarrow \mathbb{R}`
-    :param num_kernel_points: Number of kernel evaluation points
-    :param num_train_points: Number of training points used to fit kernel regression
-    :return: Approximation of the kernel matrix row sum divided by n
-=======
     def approximate(
         self,
         data: ArrayLike,
@@ -197,7 +176,7 @@
         Compute approximate kernel row mean by regression on ANNchor selected points.
 
         :param data: The original :math:`n \times d` data
-        :return: Approximation of the kernel matrix row sum divided by n
+        :return: Approximation of the kernel matrix row sum divided by :math:`n`
         """
         # Ensure data is the expected type
         data = jnp.asarray(data)
@@ -233,12 +212,11 @@
 
 
 class NystromApproximator(KernelMeanApproximator):
->>>>>>> 7803607e
     """
     Approximate kernel row mean by using Nystrom approximation.
 
     Further details for Nystrom kernel mean embeddings can be found here
-    [chatalic2022nystrom]_.
+    :cite:p:`chatalic2022nystrom`.
     """
 
     def __init__(
@@ -250,7 +228,7 @@
         r"""
         Approximate kernel row mean by using Nystrom approximation.
 
-        Here, the kernel row mean is the matrix row sum divided by n.
+        Here, the kernel row mean is the matrix row sum divided by :math:`n`.
 
         :param kernel_evaluation: Kernel function
             :math:`k: \mathbb{R}^d \times \mathbb{R}^d \rightarrow \mathbb{R}`
@@ -272,7 +250,7 @@
         Compute approximate kernel row mean by regression on ANNchor selected points.
 
         :param data: The original :math:`n \times d` data
-        :return: Approximation of the kernel matrix row sum divided by n
+        :return: Approximation of the kernel matrix row sum divided by :math:`n`
         """
         # Ensure data is the expected type
         data = jnp.asarray(data)
@@ -315,7 +293,7 @@
     :param data: Original :math:`n \times d` dataset
     :param kernel_function: Vectorised kernel function on pairs `(X,x)`:
         :math:`k: \mathbb{R}^{n \times d} \times \mathbb{R}^d \rightarrow \mathbb{R}^n`
-    :return: Updated loop variables `features`
+    :return: Updated loop variables ``features``
     """
     features = jnp.asarray(features)
     data = jnp.asarray(data)
@@ -323,40 +301,4 @@
     max_entry = features.max(axis=1).argmin()
     features = features.at[:, idx].set(kernel_function(data, data[max_entry]))
 
-<<<<<<< HEAD
-    return features
-
-
-def k_mean_nystrom_approx(
-    key: random.PRNGKeyArray,
-    data: ArrayLike,
-    kernel: KernelFunction,
-    num_points: int = 1000,
-) -> Array:
-    r"""
-    Approximate kernel row mean by using Nystrom approximation.
-
-    Here, the kernel row mean is the matrix row sum divided by n. Further details for
-    Nystrom kernel mean embeddings can be found here :cite:p:`chatalic2022nystrom`.
-
-    :param key: Key for random number generation
-    :param data: The original :math:`n \times d` data
-    :param kernel: Kernel function
-                   :math:`k: \mathbb{R}^d \times \mathbb{R}^d \rightarrow \mathbb{R}`
-    :param num_points: Number of kernel evaluation points
-    :return: Approximation of the kernel matrix row sum divided by n
-    """
-    data = jnp.asarray(data)
-    num_data_points = len(data)
-    kernel_pairwise = jit(
-        vmap(vmap(kernel, in_axes=(None, 0), out_axes=0), in_axes=(0, None), out_axes=0)
-    )
-    sample_points = random.choice(key, num_data_points, (num_points,))
-    k_mn = kernel_pairwise(data[sample_points], data)
-    k_mm = kernel_pairwise(data[sample_points], data[sample_points])
-    alpha = (jnp.linalg.pinv(k_mm) @ k_mn).sum(axis=1) / num_data_points
-
-    return k_mn.T @ alpha
-=======
-    return features
->>>>>>> 7803607e
+    return features