# © Crown Copyright GCHQ
#
# Licensed under the Apache License, Version 2.0 (the "License");
# you may not use this file except in compliance with the License.
# You may obtain a copy of the License at
#
# http://www.apache.org/licenses/LICENSE-2.0
#
# Unless required by applicable law or agreed to in writing, software
# distributed under the License is distributed on an "AS IS" BASIS,
# WITHOUT WARRANTIES OR CONDITIONS OF ANY KIND, either express or implied.
# See the License for the specific language governing permissions and
# limitations under the License.

r"""
Coreax library for generation of compressed representations of datasets.

The coreax library contains code to address the following generic problem. Given an
:math:`n \times d` dataset, generate a :math:`m \times d` dataset, with :math:`m << n`
such that the generated dataset contains as much of the information from the original
dataset as possible. The generated dataset is often called a coreset.

"""

__version__ = "0.2.1"

# pylint: disable=unused-import
from coreax.approximation import (
    ANNchorApproximateKernel,
    ApproximateKernel,
    MonteCarloApproximateKernel,
    NystromApproximateKernel,
)
from coreax.coreset import Coreset, Coresubset
from coreax.data import Data, SupervisedData
from coreax.kernel import (
    CompositeKernel,
    Kernel,
    LaplacianKernel,
    PairedKernel,
    PCIMQKernel,
    SquaredExponentialKernel,
    SteinKernel,
)
<<<<<<< HEAD
from coreax.metrics import CMMD, MMD
=======
from coreax.metrics import KSD, MMD
>>>>>>> 7fefb7e8
from coreax.score_matching import KernelDensityMatching, SlicedScoreMatching
# pylint: enable=unused-import<|MERGE_RESOLUTION|>--- conflicted
+++ resolved
@@ -42,10 +42,6 @@
     SquaredExponentialKernel,
     SteinKernel,
 )
-<<<<<<< HEAD
-from coreax.metrics import CMMD, MMD
-=======
-from coreax.metrics import KSD, MMD
->>>>>>> 7fefb7e8
+from coreax.metrics import CMMD, KSD, MMD
 from coreax.score_matching import KernelDensityMatching, SlicedScoreMatching
 # pylint: enable=unused-import