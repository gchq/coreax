# © Crown Copyright GCHQ
#
# Licensed under the Apache License, Version 2.0 (the "License");
# you may not use this file except in compliance with the License.
# You may obtain a copy of the License at
#
# http://www.apache.org/licenses/LICENSE-2.0
#
# Unless required by applicable law or agreed to in writing, software
# distributed under the License is distributed on an "AS IS" BASIS,
# WITHOUT WARRANTIES OR CONDITIONS OF ANY KIND, either express or implied.
# See the License for the specific language governing permissions and
# limitations under the License.

r"""
Classes and associated functionality to compute metrics assessing similarity of inputs.

Large parts of this codebase consider the generic problem of taking a
:math:`n \times d` dataset and creating an alternative representation of it in some way.
Having attained an alternative representation, we can then assess the quality of this
representation using some appropriate metric. Such metrics are implemented within this
module, all of which implement :class:`Metric`.
"""

# Support annotations with | in Python < 3.10
from __future__ import annotations

from abc import ABC, abstractmethod

import jax.numpy as jnp
from jax import Array
from jax.typing import ArrayLike

import coreax.kernel
import coreax.util
import coreax.validation


class Metric(ABC):
    """Base class for calculating metrics."""

    @abstractmethod
    def compute(
        self,
        x: ArrayLike,
        y: ArrayLike,
        block_size: int | None = None,
        weights_x: ArrayLike | None = None,
        weights_y: ArrayLike | None = None,
    ) -> Array:
        r"""
        Compute the metric.

        Return a zero-dimensional array.

        :param x: An :math:`n \times d` array defining the full dataset
        :param y: An :math:`m \times d` array defining a representation of ``x``, for
            example a coreset
        :param block_size: Size of matrix block to process, or :data:`None` to not split
            into blocks
        :param weights_x: An :math:`1 \times n` array of weights for associated points
            in ``x``, or :data:`None` if not required
        :param weights_y: An :math:`1 \times m` array of weights for associated points
            in ``y``, or :data:`None` if not required
        :return: Metric computed as a zero-dimensional array
        """


class MMD(Metric):
    r"""
    Definition and calculation of the maximum mean discrepancy metric.

    For a dataset of ``n`` points in ``d`` dimensions, :math:`x`, and another dataset
    :math:`y` of ``m`` points in ``d`` dimensions, the maximum mean discrepancy is given
    by:

    .. math::

        \text{MMD}^2(x,y) = \mathbb{E}(k(x,x)) + \mathbb{E}(k(y,y))
        - 2\mathbb{E}(k(x,y))

    where :math:`k` is the selected kernel.

    :param kernel: Kernel object with compute method defined mapping
        :math:`k: \mathbb{R}^d \times \mathbb{R}^d \rightarrow \mathbb{R}`
    :param precision_threshold: Positive threshold we compare against for precision
    """

    def __init__(self, kernel: coreax.kernel.Kernel, precision_threshold: float = 1e-8):
        """Calculate maximum mean discrepancy between two datasets."""
        # Validate inputs
        precision_threshold = coreax.validation.cast_as_type(
            x=precision_threshold, object_name="precision_threshold", type_caster=float
        )
        coreax.validation.validate_in_range(
            x=precision_threshold,
            object_name="precision_threshold",
            lower_bound=0.0,
            strict_inequalities=False,
        )

        self.kernel = kernel
        self.precision_threshold = precision_threshold

        # Initialise parent
        super().__init__()

    def compute(
        self,
        x: ArrayLike,
        y: ArrayLike,
        block_size: int | None = None,
        weights_x: ArrayLike | None = None,
        weights_y: ArrayLike | None = None,
    ) -> Array:
        r"""
        Calculate maximum mean discrepancy.

        If no weights are given for dataset ``y``, standard MMD is calculated. If
        weights are given, weighted MMD is calculated. For both cases, if the size of
        matrix blocks to process is less than the size of both datasets and if
        ``weights_x`` is given in the weighted case, the calculation
        is done block-wise to limit memory requirements.

        :param x: The original :math:`n \times d` data
        :param y: :math:`m \times d` dataset
        :param block_size: Size of matrix block to process, or :data:`None` to not split
            into blocks
        :param weights_x: An :math:`1 \times n` array of weights for associated points
            in ``x``, or :data:`None` if not required
        :param weights_y: An :math:`1 \times m` array of weights for associated points
            in ``y``, or :data:`None` if not required
        :return: Maximum mean discrepancy as a 0-dimensional array
        """
        # Validate inputs
        x = coreax.validation.cast_as_type(
            x=x, object_name="x", type_caster=jnp.atleast_2d
        )
        y = coreax.validation.cast_as_type(
            x=y, object_name="y", type_caster=jnp.atleast_2d
        )
        if weights_x is not None:
            weights_x = coreax.validation.cast_as_type(
                x=weights_x, object_name="weights_x", type_caster=jnp.atleast_1d
            )
        if weights_y is not None:
            weights_y = coreax.validation.cast_as_type(
                x=weights_y, object_name="weights_y", type_caster=jnp.atleast_1d
            )
        if block_size is not None:
            block_size = coreax.validation.cast_as_type(
                x=block_size, object_name="block_size", type_caster=int
            )
            coreax.validation.validate_in_range(
                x=block_size,
                object_name="block_size",
                strict_inequalities=True,
                lower_bound=0,
            )

        num_points_x = len(x)
        num_points_y = len(y)

        if weights_y is None:
            if block_size is None or block_size > max(num_points_x, num_points_y):
                return self.maximum_mean_discrepancy(x, y)
            return self.maximum_mean_discrepancy_block(x, y, block_size)

        if (
            block_size is None
            or weights_x is None
            or block_size > max(num_points_x, num_points_y)
        ):
            return self.weighted_maximum_mean_discrepancy(x, y, weights_y)
<<<<<<< HEAD

=======
>>>>>>> 7c735806
        return self.weighted_maximum_mean_discrepancy_block(
            x, y, weights_x, weights_y, block_size
        )

    def maximum_mean_discrepancy(self, x: ArrayLike, y: ArrayLike) -> Array:
        r"""
        Calculate standard, unweighted MMD.

        For a dataset of ``n`` points in ``d`` dimensions, :math:`x`, and another
        dataset :math:`y` of ``m`` points in ``d`` dimensions, the maximum mean
        discrepancy is given by:

        .. math::

            \text{MMD}^2(x,y) = \mathbb{E}(k(x,x)) + \mathbb{E}(k(y,y))
            - 2\mathbb{E}(k(x,y))

        where :math:`k` is the selected kernel.

        :param x: The original :math:`n \times d` data
        :param y: An :math:`m \times d` array defining a representation of ``x``, for
            example a coreset
        :return: Maximum mean discrepancy as a 0-dimensional array
        """
        # Validate inputs
        x = coreax.validation.cast_as_type(
            x=x, object_name="x", type_caster=jnp.atleast_2d
        )
        y = coreax.validation.cast_as_type(
            x=y, object_name="y", type_caster=jnp.atleast_2d
        )

        # Compute each term in the MMD formula
        kernel_nn = self.kernel.compute(x, x)
        kernel_mm = self.kernel.compute(y, y)
        kernel_nm = self.kernel.compute(x, y)

        # Compute MMD
        result = jnp.sqrt(
            coreax.util.apply_negative_precision_threshold(
                kernel_nn.mean() + kernel_mm.mean() - 2 * kernel_nm.mean(),
                self.precision_threshold,
            )
        )
        return result

    def weighted_maximum_mean_discrepancy(
        self, x: ArrayLike, y: ArrayLike, weights_y: ArrayLike
    ) -> Array:
        r"""
        Calculate one-sided, weighted maximum mean discrepancy (WMMD).

        Only data points in ``y`` are weighted.

        :param x: The original :math:`n \times d` data
        :param y: An :math:`m \times d` array defining a representation of ``x``, for
            example a coreset
        :param weights_y: :math:`m \times 1` weights vector for data ``y``
        :return: Weighted maximum mean discrepancy as a 0-dimensional array
        """
        # Ensure data is in desired format
        x = coreax.validation.cast_as_type(
            x=x, object_name="x", type_caster=jnp.atleast_2d
        )
        y = coreax.validation.cast_as_type(
            x=y, object_name="y", type_caster=jnp.atleast_2d
        )
        weights_y = coreax.validation.cast_as_type(
            x=weights_y, object_name="weights_y", type_caster=jnp.atleast_1d
        )
        num_points_x = float(len(x))

        # Compute each term in the weighted MMD formula
        kernel_nn = self.kernel.compute(x, x)
        kernel_mm = self.kernel.compute(y, y)
        kernel_nm = self.kernel.compute(x, y)

        # Compute weighted MMD, correcting for any numerical precision issues, where we
        # would otherwise square-root a negative number very close to 0.0.
        result = jnp.sqrt(
            coreax.util.apply_negative_precision_threshold(
                jnp.dot(weights_y.T, jnp.dot(kernel_mm, weights_y))
                + kernel_nn.sum() / num_points_x**2
                - 2 * jnp.dot(weights_y.T, kernel_nm.mean(axis=0)),
                self.precision_threshold,
            )
        )
        return result

    def maximum_mean_discrepancy_block(
        self,
        x: ArrayLike,
        y: ArrayLike,
        block_size: int = 10_000,
    ) -> Array:
        r"""
        Calculate maximum mean discrepancy (MMD) whilst limiting memory requirements.

        :param x: The original :math:`n \times d` data
        :param y: An :math:`m \times d` array defining a representation of ``x``, for
            example a coreset
        :param block_size: Size of matrix blocks to process
        :return: Maximum mean discrepancy as a 0-dimensional array
        """
        # Ensure data is in desired format
        x = coreax.validation.cast_as_type(
            x=x, object_name="x", type_caster=jnp.atleast_2d
        )
        y = coreax.validation.cast_as_type(
            x=y, object_name="y", type_caster=jnp.atleast_2d
        )
        block_size = coreax.validation.cast_as_type(
            x=block_size, object_name="block_size", type_caster=int
        )
        coreax.validation.validate_in_range(
            x=block_size,
            object_name="block_size",
            strict_inequalities=True,
            lower_bound=0,
        )

        num_points_x = float(len(x))
        num_points_y = float(len(y))

        # Compute each term in the weighted MMD formula
        kernel_nn = self.sum_pairwise_distances(x, x, block_size)
        kernel_mm = self.sum_pairwise_distances(y, y, block_size)
        kernel_nm = self.sum_pairwise_distances(x, y, block_size)

        # Compute MMD, correcting for any numerical precision issues, where we would
        # otherwise square-root a negative number very close to 0.0.
        result = jnp.sqrt(
            coreax.util.apply_negative_precision_threshold(
                kernel_nn / num_points_x**2
                + kernel_mm / num_points_y**2
                - 2 * kernel_nm / (num_points_x * num_points_y),
                self.precision_threshold,
            )
        )
        return result

    def weighted_maximum_mean_discrepancy_block(
        self,
        x: ArrayLike,
        y: ArrayLike,
        weights_x: ArrayLike,
        weights_y: ArrayLike,
        block_size: int = 10_000,
    ) -> Array:
        r"""
        Calculate weighted maximum mean discrepancy (MMD).

        This calculation is executed whilst limiting memory requirements.

        :param x: The original :math:`n \times d` data
        :param y: An :math:`m \times d` array defining a representation of ``x``, for
            example a coreset
        :param weights_x: :math:`n` weights of original data
        :param weights_y: :math:`m` weights of points in ``y``
        :param block_size: Size of matrix blocks to process
        :return: Maximum mean discrepancy as a 0-dimensional array
        """
        # Ensure data is in desired format
        x = coreax.validation.cast_as_type(
            x=x, object_name="x", type_caster=jnp.atleast_2d
        )
        y = coreax.validation.cast_as_type(
            x=y, object_name="y", type_caster=jnp.atleast_2d
        )
        weights_x = coreax.validation.cast_as_type(
            x=weights_x, object_name="weights_x", type_caster=jnp.atleast_1d
        )
        weights_y = coreax.validation.cast_as_type(
            x=weights_y, object_name="weights_y", type_caster=jnp.atleast_1d
        )
        block_size = coreax.validation.cast_as_type(
            x=block_size, object_name="block_size", type_caster=int
        )
        coreax.validation.validate_in_range(
            x=block_size,
            object_name="block_size",
            strict_inequalities=True,
            lower_bound=0,
        )

        num_points_x = weights_x.sum()
        num_points_y = weights_y.sum()

        kernel_nn = self.sum_weighted_pairwise_distances(
            x, x, weights_x, weights_x, block_size
        )
        kernel_mm = self.sum_weighted_pairwise_distances(
            y, y, weights_y, weights_y, block_size
        )
        kernel_nm = self.sum_weighted_pairwise_distances(
            x, y, weights_x, weights_y, block_size
        )

        # Compute MMD, correcting for any numerical precision issues, where we would
        # otherwise square-root a negative number very close to 0.0.
        result = jnp.sqrt(
            coreax.util.apply_negative_precision_threshold(
                kernel_nn / num_points_x**2
                + kernel_mm / num_points_y**2
                - 2 * kernel_nm / (num_points_x * num_points_y),
                self.precision_threshold,
            )
        )
        return result

    def sum_pairwise_distances(
        self,
        x: ArrayLike,
        y: ArrayLike,
        block_size: int = 10_000,
    ) -> float:
        r"""
        Sum the kernel distance between all pairs of points in ``x`` and ``y``.

        The summation is done in blocks to avoid excessive memory usage.

        :param x: :math:`n \times 1` array
        :param y: :math:`m \times 1` array
        :param block_size: Size of matrix blocks to process
        :return: The sum of pairwise distances between points in ``x`` and ``y``
        """
        # Ensure data is in desired format
        x = coreax.validation.cast_as_type(
            x=x, object_name="x", type_caster=jnp.atleast_2d
        )
        y = coreax.validation.cast_as_type(
            x=y, object_name="y", type_caster=jnp.atleast_2d
        )
        block_size = coreax.validation.cast_as_type(
            x=block_size, object_name="block_size", type_caster=int
        )
        coreax.validation.validate_in_range(
            x=block_size,
            object_name="block_size",
            strict_inequalities=True,
            lower_bound=0,
        )

        num_points_x = len(x)
        num_points_y = len(y)

        # If block_size is larger than both inputs, we don't need to consider block-wise
        # computation
        if block_size > max(num_points_x, num_points_y):
            pairwise_distance_sum = self.kernel.compute(x, y).sum()

        else:
            pairwise_distance_sum = 0
            for i in range(0, num_points_x, block_size):
                for j in range(0, num_points_y, block_size):
                    pairwise_distances_part = self.kernel.compute(
                        x[i : i + block_size], y[j : j + block_size]
                    )
                    pairwise_distance_sum += pairwise_distances_part.sum()

        return pairwise_distance_sum

    def sum_weighted_pairwise_distances(
        self,
        x: ArrayLike,
        y: ArrayLike,
        weights_x: ArrayLike,
        weights_y: ArrayLike,
        block_size: int = 10_000,
    ) -> float:
        r"""
        Sum the weighted kernel distance between all pairs of points in ``x`` and ``y``.

        The summation is done in blocks to avoid excessive memory usage.

        :param x: :math:`n \times 1` array
        :param y: :math:`m \times 1` array
        :param weights_x: :math:`n \times 1` array of weights for ``x``
        :param weights_y: :math:`m \times 1` array of weights for ``y``
        :param block_size: Size of matrix blocks to process
        :return: The sum of pairwise distances between points in ``x`` and ``y``,
            with contributions weighted as defined by ``weights_x`` and ``weights_y``
        """
        # Ensure data is in desired format
        x = coreax.validation.cast_as_type(
            x=x, object_name="x", type_caster=jnp.atleast_2d
        )
        y = coreax.validation.cast_as_type(
            x=y, object_name="y", type_caster=jnp.atleast_2d
        )
        weights_x = coreax.validation.cast_as_type(
            x=weights_x, object_name="weights_x", type_caster=jnp.atleast_1d
        )
        weights_y = coreax.validation.cast_as_type(
            x=weights_y, object_name="weights_y", type_caster=jnp.atleast_1d
        )
        block_size = coreax.validation.cast_as_type(
            x=block_size, object_name="block_size", type_caster=int
        )
        coreax.validation.validate_in_range(
            x=block_size,
            object_name="block_size",
            strict_inequalities=True,
            lower_bound=0,
        )

        num_points_x = len(x)
        num_points_y = len(y)

        # If block_size is larger than both inputs, we don't need to consider block-wise
        # computation
        if block_size > max(num_points_x, num_points_y):
            kernel_weights = self.kernel.compute(x, y) * weights_y
            weighted_pairwise_distance_sum = (weights_x * kernel_weights.T).sum()

        else:
            weighted_pairwise_distance_sum = 0
            for i in range(0, num_points_x, block_size):
                for j in range(0, num_points_y, block_size):
                    pairwise_distances_part = (
                        weights_x[i : i + block_size, None]
                        * self.kernel.compute(
                            x[i : i + block_size], y[j : j + block_size]
                        )
                        * weights_y[None, j : j + block_size]
                    )
                    weighted_pairwise_distance_sum += pairwise_distances_part.sum()

        return weighted_pairwise_distance_sum<|MERGE_RESOLUTION|>--- conflicted
+++ resolved
@@ -172,10 +172,7 @@
             or block_size > max(num_points_x, num_points_y)
         ):
             return self.weighted_maximum_mean_discrepancy(x, y, weights_y)
-<<<<<<< HEAD
-
-=======
->>>>>>> 7c735806
+
         return self.weighted_maximum_mean_discrepancy_block(
             x, y, weights_x, weights_y, block_size
         )
