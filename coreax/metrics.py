--- conflicted
+++ resolved
@@ -135,13 +135,8 @@
         """
         # Compute each term in the MMD formula
         kernel_nn = self.kernel.compute(x, x)
-<<<<<<< HEAD
-        kernel_mm = self.kernel.compute(x_c, x_c)
-        kernel_nm = self.kernel.compute(x, x_c)
-=======
         kernel_mm = self.kernel.compute(y, y)
         kernel_nm = self.kernel.compute(x, y)
->>>>>>> 39524bf8
 
         # Compute MMD
         result = jnp.sqrt(
@@ -171,13 +166,8 @@
 
         # Compute each term in the weighted MMD formula
         kernel_nn = self.kernel.compute(x, x)
-<<<<<<< HEAD
-        kernel_mm = self.kernel.compute(x_c, x_c)
-        kernel_nm = self.kernel.compute(x, x_c)
-=======
         kernel_mm = self.kernel.compute(y, y)
         kernel_nm = self.kernel.compute(x, y)
->>>>>>> 39524bf8
 
         # Compute weighted MMD, correcting for any numerical precision issues, where we
         # would otherwise square-root a negative number very close to 0.0.
@@ -254,7 +244,7 @@
         num_points_x = weights_x.sum()
         num_points_y = weights_y.sum()
 
-        # needs changing to self.kernel.calculate_K_sum:
+        # TODO: Needs changing to self.kernel.calculate_K_sum:
         kernel_nn = self.sum_weighted_pairwise_distances(
             x, x, weights_x, weights_x, max_size
         )
@@ -342,13 +332,8 @@
         # If max_size is larger than both inputs, we don't need to consider block-wise
         # computation
         if max_size > max(num_points_x, num_points_y):
-<<<<<<< HEAD
             kernel_weights = self.kernel.compute(x, y) * weights_y
             output = (weights_x * kernel_weights.T).sum()
-=======
-            Kw = self.kernel.compute(x, y) * weights_y
-            output = (weights_x * Kw.T).sum()
->>>>>>> 39524bf8
 
         else:
             output = 0
