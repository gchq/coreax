--- conflicted
+++ resolved
@@ -55,29 +55,19 @@
         Return a zero-dimensional array.
 
         :param x: An :math:`n \times d` array defining the full dataset
-<<<<<<< HEAD
-        :param y: An :math:`m \times d` array defining a representation of ``x``, for
-            example a coreset
-        :param max_size: Size of matrix block to process
-        :param weights_x: An :math:`1 \times n` array of weights for associated points
-            in x
-        :param weights_y: An :math:`1 \times m` array of weights for associated points
-            in y
-=======
-        :param y: An :math:`n \times d` array defining a representation of ``x``
+        :param y: An :math:`m \times d` array defining a representation of ``x``, for
+            example a coreset
         :param max_size: Size of matrix block to process
         :param weights_x: An :math:`1 \times n` array of weights for associated points
             in ``x``
-        :param weights_y: An :math:`1 \times n` array of weights for associated points
+        :param weights_y: An :math:`1 \times m` array of weights for associated points
             in ``y``
->>>>>>> e0a74378
         :return: Metric computed as a zero-dimensional array.
         """
 
 
 class MMD(Metric):
     r"""
-<<<<<<< HEAD
     Definition and calculation of the maximum mean discrepancy metric.
 
     For a dataset of ``n`` points in ``d`` dimensions, :math:`x`, and another dataset
@@ -90,18 +80,6 @@
         - 2\mathbb{E}(k(x,y))
 
     where :math:`k` is the selected kernel.
-=======
-    Calculation for maximum mean discrepancy between two datasets.
-
-    For dataset of :math:`n` points in :math:`d` dimensions, :math:`X`, and another
-    dataset :math:`Y` of :math:`m` points in :math:`d` dimensions, the maximum mean
-    discrepancy is given by:
-
-    .. math::
-
-        \text{MMD}^2(X,Y) = \mathbb{E}(k(X,X)) + \mathbb{E}(k(Y,Y))
-        - 2\mathbb{E}(k(X,Y)).
->>>>>>> e0a74378
 
     :param kernel: Kernel object with compute method defined mapping
         :math:`k: \mathbb{R}^d \times \mathbb{R}^d \rightarrow \mathbb{R}`
