--- conflicted
+++ resolved
@@ -12,16 +12,8 @@
 # See the License for the specific language governing permissions and
 # limitations under the License.
 
-<<<<<<< HEAD
 r"""
 Classes and associated functionality to compute metrics assessing similarity of inputs.
-=======
-"""TODO: Create top-level docstring."""
-
-import jax.numpy as jnp
-from jax import Array, jit, vmap
-from jax.typing import ArrayLike
->>>>>>> 56af65d9
 
 Large parts of this codebase consider the generic problem of taking a
 :math:`n \times d` dataset and creating an alternative representation of it in some way.
@@ -32,43 +24,9 @@
 
 from abc import ABC, abstractmethod
 
-<<<<<<< HEAD
 import jax.numpy as jnp
 from jax import Array
 from jax.typing import ArrayLike
-=======
-def mmd(
-    x: ArrayLike,
-    x_c: ArrayLike,
-    kernel: KernelFunction,
-    precision_threshold: float = 1e-8,
-) -> Array:
-    r"""
-    Calculate maximum mean discrepancy (MMD).
-
-    :param x: The original :math:`n \times d` data
-    :param x_c: :math:`m \times d` coreset
-    :param kernel: Kernel function
-                   :math:`k: \mathbb{R}^d \times \mathbb{R}^d \rightarrow \mathbb{R}`
-    :param precision_threshold: Positive threshold we compare against for precision
-    :return: Maximum mean discrepancy as a 0-dimensional array
-    """
-    k_pairwise = jit(
-        vmap(vmap(kernel, in_axes=(None, 0), out_axes=0), in_axes=(0, None), out_axes=0)
-    )
-
-    # Compute MMD, correcting for any numerical precision issues, where we would
-    # otherwise square-root a negative number very close to 0.0.
-    result = jnp.sqrt(
-        apply_negative_precision_threshold(
-            k_pairwise(x, x).mean()
-            + k_pairwise(x_c, x_c).mean()
-            - 2 * k_pairwise(x, x_c).mean(),
-            precision_threshold,
-        )
-    )
-    return result
->>>>>>> 56af65d9
 
 import coreax.kernel as ck
 import coreax.util as cu
@@ -76,7 +34,6 @@
 
 class Metric(ABC):
     """
-<<<<<<< HEAD
     Base class for calculating metrics.
     """
 
@@ -112,53 +69,6 @@
 class MMD(Metric):
     r"""
     Definition and calculation of the maximum mean discrepancy metric.
-=======
-    k_pairwise = jit(
-        vmap(vmap(kernel, in_axes=(None, 0), out_axes=0), in_axes=(0, None), out_axes=0)
-    )
-    x = jnp.asarray(x)
-    n = float(len(x))
-    Kmm = k_pairwise(x_c, x_c)
-    Knn = k_pairwise(x, x)
-    Kmn = k_pairwise(x_c, x).mean(axis=1)
-
-    # Compute MMD, correcting for any numerical precision issues, where we would
-    # otherwise square-root a negative number very close to 0.0.
-    result = jnp.sqrt(
-        apply_negative_precision_threshold(
-            jnp.dot(weights.T, jnp.dot(Kmm, weights))
-            + Knn.sum() / n**2
-            - 2 * jnp.dot(weights.T, Kmn),
-            precision_threshold,
-        )
-    )
-    return result
-
-
-def sum_K(
-    x: ArrayLike,
-    y: ArrayLike,
-    k_pairwise: KernelFunction,
-    max_size: int = 10_000,
-) -> float:
-    r"""
-    Sum the kernel distance between all pairs of points in ``x`` and ``y``.
-
-    The summation is done in blocks to avoid excessive memory usage.
-
-    :param x: :math:`n \times 1` array
-    :param y: :math:`m \times 1` array
-    :param k_pairwise: Kernel function
-    :param max_size: Size of matrix blocks to process
-    """
-    x = jnp.asarray(x)
-    y = jnp.asarray(y)
-    n = len(x)
-    m = len(y)
-
-    if max_size > max(m, n):
-        output = k_pairwise(x, y).sum()
->>>>>>> 56af65d9
 
     For a dataset of ``n`` points in ``d`` dimensions, :math:`x`, and another dataset
     :math:`y` of ``m`` points in ``d`` dimensions, the maximum mean discrepancy is given
@@ -175,52 +85,15 @@
         :math:`k: \mathbb{R}^d \times \mathbb{R}^d \rightarrow \mathbb{R}`
     :param precision_threshold: Positive threshold we compare against for precision
     """
-<<<<<<< HEAD
-=======
-    k_pairwise = jit(
-        vmap(vmap(kernel, in_axes=(None, 0), out_axes=0), in_axes=(0, None), out_axes=0)
-    )
-
-    x = jnp.asarray(x)
-    x_c = jnp.asarray(x_c)
-    n = float(len(x))
-    m = float(len(x_c))
-    K_n = sum_K(x, x, k_pairwise, max_size)
-    K_m = sum_K(x_c, x_c, k_pairwise, max_size)
-    K_nm = sum_K(x, x_c, k_pairwise, max_size)
-
-    # Compute MMD, correcting for any numerical precision issues, where we would
-    # otherwise square-root a negative number very close to 0.0.
-    result = jnp.sqrt(
-        apply_negative_precision_threshold(
-            K_n / n**2 + K_m / m**2 - 2 * K_nm / (n * m), precision_threshold
-        )
-    )
-    return result
-
-
-def sum_weight_K(
-    x: ArrayLike,
-    y: ArrayLike,
-    w_x: ArrayLike,
-    w_y: ArrayLike,
-    k_pairwise: KernelFunction,
-    max_size: int = 10_000,
-) -> float:
-    r"""
-    Sum the kernel distance (weighted) between all pairs of points in ``x`` and ``y``.
-
-    The summation is done in blocks to avoid excessive memory usage.
->>>>>>> 56af65d9
 
     def __init__(self, kernel: ck.Kernel, precision_threshold: float = 1e-8):
-        r"""
-        Calculate maximum mean discrepancy between two datasets in d dimensions.
+        """
+        Calculate maximum mean discrepancy between two datasets in :math:`d` dimensions.
         """
         self.kernel = kernel
         self.precision_threshold = precision_threshold
 
-        # initialise parent
+        # Initialise parent
         super().__init__()
 
     def compute(
