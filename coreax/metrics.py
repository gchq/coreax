# © Crown Copyright GCHQ
#
# Licensed under the Apache License, Version 2.0 (the "License");
# you may not use this file except in compliance with the License.
# You may obtain a copy of the License at
#
# http://www.apache.org/licenses/LICENSE-2.0
#
# Unless required by applicable law or agreed to in writing, software
# distributed under the License is distributed on an "AS IS" BASIS,
# WITHOUT WARRANTIES OR CONDITIONS OF ANY KIND, either express or implied.
# See the License for the specific language governing permissions and
# limitations under the License.

r"""
Classes and associated functionality to compute metrics assessing similarity of inputs.

Large parts of this codebase consider the generic problem of taking a
:math:`n \times d` dataset and creating an alternative representation of it in some way.
Having attained an alternative representation, we can then assess the quality of this
representation using some appropriate metric. Such metrics are implemented within this
module, all of which implement :class:`Metric`.
"""

from abc import abstractmethod
from itertools import product
from typing import Generic, Optional, TypeVar, Union

import equinox as eqx
import jax.numpy as jnp
import jax.random as jr
import jax.scipy as jsp
import jax.tree_util as jtu
from jax import Array, jacfwd, vmap

import coreax.kernel
import coreax.util
from coreax.data import Data, SupervisedData
from coreax.inverses import LeastSquareApproximator, RegularisedInverseApproximator
from coreax.score_matching import ScoreMatching, convert_stein_kernel

_Data = TypeVar("_Data", bound=Data)


class Metric(eqx.Module, Generic[_Data]):
    """Base class for calculating metrics."""

    @abstractmethod
    def compute(self, reference_data: _Data, comparison_data: _Data, **kwargs) -> Array:
        r"""
        Compute the metric/distance between the reference and comparison data.

        :param reference_data: An instance of the class :class:`coreax.data.Data`,
            containing an :math:`n \times d` array of data
        :param comparison_data: An instance of the class :class:`coreax.data.Data` to
            compare against ``reference_data``, containing an :math:`m \times d` array
            of data
        :return: Computed metric as a zero-dimensional array
        """


class MMD(Metric[Data]):
    r"""
    Definition and calculation of the (weighted) maximum mean discrepancy metric.

    For a dataset :math:`\mathcal{D}_1` of ``n`` points in ``d`` dimensions, and
    another dataset :math:`\mathcal{D}_2` of ``m`` points in ``d`` dimensions, the
    (weighted) maximum mean discrepancy is given by:

    .. math::
        \text{MMD}^2(\mathcal{D}_1,\mathcal{D}_2) = \mathbb{E}(k(\mathcal{D}_1,
        \mathcal{D}_1)) + \mathbb{E}(k(\mathcal{D}_2,\mathcal{D}_2))
        - 2\mathbb{E}(k(\mathcal{D}_1,\mathcal{D}_2))

    where :math:`k` is the selected kernel, and the expectation is with respect to the
    normalized data weights.

    Common uses of MMD include comparing a reduced representation of a dataset to the
    original dataset, comparing different original datasets to one another, or
    comparing reduced representations of different original datasets to one another.

    :param kernel: Kernel object with compute method defined mapping
        :math:`k: \mathbb{R}^d \times \mathbb{R}^d \rightarrow \mathbb{R}`
    :param precision_threshold: Threshold above which negative values of the squared MMD
        are rounded to zero (accommodates precision loss)
    """

    kernel: coreax.kernel.Kernel
    precision_threshold: float = 1e-12

    def compute(
        self,
        reference_data: Data,
        comparison_data: Data,
        *,
        block_size: Union[int, None, tuple[Union[int, None], Union[int, None]]] = None,
        unroll: Union[int, bool, tuple[Union[int, bool], Union[int, bool]]] = 1,
        **kwargs,
    ) -> Array:
        r"""
        Compute the (weighted) maximum mean discrepancy.

        .. math::
            \text{MMD}^2(\mathcal{D}_1,\mathcal{D}_2) = \mathbb{E}(k(\mathcal{D}_1,
            \mathcal{D}_1)) + \mathbb{E}(k(\mathcal{D}_2,\mathcal{D}_2))
            - 2\mathbb{E}(k(\mathcal{D}_1,\mathcal{D}_2))

        :param reference_data: An instance of the class :class:`coreax.data.Data`,
            containing an :math:`n \times d` array of data
        :param comparison_data: An instance of the class :class:`coreax.data.Data` to
            compare against ``reference_data`` containing an :math:`m \times d` array of
            data
        :param block_size: Size of matrix blocks to process; a value of :data:`None`
            sets :math:`B_x = n` and :math:`B_y = m`, effectively disabling the block
            accumulation; an integer value ``B`` sets :math:`B_y = B_x = B`; a tuple
            allows different sizes to be specified for ``B_x`` and ``B_y``; to reduce
            overheads, it is often sensible to select the largest block size that does
            not exhaust the available memory resources
        :param unroll: Unrolling parameter for the outer and inner :func:`jax.lax.scan`
            calls, allows for trade-offs between compilation and runtime cost; consult
            the JAX docs for further information
        :return: Maximum mean discrepancy as a 0-dimensional array
        """
        del kwargs
        _block_size = coreax.util.tree_leaves_repeat(block_size, 2)
        bs_xx, bs_xy, _, bs_yy = tuple(product(_block_size, repeat=len(_block_size)))
        _unroll = coreax.util.tree_leaves_repeat(unroll, 2)
        u_xx, u_xy, _, u_yy = tuple(product(_unroll, repeat=len(_unroll)))
        # Variable rename allows for nicer automatic formatting
        x, y = reference_data, comparison_data
        kernel_xx_mean = self.kernel.compute_mean(x, x, block_size=bs_xx, unroll=u_xx)
        kernel_yy_mean = self.kernel.compute_mean(y, y, block_size=bs_yy, unroll=u_yy)
        kernel_xy_mean = self.kernel.compute_mean(x, y, block_size=bs_xy, unroll=u_xy)
        squared_mmd_threshold_applied = coreax.util.apply_negative_precision_threshold(
            kernel_xx_mean + kernel_yy_mean - 2 * kernel_xy_mean,
            self.precision_threshold,
        )
        return jnp.sqrt(squared_mmd_threshold_applied)


<<<<<<< HEAD
class JMMD(Metric[SupervisedData]):
    r"""
    Definition and calculation of the (weighted) joint maximum mean discrepancy metric.

    For a dataset :math:`\mathcal{D}^{(1)} = \{(x_i, y_i)\}_{i=1}^n` of ``n`` pairs with
    :math:`x\in\mathbb{R}^d` and :math:`y\in\mathbb{R}^p`, and another dataset
    :math:`\mathcal{D}^{(2)} = \{(\tilde{x}_i, \tilde{y}_i)\}_{i=1}^n` of ``m`` pairs
    with :math:`\tilde{x}\in\mathbb{R}^d` and :math:`\tilde{y}\in\mathbb{R}^p`,
    the joint maximum mean discrepancy is given by:

    .. math::
        \text{JMMD}^2(\mathcal{D}_1,\mathcal{D}_2) = \mathbb{E}(k(\mathcal{D}_1,
        \mathcal{D}_1)) + \mathbb{E}(k(\mathcal{D}_2,\mathcal{D}_2))
        - 2\mathbb{E}(k(\mathcal{D}_1,\mathcal{D}_2))

    where :math:`k` is the selected tensor-product kernel, and the expectation is with
    respect to the normalized data weights.

    Common uses of JMMD include comparing a reduced representation of a dataset to the
    original dataset, comparing different original datasets to one another, or
    comparing reduced representations of different original datasets to one another.

    :param kernel: :class:`~coreax.kernel.TensorProductKernel` instance implementing a
        tensor-product kernel function
        :math:`k: (\mathbb{R}^d \times \mathbb{R}^p) \times
        (\mathbb{R}^d \times \mathbb{R}^p) \rightarrow \mathbb{R}`
    :param precision_threshold: Threshold above which negative values of the squared MMD
        are rounded to zero (accommodates precision loss)
    """

    kernel: coreax.kernel.TensorProductKernel
    precision_threshold: float = 1e-12

    def __init__(
        self,
        feature_kernel: coreax.kernel.Kernel,
        response_kernel: coreax.kernel.Kernel,
        precision_threshold: float = 1e-12,
    ):
        """Initialise JointKernelHerding class and build tensor-product kernel."""
        self.kernel = coreax.kernel.TensorProductKernel(
            feature_kernel=feature_kernel,
            response_kernel=response_kernel,
        )
        self.precision_threshold = precision_threshold

    def compute(
        self,
        reference_data: SupervisedData,
        comparison_data: SupervisedData,
        *,
        block_size: Union[int, None, tuple[Union[int, None], Union[int, None]]] = None,
=======
class KSD(Metric[Data]):
    r"""
    Computation of the (regularised) (Laplace-corrected) kernel Stein discrepancy (KSD).

    For a set of ``n`` i.i.d. samples in ``d`` dimensions
    :math:`\mathcal{D}_1 \sim \mathbb{P}` and another set of ``m`` i.i.d. samples in
    ``d`` dimensions :math:`\mathcal{D}_2 \sim \mathbb{Q}`, the regularised
    Laplace-corrected kernel Stein discrepancy is given by:

    .. math::

        KSD_{\lambda}^2(\mathbb{P}, \mathbb{Q})
        =  \frac{1}{m^2}\sum_{i \neq j}^m k_{\mathbb{P}}(x_i, x_j)
        + \frac{1}{m^2}\sum_{i = 1}^m [k_{\mathbb{P}}(x_i, x_i)
        + \Delta^+ \log(\mathbb{P}(x_i))]
        - \lambda \frac{1}{m}\sum_{i = 1}^m \log(\mathbb{P}(x_i))

    where :math:`x \sim \mathbb{Q}`, :math:`k_{\mathbb{P}}` is the Stein kernel
    induced by a base kernel and estimated with samples from :math:`\mathbb{P}`.
    The first term is vanilla KSD, the second term implements a Laplace-correction, and
    the third term enforces entropic regularisation. See :cite:`benard2023kernel` for a
    discussion on the need for and effects of Laplace-correction and entropic
    regularisation.

    Common uses of KSD include comparing a reduced representation of a dataset to the
    original dataset, comparing different original datasets to one another, or
    comparing reduced representations of different original datasets to one another.

    .. note::
        The kernel stein discrepancy is not a metric like :class:`coreax.metrics.MMD`.
        It is instead a divergence, which is a kind of statistical distance that differs
        from a metric in a few ways. In particular, they are not symmetric. i.e.
        :math:`KSD_{\lambda}(\mathbb{P}, \mathbb{Q})
        \neq KSD_{\lambda}(\mathbb{Q}, \mathbb{P})`, and they generalise the concept
        of squared distance and so do not satisfy the triangle inequality.

    :param kernel: :class:`~coreax.kernel.Kernel` instance implementing a kernel
        function :math:`k: \mathbb{R}^d \times \mathbb{R}^d \rightarrow \mathbb{R}`;
        if 'kernel' is a :class:`~coreax.kernel.SteinKernel` and :code:`score_matching
        is not None`, a new instance of the kernel will be generated where the score
        function is given by :code:`score_matching.match(...)`
    :param score_matching: Specifies/overwrite the score function of the implied/passed
       :class:`~coreax.kernel.SteinKernel`; if :data:`None`, default to
       :class:`~coreax.score_matching.KernelDensityMatching` unless 'kernel' is a
       :class:`~coreax.kernel.SteinKernel`, in which case the kernel's existing score
       function is used.
    :param precision_threshold: Threshold above which negative values of the squared KSD
        are rounded to zero (accommodates precision loss)
    """

    kernel: coreax.kernel.Kernel
    score_matching: Optional[ScoreMatching] = None
    precision_threshold: float = 1e-12

    def compute(
        self,
        reference_data: Data,
        comparison_data: Data,
        *,
        laplace_correct: bool = False,
        regularise: bool = False,
        block_size: Optional[int] = None,
>>>>>>> 5fbbe7e6
        unroll: Union[int, bool, tuple[Union[int, bool], Union[int, bool]]] = 1,
        **kwargs,
    ) -> Array:
        r"""
<<<<<<< HEAD
        Compute the (weighted) joint maximum mean discrepancy.

        .. math::
            \text{JMMD}^2(\mathcal{D}_1,\mathcal{D}_2) = \mathbb{E}(k(\mathcal{D}_1,
            \mathcal{D}_1)) + \mathbb{E}(k(\mathcal{D}_2,\mathcal{D}_2))
            - 2\mathbb{E}(k(\mathcal{D}_1,\mathcal{D}_2))

        :param reference_data: The original supervised dataset :math:`\mathcal{D}^{(1)}=
            \{(x_i, y_i)\}_{i=1}^n` of ``n`` pairs with :math:`x\in\mathbb{R}^d` and
            :math:`y\in\mathbb{R}^p`
        :param comparison_data: Supervised dataset
            :math:`\mathcal{D}^{(2)} = \{(\tilde{x}_i, \tilde{y}_i)\}_{i=1}^n` of ``m``
            pairs with :math:`\tilde{x}\in\mathbb{R}^d` and
            :math:`\tilde{y}\in\mathbb{R}^p`
        :param block_size: Size of matrix blocks to process; a value of :data:`None`
            sets :math:`B_x = n` and :math:`B_y = m`, effectively disabling the block
            accumulation; an integer value ``B`` sets :math:`B_y = B_x = B`; a tuple
            allows different sizes to be specified for ``B_x`` and ``B_y``; to reduce
            overheads, it is often sensible to select the largest block size that does
            not exhaust the available memory resources
        :param unroll: Unrolling parameter for the outer and inner :func:`jax.lax.scan`
            calls, allows for trade-offs between compilation and runtime cost; consult
            the JAX docs for further information
        :return: Joint maximum mean discrepancy as a 0-dimensional array
        """
        del kwargs
        _block_size = coreax.util.tree_leaves_repeat(block_size, 2)
        bs_aa, bs_ab, _, bs_bb = tuple(product(_block_size, repeat=len(_block_size)))
        # Variable rename allows for nicer automatic formatting
        x, y = reference_data, comparison_data
        kernel_aa_mean = self.kernel.compute_mean(x, x, block_size=bs_aa, unroll=unroll)
        kernel_bb_mean = self.kernel.compute_mean(y, y, block_size=bs_bb, unroll=unroll)
        kernel_ab_mean = self.kernel.compute_mean(x, y, block_size=bs_ab, unroll=unroll)
        squared_mmd_threshold_applied = coreax.util.apply_negative_precision_threshold(
            kernel_aa_mean + kernel_bb_mean - 2 * kernel_ab_mean,
            self.precision_threshold,
        )
        return jnp.sqrt(squared_mmd_threshold_applied)
=======
        Compute the (regularised) (Laplace-corrected) kernel Stein discrepancy.

        .. math::

            KSD_{\lambda}^2(\mathbb{P}, \mathbb{Q})
            =  \frac{1}{m^2}\sum_{i \neq j}^m k_{\mathbb{P}}(x_i, x_j)
            + \frac{1}{m^2}\sum_{i = 1}^m [k_{\mathbb{P}}(x_i, x_i)
            + \Delta^+ \log(\mathbb{P}(x_i))]
            - \lambda \frac{1}{m}\sum_{i = 1}^m \log(\mathbb{P}(x_i))

        :param reference_data: An instance of the class :class:`coreax.data.Data`,
            containing an :math:`n \times d` array of data sampled from
            :math:`\mathbb{P}`
        :param comparison_data: An instance of the class :class:`coreax.data.Data` to
            compare against ``reference_data`` containing an :math:`m \times d` array of
            data sampled from :math:`\mathbb{Q}`
        :param laplace_correct: Boolean that enforces Laplace correction, see Section
            3.1 of :cite:`benard2023kernel`.
        :param regularise: Boolean that enforces entropic regularisation. :data:`True`,
            uses regularisation strength suggested in :cite:`benard2023kernel`.
            :math:`\lambda = \frac{1}{m}`.
        :param block_size: Size of matrix blocks to process; a value of :data:`None`
            sets ``block_size``:math:`=n` effectively disabling the block accumulation;
            an integer value ``B`` sets ``block_size``:math:`=B`, it is often sensible
            to select the largest block size that does not exhaust the available memory
            resources
        :param unroll: Unrolling parameter for the outer and inner :func:`jax.lax.scan`
            calls, allows for trade-offs between compilation and runtime cost; consult
            the JAX docs for further information
        :return: Kernel Stein Discrepancy as a 0-dimensional array
        """
        del kwargs
        # Train Stein kernel with data from P
        x, w_x = jtu.tree_leaves(reference_data)
        kernel = convert_stein_kernel(x, self.kernel, self.score_matching)

        # Variable rename allows for nicer automatic formatting.
        y = comparison_data
        squared_ksd = kernel.compute_mean(y, y, block_size=block_size, unroll=unroll)
        laplace_correction = 0.0
        entropic_regularisation = 0.0

        if regularise:
            # Train weighted kde with data from P, noticing we cannot guarantee that
            # kernel.base_kernel has a 'length_scale' attribute
            bandwidth_method = getattr(kernel.base_kernel, "length_scale", None)
            kde = jsp.stats.gaussian_kde(x.T, weights=w_x, bw_method=bandwidth_method)
            # Evaluate entropic regularisation term with data from Q using
            # regularisation parameter suggested in :cite:`benard2023kernel`
            entropic_regularisation = kde.logpdf(y.data.T).mean() / len(y)

        if laplace_correct:

            @vmap
            def _laplace_positive(x_: Array) -> Array:
                r"""Evaluate Laplace positive operator  :math:`\Delta^+ \log p(x)`."""
                hessian = jacfwd(kernel.score_function)(x_)
                return jnp.clip(jnp.diag(hessian), min=0.0).sum()

            laplace_correction = _laplace_positive(y.data).sum() / len(y) ** 2

        squared_ksd_threshold_applied = coreax.util.apply_negative_precision_threshold(
            squared_ksd + laplace_correction - entropic_regularisation,
            self.precision_threshold,
        )
        return jnp.sqrt(squared_ksd_threshold_applied)
>>>>>>> 5fbbe7e6


class CMMD(Metric[SupervisedData]):
    r"""
    Definition and calculation of the conditional maximum mean discrepancy metric.

    For a dataset :math:`\mathcal{D}^{(1)} = \{(x_i, y_i)\}_{i=1}^n` of ``n`` pairs with
    :math:`x\in\mathbb{R}^d` and :math:`y\in\mathbb{R}^p`, and another dataset
    :math:`\mathcal{D}^{(2)} = \{(\tilde{x}_i, \tilde{y}_i)\}_{i=1}^n` of ``m`` pairs
    with :math:`\tilde{x}\in\mathbb{R}^d` and :math:`\tilde{y}\in\mathbb{R}^p`,
    the conditional maximum mean discrepancy is given by:

    .. math::
        \text{CMMD}^2(\mathcal{D}^{(1)}, \mathcal{D}^{(2)}) =
        ||\hat{\mu}^{(1)} - \hat{\mu}^{(2)}||^2_{\mathcal{H}_k \otimes \mathcal{H}_l}

    where :math:`\hat{\mu}^{(1)},\hat{\mu}^{(2)}` are the conditional mean
    embeddings estimated with :math:`\mathcal{D}^{(1)}` and :math:`\mathcal{D}^{(2)}`
    respectively, and :math:`\mathcal{H}_k,\mathcal{H}_l` are the RKHSs corresponding
    to the kernel functions :math:`k: \mathbb{R}^d \times \mathbb{R}^d \rightarrow
    \mathbb{R}` and :math:`l: \mathbb{R}^p \times \mathbb{R}^p \rightarrow \mathbb{R}`
    respectively.

    :param feature_kernel: :class:`~coreax.kernel.Kernel` instance implementing a kernel
        function :math:`k: \mathbb{R}^d \times \mathbb{R}^d \rightarrow \mathbb{R}` on
        the feature space
    :param response_kernel: :class:`~coreax.kernel.Kernel` instance implementing a
        kernel function :math:`k: \mathbb{R}^p \times \mathbb{R}^p \rightarrow
        \mathbb{R}` on the response space
    :param regularisation_parameter: Regularisation parameter for stable inversion
            of arrays, negative values will be converted to positive
    :param precision_threshold: Positive threshold we compare against for precision
    :param inverse_approximator: Instance of
        :class:`coreax.inverses.RegularisedInverseApproximator`, defaults to
        :class:`coreax.inverses.LeastSquareApproximator` which solves a linear
        system at cost :math:`\mathcal{O}(n^3)`
    """

    feature_kernel: coreax.kernel.Kernel
    response_kernel: coreax.kernel.Kernel
    regularisation_parameter: float
    precision_threshold: float = 1e-2
    inverse_approximator: Optional[RegularisedInverseApproximator] = None

    def compute(
        self,
        reference_data: SupervisedData,
        comparison_data: SupervisedData,
        **kwargs,
    ) -> Array:
        r"""
        Compute the conditional maximum mean discrepancy between the two datasets.

        For a dataset :math:`\mathcal{D}^{(1)} = \{(x_i, y_i)\}_{i=1}^n=`
        `reference_data` of ``n`` pairs with :math:`x\in\mathbb{R}^d` and
        :math:`y\in\mathbb{R}^p`, and another dataset
        :math:`\mathcal{D}^{(2)} = \{(\tilde{x}_i, \tilde{y}_i)\}_{i=1}^n=`
        `comparison_data` of ``n`` pairs with
        :math:`\tilde{x}\in\mathbb{R}^d` and :math:`\tilde{y}\in \mathbb{R}^p`, the
        conditional maximum mean discrepancy is given by:

        .. math::
            \text{CMMD}^2(\mathcal{D}^{(1)}, \mathcal{D}^{(2)}) = ||\hat{\mu}^{(1)} -
            \hat{\mu}^{(2)}||^2_{\mathcal{H}_k \otimes \mathcal{H}_l}

        where :math:`\hat{\mu}^{(1)},\hat{\mu}^{(2)}` are the conditional mean
        embeddings estimated with :math:`\mathcal{D}^{(1)}` and
        :math:`\mathcal{D}^{(2)}` respectively, and :math:`\mathcal{H}_k,\mathcal{H}_l`
        are the RKHSs corresponding to the kernel functions
        :math:`k: \mathbb{R}^d \times \mathbb{R}^d \rightarrow \mathbb{R}` and
        :math:`l: \mathbb{R}^p \times \mathbb{R}^p \rightarrow \mathbb{R}` respectively.

        :param reference_data: The original supervised dataset :math:`\mathcal{D}^{(1)}=
            \{(x_i, y_i)\}_{i=1}^n` of ``n`` pairs with :math:`x\in\mathbb{R}^d` and
            :math:`y\in\mathbb{R}^p`
        :param comparison_data: Supervised dataset
            :math:`\mathcal{D}^{(2)} = \{(\tilde{x}_i, \tilde{y}_i)\}_{i=1}^n` of ``m``
            pairs with :math:`\tilde{x}\in\mathbb{R}^d` and
            :math:`\tilde{y}\in\mathbb{R}^p`
        :return: Conditional maximum mean discrepancy as a 0-dimensional array
        """
        del kwargs
        # Extract features and responses from reference and comparison datasets
        x1, y1 = reference_data.data, reference_data.supervision
        x2, y2 = comparison_data.data, comparison_data.supervision
        # Compute feature kernel gramians
        feature_gramian_1 = self.feature_kernel.compute(x1, x1)
        feature_gramian_2 = self.feature_kernel.compute(x2, x2)

        # Invert feature kernel gramians
        if self.inverse_approximator is None:
            inverse_approximator = LeastSquareApproximator(jr.key(2_024))
        else:
            inverse_approximator = self.inverse_approximator
        inverse_feature_gramian_1 = inverse_approximator.approximate(
            array=feature_gramian_1,
            regularisation_parameter=self.regularisation_parameter,
            identity=jnp.eye(feature_gramian_1.shape[0]),
        )

        inverse_feature_gramian_2 = inverse_approximator.approximate(
            array=feature_gramian_2,
            regularisation_parameter=self.regularisation_parameter,
            identity=jnp.eye(feature_gramian_2.shape[0]),
        )

        # # Compute each term in the CMMD
        term_1 = (
            inverse_feature_gramian_1
            @ self.response_kernel.compute(y1, y1)
            @ inverse_feature_gramian_1
            @ feature_gramian_1
        )
        term_2 = (
            inverse_feature_gramian_2
            @ self.response_kernel.compute(y2, y2)
            @ inverse_feature_gramian_2
            @ feature_gramian_2
        )
        term_3 = (
            inverse_feature_gramian_1
            @ self.response_kernel.compute(y1, y2)
            @ inverse_feature_gramian_2
            @ self.feature_kernel.compute(x2, x1)
        )

        # Compute CMMD
        squared_cmmd = jnp.trace(term_1) + jnp.trace(term_2) - 2 * jnp.trace(term_3)
        squared_cmmd_threshold_applied = coreax.util.apply_negative_precision_threshold(
            squared_cmmd,
            self.precision_threshold,
        )
        return jnp.sqrt(squared_cmmd_threshold_applied)<|MERGE_RESOLUTION|>--- conflicted
+++ resolved
@@ -138,60 +138,6 @@
         return jnp.sqrt(squared_mmd_threshold_applied)
 
 
-<<<<<<< HEAD
-class JMMD(Metric[SupervisedData]):
-    r"""
-    Definition and calculation of the (weighted) joint maximum mean discrepancy metric.
-
-    For a dataset :math:`\mathcal{D}^{(1)} = \{(x_i, y_i)\}_{i=1}^n` of ``n`` pairs with
-    :math:`x\in\mathbb{R}^d` and :math:`y\in\mathbb{R}^p`, and another dataset
-    :math:`\mathcal{D}^{(2)} = \{(\tilde{x}_i, \tilde{y}_i)\}_{i=1}^n` of ``m`` pairs
-    with :math:`\tilde{x}\in\mathbb{R}^d` and :math:`\tilde{y}\in\mathbb{R}^p`,
-    the joint maximum mean discrepancy is given by:
-
-    .. math::
-        \text{JMMD}^2(\mathcal{D}_1,\mathcal{D}_2) = \mathbb{E}(k(\mathcal{D}_1,
-        \mathcal{D}_1)) + \mathbb{E}(k(\mathcal{D}_2,\mathcal{D}_2))
-        - 2\mathbb{E}(k(\mathcal{D}_1,\mathcal{D}_2))
-
-    where :math:`k` is the selected tensor-product kernel, and the expectation is with
-    respect to the normalized data weights.
-
-    Common uses of JMMD include comparing a reduced representation of a dataset to the
-    original dataset, comparing different original datasets to one another, or
-    comparing reduced representations of different original datasets to one another.
-
-    :param kernel: :class:`~coreax.kernel.TensorProductKernel` instance implementing a
-        tensor-product kernel function
-        :math:`k: (\mathbb{R}^d \times \mathbb{R}^p) \times
-        (\mathbb{R}^d \times \mathbb{R}^p) \rightarrow \mathbb{R}`
-    :param precision_threshold: Threshold above which negative values of the squared MMD
-        are rounded to zero (accommodates precision loss)
-    """
-
-    kernel: coreax.kernel.TensorProductKernel
-    precision_threshold: float = 1e-12
-
-    def __init__(
-        self,
-        feature_kernel: coreax.kernel.Kernel,
-        response_kernel: coreax.kernel.Kernel,
-        precision_threshold: float = 1e-12,
-    ):
-        """Initialise JointKernelHerding class and build tensor-product kernel."""
-        self.kernel = coreax.kernel.TensorProductKernel(
-            feature_kernel=feature_kernel,
-            response_kernel=response_kernel,
-        )
-        self.precision_threshold = precision_threshold
-
-    def compute(
-        self,
-        reference_data: SupervisedData,
-        comparison_data: SupervisedData,
-        *,
-        block_size: Union[int, None, tuple[Union[int, None], Union[int, None]]] = None,
-=======
 class KSD(Metric[Data]):
     r"""
     Computation of the (regularised) (Laplace-corrected) kernel Stein discrepancy (KSD).
@@ -254,12 +200,134 @@
         laplace_correct: bool = False,
         regularise: bool = False,
         block_size: Optional[int] = None,
->>>>>>> 5fbbe7e6
         unroll: Union[int, bool, tuple[Union[int, bool], Union[int, bool]]] = 1,
         **kwargs,
     ) -> Array:
         r"""
-<<<<<<< HEAD
+        Compute the (regularised) (Laplace-corrected) kernel Stein discrepancy.
+
+        .. math::
+
+            KSD_{\lambda}^2(\mathbb{P}, \mathbb{Q})
+            =  \frac{1}{m^2}\sum_{i \neq j}^m k_{\mathbb{P}}(x_i, x_j)
+            + \frac{1}{m^2}\sum_{i = 1}^m [k_{\mathbb{P}}(x_i, x_i)
+            + \Delta^+ \log(\mathbb{P}(x_i))]
+            - \lambda \frac{1}{m}\sum_{i = 1}^m \log(\mathbb{P}(x_i))
+
+        :param reference_data: An instance of the class :class:`coreax.data.Data`,
+            containing an :math:`n \times d` array of data sampled from
+            :math:`\mathbb{P}`
+        :param comparison_data: An instance of the class :class:`coreax.data.Data` to
+            compare against ``reference_data`` containing an :math:`m \times d` array of
+            data sampled from :math:`\mathbb{Q}`
+        :param laplace_correct: Boolean that enforces Laplace correction, see Section
+            3.1 of :cite:`benard2023kernel`.
+        :param regularise: Boolean that enforces entropic regularisation. :data:`True`,
+            uses regularisation strength suggested in :cite:`benard2023kernel`.
+            :math:`\lambda = \frac{1}{m}`.
+        :param block_size: Size of matrix blocks to process; a value of :data:`None`
+            sets ``block_size``:math:`=n` effectively disabling the block accumulation;
+            an integer value ``B`` sets ``block_size``:math:`=B`, it is often sensible
+            to select the largest block size that does not exhaust the available memory
+            resources
+        :param unroll: Unrolling parameter for the outer and inner :func:`jax.lax.scan`
+            calls, allows for trade-offs between compilation and runtime cost; consult
+            the JAX docs for further information
+        :return: Kernel Stein Discrepancy as a 0-dimensional array
+        """
+        del kwargs
+        # Train Stein kernel with data from P
+        x, w_x = jtu.tree_leaves(reference_data)
+        kernel = convert_stein_kernel(x, self.kernel, self.score_matching)
+
+        # Variable rename allows for nicer automatic formatting.
+        y = comparison_data
+        squared_ksd = kernel.compute_mean(y, y, block_size=block_size, unroll=unroll)
+        laplace_correction = 0.0
+        entropic_regularisation = 0.0
+
+        if regularise:
+            # Train weighted kde with data from P, noticing we cannot guarantee that
+            # kernel.base_kernel has a 'length_scale' attribute
+            bandwidth_method = getattr(kernel.base_kernel, "length_scale", None)
+            kde = jsp.stats.gaussian_kde(x.T, weights=w_x, bw_method=bandwidth_method)
+            # Evaluate entropic regularisation term with data from Q using
+            # regularisation parameter suggested in :cite:`benard2023kernel`
+            entropic_regularisation = kde.logpdf(y.data.T).mean() / len(y)
+
+        if laplace_correct:
+
+            @vmap
+            def _laplace_positive(x_: Array) -> Array:
+                r"""Evaluate Laplace positive operator  :math:`\Delta^+ \log p(x)`."""
+                hessian = jacfwd(kernel.score_function)(x_)
+                return jnp.clip(jnp.diag(hessian), min=0.0).sum()
+
+            laplace_correction = _laplace_positive(y.data).sum() / len(y) ** 2
+
+        squared_ksd_threshold_applied = coreax.util.apply_negative_precision_threshold(
+            squared_ksd + laplace_correction - entropic_regularisation,
+            self.precision_threshold,
+        )
+        return jnp.sqrt(squared_ksd_threshold_applied)
+
+
+class JMMD(Metric[SupervisedData]):
+    r"""
+    Definition and calculation of the (weighted) joint maximum mean discrepancy metric.
+
+    For a dataset :math:`\mathcal{D}^{(1)} = \{(x_i, y_i)\}_{i=1}^n` of ``n`` pairs with
+    :math:`x\in\mathbb{R}^d` and :math:`y\in\mathbb{R}^p`, and another dataset
+    :math:`\mathcal{D}^{(2)} = \{(\tilde{x}_i, \tilde{y}_i)\}_{i=1}^n` of ``m`` pairs
+    with :math:`\tilde{x}\in\mathbb{R}^d` and :math:`\tilde{y}\in\mathbb{R}^p`,
+    the joint maximum mean discrepancy is given by:
+
+    .. math::
+        \text{JMMD}^2(\mathcal{D}_1,\mathcal{D}_2) = \mathbb{E}(k(\mathcal{D}_1,
+        \mathcal{D}_1)) + \mathbb{E}(k(\mathcal{D}_2,\mathcal{D}_2))
+        - 2\mathbb{E}(k(\mathcal{D}_1,\mathcal{D}_2))
+
+    where :math:`k` is the selected tensor-product kernel, and the expectation is with
+    respect to the normalized data weights.
+
+    Common uses of JMMD include comparing a reduced representation of a dataset to the
+    original dataset, comparing different original datasets to one another, or
+    comparing reduced representations of different original datasets to one another.
+
+    :param kernel: :class:`~coreax.kernel.TensorProductKernel` instance implementing a
+        tensor-product kernel function
+        :math:`k: (\mathbb{R}^d \times \mathbb{R}^p) \times
+        (\mathbb{R}^d \times \mathbb{R}^p) \rightarrow \mathbb{R}`
+    :param precision_threshold: Threshold above which negative values of the squared MMD
+        are rounded to zero (accommodates precision loss)
+    """
+
+    kernel: coreax.kernel.TensorProductKernel
+    precision_threshold: float = 1e-12
+
+    def __init__(
+        self,
+        feature_kernel: coreax.kernel.Kernel,
+        response_kernel: coreax.kernel.Kernel,
+        precision_threshold: float = 1e-12,
+    ):
+        """Initialise JointKernelHerding class and build tensor-product kernel."""
+        self.kernel = coreax.kernel.TensorProductKernel(
+            feature_kernel=feature_kernel,
+            response_kernel=response_kernel,
+        )
+        self.precision_threshold = precision_threshold
+
+    def compute(
+        self,
+        reference_data: SupervisedData,
+        comparison_data: SupervisedData,
+        *,
+        block_size: Union[int, None, tuple[Union[int, None], Union[int, None]]] = None,
+        unroll: Union[int, bool, tuple[Union[int, bool], Union[int, bool]]] = 1,
+        **kwargs,
+    ) -> Array:
+        r"""
         Compute the (weighted) joint maximum mean discrepancy.
 
         .. math::
@@ -298,74 +366,6 @@
             self.precision_threshold,
         )
         return jnp.sqrt(squared_mmd_threshold_applied)
-=======
-        Compute the (regularised) (Laplace-corrected) kernel Stein discrepancy.
-
-        .. math::
-
-            KSD_{\lambda}^2(\mathbb{P}, \mathbb{Q})
-            =  \frac{1}{m^2}\sum_{i \neq j}^m k_{\mathbb{P}}(x_i, x_j)
-            + \frac{1}{m^2}\sum_{i = 1}^m [k_{\mathbb{P}}(x_i, x_i)
-            + \Delta^+ \log(\mathbb{P}(x_i))]
-            - \lambda \frac{1}{m}\sum_{i = 1}^m \log(\mathbb{P}(x_i))
-
-        :param reference_data: An instance of the class :class:`coreax.data.Data`,
-            containing an :math:`n \times d` array of data sampled from
-            :math:`\mathbb{P}`
-        :param comparison_data: An instance of the class :class:`coreax.data.Data` to
-            compare against ``reference_data`` containing an :math:`m \times d` array of
-            data sampled from :math:`\mathbb{Q}`
-        :param laplace_correct: Boolean that enforces Laplace correction, see Section
-            3.1 of :cite:`benard2023kernel`.
-        :param regularise: Boolean that enforces entropic regularisation. :data:`True`,
-            uses regularisation strength suggested in :cite:`benard2023kernel`.
-            :math:`\lambda = \frac{1}{m}`.
-        :param block_size: Size of matrix blocks to process; a value of :data:`None`
-            sets ``block_size``:math:`=n` effectively disabling the block accumulation;
-            an integer value ``B`` sets ``block_size``:math:`=B`, it is often sensible
-            to select the largest block size that does not exhaust the available memory
-            resources
-        :param unroll: Unrolling parameter for the outer and inner :func:`jax.lax.scan`
-            calls, allows for trade-offs between compilation and runtime cost; consult
-            the JAX docs for further information
-        :return: Kernel Stein Discrepancy as a 0-dimensional array
-        """
-        del kwargs
-        # Train Stein kernel with data from P
-        x, w_x = jtu.tree_leaves(reference_data)
-        kernel = convert_stein_kernel(x, self.kernel, self.score_matching)
-
-        # Variable rename allows for nicer automatic formatting.
-        y = comparison_data
-        squared_ksd = kernel.compute_mean(y, y, block_size=block_size, unroll=unroll)
-        laplace_correction = 0.0
-        entropic_regularisation = 0.0
-
-        if regularise:
-            # Train weighted kde with data from P, noticing we cannot guarantee that
-            # kernel.base_kernel has a 'length_scale' attribute
-            bandwidth_method = getattr(kernel.base_kernel, "length_scale", None)
-            kde = jsp.stats.gaussian_kde(x.T, weights=w_x, bw_method=bandwidth_method)
-            # Evaluate entropic regularisation term with data from Q using
-            # regularisation parameter suggested in :cite:`benard2023kernel`
-            entropic_regularisation = kde.logpdf(y.data.T).mean() / len(y)
-
-        if laplace_correct:
-
-            @vmap
-            def _laplace_positive(x_: Array) -> Array:
-                r"""Evaluate Laplace positive operator  :math:`\Delta^+ \log p(x)`."""
-                hessian = jacfwd(kernel.score_function)(x_)
-                return jnp.clip(jnp.diag(hessian), min=0.0).sum()
-
-            laplace_correction = _laplace_positive(y.data).sum() / len(y) ** 2
-
-        squared_ksd_threshold_applied = coreax.util.apply_negative_precision_threshold(
-            squared_ksd + laplace_correction - entropic_regularisation,
-            self.precision_threshold,
-        )
-        return jnp.sqrt(squared_ksd_threshold_applied)
->>>>>>> 5fbbe7e6
 
 
 class CMMD(Metric[SupervisedData]):
