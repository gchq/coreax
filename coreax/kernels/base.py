--- conflicted
+++ resolved
@@ -60,11 +60,7 @@
 import jax.numpy as jnp
 import jax.tree_util as jtu
 from jax import Array, grad, jacrev
-<<<<<<< HEAD
 from jaxtyping import Float, Shaped
-=======
-from jax.typing import ArrayLike
->>>>>>> 1869fadd
 from typing_extensions import override
 
 from coreax.data import Data, is_data
@@ -121,7 +117,26 @@
         """
         return PowerKernel(self, power)
 
-    def compute(self, x: ArrayLike, y: ArrayLike) -> Array:
+    @overload
+    def compute(
+        self, x: Shaped[Array, " n d"], y: Shaped[Array, " n d"]
+    ) -> Float[Array, " n n"]: ...
+
+    @overload
+    def compute(  # pyright: ignore[reportOverlappingOverload]
+        self, x: Shaped[Array, " *d"], y: Shaped[Array, " *d"]
+    ) -> Float[Array, " 1 1"]: ...
+
+    @overload
+    def compute(
+        self, x: Union[float, int], y: Union[float, int]
+    ) -> Float[Array, "1 1"]: ...
+
+    def compute(
+        self,
+        x: Union[Shaped[Array, " n d"], Shaped[Array, " *d"], Union[float, int]],
+        y: Union[Shaped[Array, " n d"], Shaped[Array, " *d"], Union[float, int]],
+    ) -> Union[Float[Array, " n n"], Float[Array, "1 1"]]:
         r"""
         Evaluate the kernel on input data ``x`` and ``y``.
 
@@ -140,8 +155,22 @@
         """
         return pairwise(self.compute_elementwise)(x, y)
 
+    @overload
+    def compute_elementwise(
+        self, x: Shaped[Array, " *d"], y: Shaped[Array, " *d"]
+    ) -> Float[Array, ""]: ...
+
+    @overload
+    def compute_elementwise(
+        self, x: Union[float, int], y: Union[float, int]
+    ) -> Float[Array, ""]: ...
+
     @abstractmethod
-    def compute_elementwise(self, x: ArrayLike, y: ArrayLike) -> Array:
+    def compute_elementwise(
+        self,
+        x: Union[Shaped[Array, " *d"], Union[float, int]],
+        y: Union[Shaped[Array, " *d"], Union[float, int]],
+    ) -> Float[Array, ""]:
         r"""
         Evaluate the kernel on individual input vectors ``x`` and ``y``, not-vectorised.
 
@@ -153,7 +182,41 @@
         :return: Kernel evaluated at (``x``, ``y``)
         """
 
-    def grad_x(self, x: ArrayLike, y: ArrayLike) -> Array:
+    @overload
+    def grad_x(
+        self, x: Shaped[Array, " n d"], y: Shaped[Array, " n d"]
+    ) -> Float[Array, " n n d"]: ...
+
+    @overload
+    def grad_x(  # pyright: ignore[reportOverlappingOverload]
+        self, x: Shaped[Array, " d"], y: Shaped[Array, " d"]
+    ) -> Float[Array, " 1 1 d"]: ...
+
+    @overload
+    def grad_x(  # pyright: ignore[reportOverlappingOverload]
+        self, x: Shaped[Array, ""], y: Shaped[Array, ""]
+    ) -> Float[Array, " 1 1 1"]: ...
+
+    @overload
+    def grad_x(
+        self, x: Union[float, int], y: Union[float, int]
+    ) -> Float[Array, "1 1 1"]: ...
+
+    def grad_x(
+        self,
+        x: Union[
+            Shaped[Array, " n d"],
+            Shaped[Array, " d"],
+            Shaped[Array, ""],
+            Union[float, int],
+        ],
+        y: Union[
+            Shaped[Array, " n d"],
+            Shaped[Array, " d"],
+            Shaped[Array, ""],
+            Union[float, int],
+        ],
+    ) -> Union[Float[Array, " n n d"], Float[Array, " 1 1 d"], Float[Array, "1 1 1"]]:
         r"""
         Evaluate the gradient (Jacobian) of the kernel function w.r.t. ``x``.
 
@@ -169,7 +232,41 @@
         """
         return pairwise(self.grad_x_elementwise)(x, y)
 
-    def grad_y(self, x: ArrayLike, y: ArrayLike) -> Array:
+    @overload
+    def grad_y(
+        self, x: Shaped[Array, " n d"], y: Shaped[Array, " n d"]
+    ) -> Float[Array, " n n d"]: ...
+
+    @overload
+    def grad_y(  # pyright: ignore[reportOverlappingOverload]
+        self, x: Shaped[Array, " d"], y: Shaped[Array, " d"]
+    ) -> Float[Array, " 1 1 d"]: ...
+
+    @overload
+    def grad_y(  # pyright: ignore[reportOverlappingOverload]
+        self, x: Shaped[Array, ""], y: Shaped[Array, ""]
+    ) -> Float[Array, " 1 1 1"]: ...
+
+    @overload
+    def grad_y(
+        self, x: Union[float, int], y: Union[float, int]
+    ) -> Float[Array, "1 1 1"]: ...
+
+    def grad_y(
+        self,
+        x: Union[
+            Shaped[Array, " n d"],
+            Shaped[Array, " d"],
+            Shaped[Array, ""],
+            Union[float, int],
+        ],
+        y: Union[
+            Shaped[Array, " n d"],
+            Shaped[Array, " d"],
+            Shaped[Array, ""],
+            Union[float, int],
+        ],
+    ) -> Union[Float[Array, " n n d"], Float[Array, " 1 1 d"], Float[Array, "1 1 1"]]:
         r"""
         Evaluate the gradient (Jacobian) of the kernel function w.r.t. ``y``.
 
@@ -185,7 +282,6 @@
         """
         return pairwise(self.grad_y_elementwise)(x, y)
 
-<<<<<<< HEAD
     @overload
     def grad_x_elementwise(
         self, x: Shaped[Array, " d"], y: Shaped[Array, " d"]
@@ -206,9 +302,6 @@
         x: Union[Shaped[Array, " d"], Shaped[Array, ""], Union[float, int]],
         y: Union[Shaped[Array, " d"], Shaped[Array, ""], Union[float, int]],
     ) -> Union[Float[Array, " d"], Float[Array, ""]]:
-=======
-    def grad_x_elementwise(self, x: ArrayLike, y: ArrayLike) -> Array:
->>>>>>> 1869fadd
         r"""
         Evaluate the element-wise gradient of the kernel function w.r.t. ``x``.
 
@@ -225,7 +318,6 @@
         """
         return grad(self.compute_elementwise, 0)(x, y)
 
-<<<<<<< HEAD
     @overload
     def grad_y_elementwise(
         self, x: Shaped[Array, " d"], y: Shaped[Array, " d"]
@@ -246,9 +338,6 @@
         x: Union[Shaped[Array, " d"], Shaped[Array, ""], Union[float, int]],
         y: Union[Shaped[Array, " d"], Shaped[Array, ""], Union[float, int]],
     ) -> Union[Float[Array, " d"], Float[Array, ""]]:
-=======
-    def grad_y_elementwise(self, x: ArrayLike, y: ArrayLike) -> Array:
->>>>>>> 1869fadd
         r"""
         Evaluate the element-wise gradient of the kernel function w.r.t. ``y``.
 
@@ -265,7 +354,26 @@
         """
         return grad(self.compute_elementwise, 1)(x, y)
 
-    def divergence_x_grad_y(self, x: ArrayLike, y: ArrayLike) -> Array:
+    @overload
+    def divergence_x_grad_y(
+        self, x: Shaped[Array, " n d"], y: Shaped[Array, " n d"]
+    ) -> Float[Array, " n n"]: ...
+
+    @overload
+    def divergence_x_grad_y(  # pyright: ignore[reportOverlappingOverload]
+        self, x: Shaped[Array, " *d"], y: Shaped[Array, " *d"]
+    ) -> Float[Array, " 1 1"]: ...
+
+    @overload
+    def divergence_x_grad_y(
+        self, x: Union[float, int], y: Union[float, int]
+    ) -> Float[Array, "1 1"]: ...
+
+    def divergence_x_grad_y(
+        self,
+        x: Union[Shaped[Array, " n d"], Shaped[Array, " *d"], Union[float, int]],
+        y: Union[Shaped[Array, " n d"], Shaped[Array, " *d"], Union[float, int]],
+    ) -> Union[Float[Array, " n n"], Float[Array, " 1 1"]]:
         r"""
         Evaluate the divergence operator w.r.t. ``x`` of Jacobian w.r.t. ``y``.
 
@@ -281,7 +389,6 @@
         """
         return pairwise(self.divergence_x_grad_y_elementwise)(x, y)
 
-<<<<<<< HEAD
     @overload
     def divergence_x_grad_y_elementwise(
         self, x: Shaped[Array, " *d"], y: Shaped[Array, " *d"]
@@ -297,9 +404,6 @@
         x: Union[Shaped[Array, " *d"], Union[float, int]],
         y: Union[Shaped[Array, " *d"], Union[float, int]],
     ) -> Float[Array, ""]:
-=======
-    def divergence_x_grad_y_elementwise(self, x: ArrayLike, y: ArrayLike) -> Array:
->>>>>>> 1869fadd
         r"""
         Evaluate the element-wise divergence w.r.t. ``x`` of Jacobian w.r.t. ``y``.
 
