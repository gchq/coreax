# © Crown Copyright GCHQ
#
# Licensed under the Apache License, Version 2.0 (the "License");
# you may not use this file except in compliance with the License.
# You may obtain a copy of the License at
#
# http://www.apache.org/licenses/LICENSE-2.0
#
# Unless required by applicable law or agreed to in writing, software
# distributed under the License is distributed on an "AS IS" BASIS,
# WITHOUT WARRANTIES OR CONDITIONS OF ANY KIND, either express or implied.
# See the License for the specific language governing permissions and
# limitations under the License.

"""
Functionality to validate data passed throughout coreax.

The functions within this module are intended to be used as a means to validate inputs
passed to classes, functions and methods throughout the coreax codebase.
"""

# Support annotations with | in Python < 3.10
# TODO: Remove once no longer supporting old code
from __future__ import annotations

from collections.abc import Callable
from types import UnionType
from typing import Any, TypeVar

T = TypeVar("T")
U = TypeVar("U")


def validate_in_range(
    x: T,
    object_name: str,
    strict_inequalities: bool,
    lower_bound: T | None = None,
    upper_bound: T | None = None,
) -> None:
    """
    Verify that a given input is in a specified range.

    :param x: Variable we wish to verify lies in the specified range
    :param object_name: Name of ``x`` to display if limits are broken
    :param strict_inequalities: If :data:`True`, checks are applied using strict
        inequalities, otherwise they are not
    :param lower_bound: Lower limit placed on ``x``, or :data:`None`
    :param upper_bound: Upper limit placed on ``x``, or :data:`None`
    :raises ValueError: Raised if ``x`` does not fall between ``lower_limit`` and
        ``upper_limit``
    :raises TypeError: Raised if x cannot be compared to a value using ``>``, ``>=``,
        ``<`` or ``<=``
    """
    try:
        if strict_inequalities:
            if lower_bound is not None and not x > lower_bound:
                raise ValueError(f"{object_name} must be strictly above {lower_bound}")
            if upper_bound is not None and not x < upper_bound:
                raise ValueError(f"{object_name} must be strictly below {upper_bound}")
        else:
            if lower_bound is not None and not x >= lower_bound:
                raise ValueError(f"{object_name} must be {lower_bound} or above")
            if upper_bound is not None and not x <= upper_bound:
                raise ValueError(f"{object_name} must be {upper_bound} or lower")
    except TypeError:
        if strict_inequalities:
            raise TypeError(
                f"{object_name} must have a valid comparison < and > implemented"
            )
        else:
            raise TypeError(
                f"{object_name} must have a valid comparison <= and >= implemented"
            )


def validate_is_instance(
    x: object,
    object_name: str,
    expected_type: type | UnionType | tuple[type | UnionType | None, ...] | None,
) -> None:
    """
    Verify that a given object is of a given type.

    Unlike built-in :func:`isinstance`, :data:`None` may be passed to `expected_type`.

    :func:`cast_as_type` should generally be used where possible with this function
    reserved for classes or other object types that do not have a reliable caster.

<<<<<<< HEAD
    :param x: Variable we wish to verify lies in the specified range
=======
    :param x: Object we wish to validate
>>>>>>> 68bc0c2a
    :param object_name: Name of ``x`` to display if it is not of type ``expected_type``
    :param expected_type: Expected type of ``x``, can be a tuple or union to specify a
        choice of valid types
    :raises TypeError: Raised if ``x`` is not of type ``expected_type``
    """
    # None is not handled by isinstance so check separately, although is ok if inside a
    # union
    if expected_type is None:
        valid = x is None
    else:
        # Check if a tuple of types containing None is given
        if isinstance(expected_type, tuple) and None in expected_type:
            if x is None:
                # Valid: return here to avoid more intricate if-else statements
                return
            # Filter None from the tuple of expected types - may appear multiple times
            expected_type_without_none = tuple(
                t for t in expected_type if t is not None
            )
        else:
            expected_type_without_none = expected_type

        # Try-except to guard against a still invalid expected_type in isinstance
        try:
            valid = isinstance(x, expected_type_without_none)
        except TypeError:
            raise TypeError("expected_type must be a type, tuple of types or a union")

    if not valid:
        raise TypeError(f"{object_name} must be of type {expected_type}")


<<<<<<< HEAD
def cast_as_type(x: Any, object_name: str, type_caster: Callable[[Any], T]) -> T:
=======
def cast_as_type(x: U, object_name: str, type_caster: Callable[[U], T]) -> T:
>>>>>>> 68bc0c2a
    """
    Cast an object as a specified type.

    :param x: Variable to cast as specified type
    :param object_name: Name of the object being considered
    :param type_caster: Callable that ``x`` will be passed
    :return: ``x``, but cast as the type specified by ``type_caster``
    :raises TypeError: Raised if ``x`` cannot be cast using ``type_caster``
    """
    try:
        return type_caster(x)
    except (TypeError, ValueError) as e:
        error_text = f"{object_name} cannot be cast using {type_caster}: \n"
        if hasattr(e, "message"):
            error_text += e.message
        else:
            error_text += str(e)
        raise TypeError(error_text)<|MERGE_RESOLUTION|>--- conflicted
+++ resolved
@@ -25,7 +25,7 @@
 
 from collections.abc import Callable
 from types import UnionType
-from typing import Any, TypeVar
+from typing import TypeVar
 
 T = TypeVar("T")
 U = TypeVar("U")
@@ -87,11 +87,7 @@
     :func:`cast_as_type` should generally be used where possible with this function
     reserved for classes or other object types that do not have a reliable caster.
 
-<<<<<<< HEAD
-    :param x: Variable we wish to verify lies in the specified range
-=======
     :param x: Object we wish to validate
->>>>>>> 68bc0c2a
     :param object_name: Name of ``x`` to display if it is not of type ``expected_type``
     :param expected_type: Expected type of ``x``, can be a tuple or union to specify a
         choice of valid types
@@ -124,11 +120,7 @@
         raise TypeError(f"{object_name} must be of type {expected_type}")
 
 
-<<<<<<< HEAD
-def cast_as_type(x: Any, object_name: str, type_caster: Callable[[Any], T]) -> T:
-=======
 def cast_as_type(x: U, object_name: str, type_caster: Callable[[U], T]) -> T:
->>>>>>> 68bc0c2a
     """
     Cast an object as a specified type.
 
