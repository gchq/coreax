--- conflicted
+++ resolved
@@ -80,11 +80,7 @@
     :param kernel: :class:`~coreax.kernel.Kernel` object
     """
 
-<<<<<<< HEAD
-    kernel: coreax.kernel.Kernel
-=======
     kernel: Kernel
->>>>>>> a018ce57
 
     @abstractmethod
     def solve(self, x: Union[ArrayLike, Data], y: Union[ArrayLike, Data]) -> Array:
