# © Crown Copyright GCHQ
#
# Licensed under the Apache License, Version 2.0 (the "License");
# you may not use this file except in compliance with the License.
# You may obtain a copy of the License at
#
# http://www.apache.org/licenses/LICENSE-2.0
#
# Unless required by applicable law or agreed to in writing, software
# distributed under the License is distributed on an "AS IS" BASIS,
# WITHOUT WARRANTIES OR CONDITIONS OF ANY KIND, either express or implied.
# See the License for the specific language governing permissions and
# limitations under the License.

"""Solvers for generating coresets."""

from coreax.solvers.base import (
    CoresubsetSolver,
    ExplicitSizeSolver,
    PaddingInvariantSolver,
    RefinementSolver,
    Solver,
)
from coreax.solvers.composite import CompositeSolver, MapReduce
from coreax.solvers.coresubset import (
    GreedyKernelPoints,
    GreedyKernelPointsState,
    HerdingState,
    KernelHerding,
    RandomSample,
    RPCholesky,
    RPCholeskyState,
    SteinThinning,
)
from coreax.solvers.recombination import (
    CaratheodoryRecombination,
    RecombinationSolver,
    TreeRecombination,
)

__all__ = [
    "Solver",
    "CoresubsetSolver",
    "RefinementSolver",
    "ExplicitSizeSolver",
    "PaddingInvariantSolver",
    "CompositeSolver",
    "MapReduce",
    "RandomSample",
    "HerdingState",
    "KernelHerding",
    "SteinThinning",
    "RPCholeskyState",
    "RPCholesky",
    "GreedyKernelPointsState",
<<<<<<< HEAD
    "GreedyKernelPoints",
=======
    "RecombinationSolver",
    "CaratheodoryRecombination",
    "TreeRecombination",
>>>>>>> 0df860b8
]<|MERGE_RESOLUTION|>--- conflicted
+++ resolved
@@ -53,11 +53,8 @@
     "RPCholeskyState",
     "RPCholesky",
     "GreedyKernelPointsState",
-<<<<<<< HEAD
     "GreedyKernelPoints",
-=======
     "RecombinationSolver",
     "CaratheodoryRecombination",
     "TreeRecombination",
->>>>>>> 0df860b8
 ]