from setuptools import setup

setup(
<<<<<<< HEAD
    name ="coreax",
    version = "0.1.0",
    description = "Jax coreset algorithms.",
    author = "GCHQ",
    packages = ["coreax"],
    install_requires = ["jax", 
                        "numpy", 
                        "jaxopt", 
                        "scikit-learn", 
                        "matplotlib", 
                        "imageio", 
                        "typing-extensions", 
                        "opencv-python",
                        "optax",
                        "flax",
                        "tqdm"]
=======
    name="coreax",
    version="0.1.0",
    description="Jax coreset algorithms.",
    author="GCHQ",
    packages=["coreax"],
    python_requires=">=3.9",
    install_requires=[
        "jax",
        "jaxopt",
        "scikit-learn",
    ],
>>>>>>> 7f23c755
)<|MERGE_RESOLUTION|>--- conflicted
+++ resolved
@@ -1,34 +1,22 @@
 from setuptools import setup
 
 setup(
-<<<<<<< HEAD
-    name ="coreax",
-    version = "0.1.0",
-    description = "Jax coreset algorithms.",
-    author = "GCHQ",
-    packages = ["coreax"],
-    install_requires = ["jax", 
-                        "numpy", 
-                        "jaxopt", 
-                        "scikit-learn", 
-                        "matplotlib", 
-                        "imageio", 
-                        "typing-extensions", 
-                        "opencv-python",
-                        "optax",
-                        "flax",
-                        "tqdm"]
-=======
     name="coreax",
     version="0.1.0",
     description="Jax coreset algorithms.",
     author="GCHQ",
     packages=["coreax"],
-    python_requires=">=3.9",
     install_requires=[
         "jax",
+        "numpy",
         "jaxopt",
         "scikit-learn",
-    ],
->>>>>>> 7f23c755
+        "matplotlib",
+        "imageio",
+        "typing-extensions",
+        "opencv-python",
+        "optax",
+        "flax",
+        "tqdm"
+    ]
 )