# Changelog

All notable changes to this project will be documented in this file.

The format is based on [Keep a Changelog](https://keepachangelog.com/en/1.0.0/),
and this project adheres to [Semantic Versioning](https://semver.org/spec/v2.0.0.html).

## [Unreleased]

### Added

- Added Compress++ coreset reduction algorithm.
  (https://github.com/gchq/coreax/issues/934)
<<<<<<< HEAD
- Analytic example with integration test for `GreedyKernelPoints` plus an analytic unit
  test for the loss function. (https://github.com/gchq/coreax/pull/1004)
=======
- Added `reduce_iterative()` method to Kernel Herding. (https://github.com/gchq/coreax/pull/983)
- Added probabilistic iterative Kernel Herding benchmarking results. (https://github.com/gchq/coreax/pull/983)
>>>>>>> c9dcab78

### Fixed

-

### Changed

<<<<<<< HEAD
- Refactored `GreedyKernelPoints` and associated functions to make more extensible in
  future. (https://github.com/gchq/coreax/pull/1004)
=======
- Changed the score function used by Stein Thinning in benchmarking.
  (https://github.com/gchq/coreax/pull/1000)
- Fixed the random state for UMAP in benchmarking for reproducibility.
  (https://github.com/gchq/coreax/pull/1000)
- Reduced the number of dimensions when applying UMAP in `pounce_benchmark.py`.
  (https://github.com/gchq/coreax/pull/1000)
>>>>>>> c9dcab78

### Removed

- `Coming soon` sections from README and documentation, as covered by backlogs.
  (https://github.com/gchq/coreax/pull/972)

### Deprecated

-


## [0.4.0]

### Added

- Support for Python 3.13. (https://github.com/gchq/coreax/pull/950)
- Contributor-facing features:
  - Automated testing of the built package before release.
    (https://github.com/gchq/coreax/pull/858)
  - Automated static type checking in CI with Pyright.
    (https://github.com/gchq/coreax/pull/921)
- Added an analytical test for SteinThinning, and associated documentation in
  `tests.unit.test_solvers`. (https://github.com/gchq/coreax/pull/842)
- Added an analytical test for `KernelHerding.refine` on an existing coreset.
  (https://github.com/gchq/coreax/pull/879)
- Added benchmarking scripts:
  - MNIST (train a classifier on coreset of training data, test on testing data).
    (https://github.com/gchq/coreax/pull/802)
  - Blobs (generate synthetic data using `sklearn.datasets.make_blobs` and compare MMD
    and KSD metrics). (https://github.com/gchq/coreax/pull/802)
  - David (extract pixel locations and values from an image and plot coresets side by
    side for visual benchmarking). (https://github.com/gchq/coreax/pull/880)
  - Pounce (extract frames from a video and use coreset algorithms to select the best
    frames). (https://github.com/gchq/coreax/pull/893)
- Benchmarking results added on documentation.
  (https://github.com/gchq/coreax/pull/908)
- `benchmark` dependency group for benchmarking dependencies.
  (https://github.com/gchq/coreax/pull/888)
- `example` dependency group for running example scripts.
  (https://github.com/gchq/coreax/pull/909)
- Added a method `SquaredExponentialKernel.get_sqrt_kernel` which returns a square
  root kernel for the squared exponential kernel.
  (https://github.com/gchq/coreax/pull/883)
- Added a new coreset algorithm Kernel Thinning.
  (https://github.com/gchq/coreax/pull/915)
- Added (loose) lower bounds to all direct dependencies.
  (https://github.com/gchq/coreax/pull/920)
- Added Kernel Thinning to existing benchmarking tests.
  (https://github.com/gchq/coreax/pull/927)
- Added an option to run Kernel Herding probabilistically.
  (https://github.com/gchq/coreax/pull/941)
- Added an example script for iterative and probabilistic refinement using Kernel
  Herding. (https://github.com/gchq/coreax/pull/953)

### Fixed

- `MMD.compute` no longer returns `nan`. (https://github.com/gchq/coreax/issues/855)
- Corrected an implementation error in `coreax.solvers.CaratheodoryRecombination`,
  which caused numerical instability when using either `CaratheodoryRecombination`
  or `TreeRecombination` on GPU machines. (https://github.com/gchq/coreax/pull/874, see
  also https://github.com/gchq/coreax/issues/852 and
  https://github.com/gchq/coreax/issues/853)
- `KernelHerding.refine` correctly computes a refinement of an existing coreset.
  (https://github.com/gchq/coreax/issues/870)
- Pylint pre-commit hook is now configured as the Pylint docs recommend.
  (https://github.com/gchq/coreax/pull/899)
- Type annotations so that core coreax package passes Pyright.
  (https://github.com/gchq/coreax/pull/906)
- Type annotations so that the example scripts pass Pyright.
  (https://github.com/gchq/coreax/pull/921)
- `KernelThinning` now computes swap probability correctly.
  (https://github.com/gchq/coreax/pull/932)
- Incorrectly-implemented tests for the gradients of `PeriodicKernel`.
  (https://github.com/gchq/coreax/pull/936)
- `MapReduce`'s warning about a solver not being padding-invariant is now raised at the
  correct stack level. (https://github.com/gchq/coreax/pull/951)
- `len(coresubset.points)` is no longer incorrect for a coresubset of size 1 from a 2d
  dataset. (https://github.com/gchq/coreax/pull/957)

### Changed

- Moved coverage and performance data from GitHub gist to coreax-metadata repo.
  (https://github.com/gchq/coreax/pull/887)
- **[BREAKING CHANGE]** Equinox dependency version is changed from `<0.11.8` to `>=0.
  11.5`. (https://github.com/gchq/coreax/pull/898)
- **[BREAKING CHANGE]** The `jaxtyping` version is now lower bounded at `v0.2.31` to
  enable `coreax.data.Data` jaxtyping compatibility.
- Refactored the `Coreset` types - instead of `Coreset` and `Coresubset(Coreset)`, we
  now have `AbstractCoreset`, `PseudoCoreset(AbstractCoreset)`, and
  `Coresubset(AbstractCoreset)`. See "Deprecated" below for more details of this change.
  (https://github.com/gchq/coreax/pull/943)

### Removed

- The `coreax.kernel` module, deprecated in v0.3.0, has been removed. The kernels have
  been moved to submodules of `coreax.kernels` - see the "Deprecated" section of v0.3.0
  for more information. (https://github.com/gchq/coreax/pull/958)
- `coreax.util.median_heuristic`, deprecated in v0.3.0 has been removed. This should be
  replaced with `coreax.kernels.util.median_heuristic`.
  for more information. (https://github.com/gchq/coreax/pull/958)

### Deprecated

- Uses of `Coreset` should be replaced with `AbstractCoreset` (for a general coreset,
  such as in a function argument type hint), or `PseudoCoreset` (for the specific case
  of a coreset that is not necessarily a coresubset).
  (https://github.com/gchq/coreax/pull/943)
- Uses of `Coreset.coreset` should be replaced with `Coreset.points`.
  (https://github.com/gchq/coreax/pull/943)
- Uses of `Coreset.nodes` should be replaced with `Coresubset.indices` or
  `PseudoCoreset.points`, depending on whether the coreset is a coresubset or a
  pseudo-coreset. (https://github.com/gchq/coreax/pull/943)
- Passing `Array` or `tuple[Array, Array]` into coreset constructors is now deprecated -
  either pass in `Data` or `SupervisedData` instances, or use the `build()` class
  method which handles the conversion. (https://github.com/gchq/coreax/pull/943)


## [0.3.1]

### Added

- Added an analytical test for RPCholesky, and associated documentation in
  `tests.unit.test_solvers`. (https://github.com/gchq/coreax/pull/822)
- Added a unit test for RPCholesky to check whether the coreset has duplicates.
  (https://github.com/gchq/coreax/pull/836)
- Enabled `jaxtyping` compatible type hinting for `coreax.data.Data`, to indicate the
  expected type and shape of a `Data` objects `Data.data` array attribute. For example
  `Bool[Data, "n d"]` indicates `Data.data` should be an `n d` array of bools.

### Fixed

- `RPCholesky.reduce` in `coreax.solvers.coresubset` now computes the iteration step
  correctly. (https://github.com/gchq/coreax/pull/825)
- `RPCholesky.reduce` in `coreax.solvers.coresubset` now does not produce duplicate
  points in the coreset.(https://github.com/gchq/coreax/pull/836)
- Fixed the example `examples.david_map_reduce_weighted` to prevent errors when
  downsampling is enabled, and to make it run faster.
  (https://github.com/gchq/coreax/pull/821)
- Build includes sub-packages. (https://github.com/gchq/coreax/pull/845)

### Changed

- Test dependency from `opencv-python` to `opencv-python-headless`.
  (https://github.com/gchq/coreax/pull/848)
- Updated installation instructions in README. (https://github.com/gchq/coreax/pull/848)


## [0.3.0] - [YANKED]

Yanked due to build failure.

### Added

- Added Kernel Stein Discrepancy divergence in `coreax.metrics.KSD`.(https://github.com/gchq/coreax/pull/659)
- Added the `coreax.solvers.recombination` module, which provides the following new solvers:
  - `RecombinationSolver`: an abstract base class for recombination solvers.
  - `CaratheodoryRecombination`: a simple deterministic approach to solving recombination problems.
  - `TreeRecombination`: an advanced deterministic approach that utilises `CaratheodoryRecombination`,
    but is faster for solving all but the smallest recombination problems.(https://github.com/gchq/coreax/pull/504)
- Added supervised coreset construction algorithm in `coreax.solvers.GreedyKernelPoints`.(https://github.com/gchq/coreax/pull/686)
- Added `coreax.kernels.PowerKernel` to replace repeated calls of `coreax.kernels.ProductKernel`
within the `**` magic method of `coreax.kernel.ScalarValuedKernel`.(https://github.com/gchq/coreax/pull/708)
- Added scalar-valued kernel functions `coreax.kernels.PoissonKernel` and `coreax.kernels.MaternKernel`.([#742](https://github.com/gchq/coreax/pull/742))
- Added `progress_bar` attribute to `coreax.score_matching.SlicedScoreMatching` to enable or
  disable tqdm progress bar terminal output. Defaults to disabled (`False`).(https://github.com/gchq/coreax/pull/761)
- Added analytical tests for kernel herding, and associated documentation in `tests.unit.test_solvers`.(https://github.com/gchq/coreax/pull/794)
- Added CI workflow for performance testing.
- Added array dimensions to type annotations using jaxtyping.(https://github.com/gchq/coreax/pull/746)
- Added integration test for `coreax.solver.recombination.TreeRecombination`.(https://github.com/gchq/coreax/pull/798)

### Fixed

- Fixed `MapReduce` in `coreax.solvers.composite.py` to keep track of the indices.(https://github.com/gchq/coreax/pull/779)
- Fixed negative weights on `coreax.weights.qp`.(https://github.com/gchq/coreax/pull/698)

### Changed

- Refactored `coreax.inverses.py` functionality into `coreax.least_squares.py`:
  - `coreax.inverses.RegularisedInverseApproximator` replaced by `coreax.least_squares.RegularisedLeastSquaresSolver`.
  - `coreax.inverses.LeastSquaresApproximator` replaced by `coreax.least_squares.MinimalEuclideanNormSolver`.
  - `coreax.inverses.RandomisedEigendecompositionApproximator` replaced by
    `coreax.least_squares.RandomisedEigendecompositionSolver`.(https://github.com/gchq/coreax/pull/700)
- Refactoring of `coreax.kernel.py` into `coreax.kernels` sub-package:
  - `kernels.util.py` holds utility functions relating to kernels e.g. `median_heuristic`.
  - `kernels.base.py` holds the base kernel class `ScalarValuedKernel` (renamed from `Kernel`),
    as well as the base composite classes `UniCompositeKernel` (renamed from `CompositeKernel`),
    `DuoCompositeKernel` (renamed from `PairedKernel`) and the derived duo-composite kernels
    `AdditiveKernel` and `ProductKernel`
  - `coreax.kernels.scalar_valued.py` holds all currently implemented scalar valued kernels e.g.
    `SquaredExponentialKernel`. (https://github.com/gchq/coreax/pull/708)
- Refactored `coreax.weights.py` to make weight solvers generic on data type.(https://github.com/gchq/coreax/pull/709)

### Removed

- `coreax.weights.MMD` - deprecated alias for `coreax.weights.MMDWeightsOptimiser`; deprecated since version 0.2.0.(https://github.com/gchq/coreax/pull/784)
- `coreax.weights.SBQ` - deprecated alias for `coreax.weights.SBQWeightsOptimiser`; deprecated since version 0.2.0.(https://github.com/gchq/coreax/pull/784)
- `coreax.util.squared_distance_pairwise` - deprecated alias for `coreax.util.pairwise(squared_distance)`; deprecated since version 0.2.0.(https://github.com/gchq/coreax/pull/784)
- `coreax.util.pairwise_difference` - deprecated alias for `coreax.util.pairwise(difference)`; deprecated since version 0.2.0.(https://github.com/gchq/coreax/pull/784)

### Deprecated

- All uses of `coreax.kernel.Kernel` should be replaced with `coreax.kernels.base.ScalarValuedKernel`.(https://github.com/gchq/coreax/pull/708)
- All uses of `coreax.kernel.UniCompositeKernel` should be replaced with `coreax.kernels.base.CompositeKernel`.(https://github.com/gchq/coreax/pull/708)
- All uses of `coreax.kernel.PairedKernel` should be replaced with `coreax.kernels.base.DuoCompositeKernel`.(https://github.com/gchq/coreax/pull/708)
- All uses of `coreax.kernel.AdditiveKernel` should be replaced with `coreax.kernels.base.AdditiveKernel`.(https://github.com/gchq/coreax/pull/708)
- All uses of `coreax.kernel.ProductKernel` should be replaced with `coreax.kernels.base.ProductKernel`.(https://github.com/gchq/coreax/pull/708)
- All uses of `coreax.kernel.LinearKernel` should be replaced with `coreax.kernels.scalar_valued.LinearKernel`.(https://github.com/gchq/coreax/pull/708)
- All uses of `coreax.kernel.PolynomialKernel` should be replaced with `coreax.kernels.scalar_valued.PolynomialKernel`.(https://github.com/gchq/coreax/pull/708)
- All uses of `coreax.kernel.SquaredExponentialKernel` should be replaced with `coreax.kernels.scalar_valued.SquaredExponentialKernel`.(https://github.com/gchq/coreax/pull/708)
- All uses of `coreax.kernel.ExponentialKernel` should be replaced with `coreax.kernels.scalar_valued.ExponentialKernel`.(https://github.com/gchq/coreax/pull/708)
- All uses of `coreax.kernel.RationalQuadraticKernel` should be replaced with `coreax.kernels.scalar_valued.RationalQuadraticKernel`.(https://github.com/gchq/coreax/pull/708)
- All uses of `coreax.kernel.PeriodicKernel` should be replaced with `coreax.kernels.scalar_valued.PeriodicKernel`.(https://github.com/gchq/coreax/pull/708)
- All uses of `coreax.kernel.LocallyPeriodicKernel` should be replaced with `coreax.kernels.scalar_valued.LocallyPeriodicKernel`.(https://github.com/gchq/coreax/pull/708)
- All uses of `coreax.kernel.LaplacianKernel` should be replaced with `coreax.kernels.scalar_valued.LaplacianKernel`.(https://github.com/gchq/coreax/pull/708)
- All uses of `coreax.kernel.SteinKernel` should be replaced with `coreax.kernels.scalar_valued.SteinKernel`.(https://github.com/gchq/coreax/pull/708)
- All uses of `coreax.kernel.PCIMQKernel` should be replaced with `coreax.kernels.scalar_valued.PCIMQKernel`.(https://github.com/gchq/coreax/pull/708)
- All uses of `coreax.util.median_heuristic` should be replaced with `coreax.kernels.util.median_heuristic`.(https://github.com/gchq/coreax/pull/708)



## [0.2.1]

### Added

- Pyright to development tools (code does not pass yet)

### Fixed

- Nitpicks in documentation build
- Incorrect package version number

### Changed

- Augmented unroll parameter to be consistent with block size in MMD metric


## [0.2.0]

### Added

- Badge to README to show code coverage percentage.
- Support for Python 3.12.
- Added a deterministic, iterative, and greedy coreset algorithm which targets the
  Kernelised Stein Discrepancy via `coreax.solvers.coresubset.SteinThinning`.
- Added a stochastic, iterative, and greedy coreset algorithm which approximates the Gramian of a given kernel function
via `coreax.solvers.coresubset.RPCholesky`.
- Added `coreax.util.sample_batch_indices` that allows one to sample an array of indices for batching.
- Added kernel classes `coreax.kernel.AdditiveKernel` and `coreax.kernel.ProductKernel` that
allow for arbitrary composition of positive semi-definite kernels to produce new positive semi-definite kernels.
- Added additional kernel functions: `coreax.kernel.Linear`, `coreax.kernel.Polynomial`, `coreax.kernel.RationalQuadratic`,
 `coreax.kernel.Periodic`, `coreax.kernel.LocallyPeriodic`.
- Added capability to approximate the inverses of arrays via least-squares (`coreax.inverses.LeastSquaresApproximator`)
or randomised eigendecomposition (`coreax.inverses.RandomisedEigendecompositionApproximator`) all inheriting
from `coreax.inverses.RegularisedInverseApproximator`,
- Refactor of package to a functional style to allow for JIT-compilation of the codebase in the largest possible scope:
  - Added data classes `coreax.data.Data` and `coreax.data.SupervisedData` that draw
    distinction between supervised and unsupervised datasets, and handle weighted data.
    Replaces `coreax.data.DataReader` and `coreax.data.ArrayData`.
  - Added `coreax.solvers.base.Solver` to replace functionality in `coreax.refine.py`, `coreax.coresubset.py` and
  `coreax.reduction.py`. In particular, `coreax.solvers.base.CoresubsetSolver` parents coresubset
  algorithms, `coreax.solvers.base.RefinementSolver` parents coresubset algorithms which support refinement
  post-reduction, `coreax.solvers.base.ExplicitSizeSolver` parents all coreset algorithms which
  return a coreset of a specific size.
  - `coreax.reduction.MapReduce` functionality moved to `coreax.solvers.composite.MapReduce`, now
  JIT-compilable via promise described in `coreax.solvers.base.PaddingInvariantSolver`.
  - Moved all coresubset algorithms in `coreax.coresubset.py` to `coreax.solvers.coresubset.py`.
  - All coreset algorithms now return a `coreax.coreset.Coreset` rather than modifying a `coreax.reduction.Coreset` in-place.
- Use Equinox instead of manually constructing pytrees.

### Fixed

- Wording improvements in README.
- Documentation now builds without warnings.
- GitHub workflow runs automatically after Pre-commit autoupdate.

### Changed

- Documentation has been rearranged.
- Renamed `coreax.weights.MMD` to `coreax.weights.MMDWeightsOptimiser` and added deprecation warning.
- Renamed `coreax.weights.SBQ` to `coreax.weights.SBQWeightsOptimiser` and added deprecation warning.
- `requirements-*.txt` will no longer be updated frequently, thereby providing stable versions.
- Single requirements files covering all supported Python versions.
- All references to `kernel_matrix_row_{sum,mean}` have been replaced with `Gramian row-mean`.
- `coreax.networks.ScoreNetwork` now allows the user to specify number of hidden layers.
- Classes in `weights.py` and `score_matching.py` now inherit from `equinox.Module`.
- Performance tests replaced by `jit_variants` tests, which checks whether a function
  has been compiled for reuse.
- Replace some pygrep-hooks with ruff equivalents.
- Use Pytest fixtures instead of unittest style.

### Removed

- Bash script to run integration tests has been removed. `pytest tests/integration` should now work as expected.
- Tests for `coreax.kernels.Kernel.{calculate, update}_kernel_matrix_row_sum`.
- `coreax.util.KernelComputeType`; use `Callable[[ArrayLike, ArrayLike], Array]` instead.
- `coreax.kernels.Kernel.calculate_kernel_matrix_row_{sum,mean}`; use `coreax.kernels.Kernel.gramian_row_mean`.
- `coreax.kernels.Kernel.updated_kernel_matrix_row_sum`; use `coreax.kernels.Kernel.gramian_row_mean` if possible.
- `coreax.data.DataReader` and `coreax.data.ArrayData`; use `coreax.data.Data` and `coreax.data.SupervisedData`.
- `coreax.refine.py` and `coreax.coresubset.py` removed; use `coreax.solvers.base.RefinementSolver` or
`coreax.solvers.base.CoresubsetSolver` to define coreset algorithms in `coreax.solvers.coresubset`.
- `coreax.reduction` removed, use `coreax.solvers.base.ExplicitSizeSolver` in place of `coreax.reduction.SizeReduce` and
`coreax.solvers.composite.MapReduce` in place of `coreax.reduction.MapReduce`. Use `coreax.coreset.Coreset` and
`coreax.coreset.Coresubset` in place of `coreax.reduction.Coreset`.

### Deprecated

- All uses of `coreax.weights.MMD` should be replaced with `coreax.weights.MMDWeightsOptimiser`.
- All uses of `coreax.weights.SBQ` should be replaced with `coreax.weights.SBQWeightsOptimiser`.
- All uses of `coreax.util.squared_distance_pairwise` should be replaced with `coreax.util.pairwise(squared_distance)`.
- All uses of `coreax.util.pairwise_difference` should be replaced with `coreax.util.pairwise(difference)`.


## [0.1.0]

### Added

- Base Coreax package using Object-Oriented Programming incorporating:
  - coreset methods: kernel herding, random sample
  - reduction strategies: size reduce, map reduce
  - kernels: squared exponential, Laplacian, PCIMQ, Stein
  - refinement: regular, reverse, random
  - metrics: MMD
  - approximations of kernel matrix row sum mean: random, ANNchor, Nystrom
  - weights optimisers: SBQ, MMD
  - score matching: sliced score matching, kernel density estimation
  - I/O: array data not requiring any preprocessing
- Near-complete unit test coverage.
- Example scripts for coreset generation, which may be called as integration tests.
- Bash script to run integration tests in sequence to avoid Jax errors.
- Detailed documentation for the Coreax package published to Read the Docs.
- README.md including an overview of what coresets are, setup instructions, a how-to
  guide, example applications and an overview of features coming soon.
- Support for Python 3.9-3.11.
- Project configuration and dependencies through pyproject.toml.
- Requirements files providing a pinned set of dependencies that are known to work for
  each supported Python version.
- Mark Coreax as typed.
- This changelog to make it easier for users and contributors to see precisely what
  notable changes have been made between each release of the project.
- FAQ.md to address any commonly asked questions.
- Contributor guidelines, code of conduct, license and security policy.
- Git configuration.
- GitHub Actions to run unit tests on Windows, macOS and Ubuntu for supported Python
  versions.
- Pre-commit checks to run the following, also checked by GitHub Actions:
  - black
  - isort
  - pylint
  - cspell spell check with custom dictionaries for library names, people and
    miscellaneous
  - pyroma
  - pydocstyle
  - assorted file format and encoding checks

### Deprecated

- Look-before-you-leap validation of all input to public functions

[//]: # (## [M.m.p])

[//]: # (### Added)
[//]: # (This is where features that have been added should be noted.)

[//]: # (### Fixed)
[//]: # (This is where fixes should be noted.)

[//]: # (### Changed)
[//]: # (This is where changes from previous versions should be noted.)

[//]: # (### Removed)
[//]: # (This is where elements which have been removed should be noted.)

[//]: # (### Deprecated)
[//]: # (This is where existing but deprecated elements should be noted.)

[Unreleased]: https://github.com/gchq/coreax/compare/v0.4.0...HEAD
[0.4.0]: https://github.com/gchq/coreax/compare/v0.3.1...v0.4.0
[0.3.1]: https://github.com/gchq/coreax/compare/v0.3.0...v0.3.1
[0.3.0]: https://github.com/gchq/coreax/compare/v0.2.1...v0.3.0
[0.2.1]: https://github.com/gchq/coreax/compare/v0.2.0...v0.2.1
[0.2.0]: https://github.com/gchq/coreax/compare/v0.1.0...v0.2.0
[0.1.0]: https://github.com/gchq/coreax/releases/tag/v0.1.0<|MERGE_RESOLUTION|>--- conflicted
+++ resolved
@@ -11,13 +11,10 @@
 
 - Added Compress++ coreset reduction algorithm.
   (https://github.com/gchq/coreax/issues/934)
-<<<<<<< HEAD
+- Added `reduce_iterative()` method to Kernel Herding. (https://github.com/gchq/coreax/pull/983)
+- Added probabilistic iterative Kernel Herding benchmarking results. (https://github.com/gchq/coreax/pull/983)
 - Analytic example with integration test for `GreedyKernelPoints` plus an analytic unit
   test for the loss function. (https://github.com/gchq/coreax/pull/1004)
-=======
-- Added `reduce_iterative()` method to Kernel Herding. (https://github.com/gchq/coreax/pull/983)
-- Added probabilistic iterative Kernel Herding benchmarking results. (https://github.com/gchq/coreax/pull/983)
->>>>>>> c9dcab78
 
 ### Fixed
 
@@ -25,17 +22,14 @@
 
 ### Changed
 
-<<<<<<< HEAD
-- Refactored `GreedyKernelPoints` and associated functions to make more extensible in
-  future. (https://github.com/gchq/coreax/pull/1004)
-=======
 - Changed the score function used by Stein Thinning in benchmarking.
   (https://github.com/gchq/coreax/pull/1000)
 - Fixed the random state for UMAP in benchmarking for reproducibility.
   (https://github.com/gchq/coreax/pull/1000)
 - Reduced the number of dimensions when applying UMAP in `pounce_benchmark.py`.
   (https://github.com/gchq/coreax/pull/1000)
->>>>>>> c9dcab78
+- Refactored `GreedyKernelPoints` and associated functions to make more extensible in
+  future. (https://github.com/gchq/coreax/pull/1004)
 
 ### Removed
 
