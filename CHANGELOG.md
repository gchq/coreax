# Changelog

All notable changes to this project will be documented in this file.

The format is based on [Keep a Changelog](https://keepachangelog.com/en/1.0.0/),
and this project adheres to [Semantic Versioning](https://semver.org/spec/v2.0.0.html).

## [Unreleased]

### Added

- Contributor-facing features:
  - Automated testing of the built package before release
    (https://github.com/gchq/coreax/issues/854)
  - Automated static type checking in CI with Pyright
    (https://github.com/gchq/coreax/pull/921)
- Added an analytical test for SteinThinning, and associated documentation in
  `tests.unit.test_solvers`. (https://github.com/gchq/coreax/pull/842)
- Added an analytical test for `KernelHerding.refine` on an existing coreset. (https://github.com/gchq/coreax/issues/870)
- Added benchmarking scripts:
  - MNIST (train a classifier on coreset of training data, test on testing data)
    (https://github.com/gchq/coreax/pull/802)
  - Blobs (generate synthetic data using `sklearn.datasets.make_blobs` and compare MMD
    and KSD metrics) (https://github.com/gchq/coreax/pull/802)
  - David (extract pixel locations and values from an image and plot coresets side by
    side for visual benchmarking) (https://github.com/gchq/coreax/pull/880)
  - Pounce (extract frames from a video and use coreset algorithms to select the best
    frames) (https://github.com/gchq/coreax/issues/892)
- Benchmarking results added on documentation.(https://github.com/gchq/coreax/issues/803)
- `benchmark` dependency group for benchmarking dependencies.
  (https://github.com/gchq/coreax/pull/888)
- `example` dependency group for running example scripts.
  (https://github.com/gchq/coreax/pull/909)
- Added a method `SquaredExponentialKernel.get_sqrt_kernel` which returns a square
  root kernel for the squared exponential kernel. (https://github.com/gchq/coreax/pull/883)
- Added a new coreset algorithm Kernel Thinning. (https://github.com/gchq/coreax/pull/915)
- Added (loose) lower bounds to all direct dependencies. (https://github.com/gchq/coreax/pull/920)
<<<<<<< HEAD
- Added an option to run Kernel Herding probabilistically. (https://github.com/gchq/coreax/pull/941)
=======
- Added Kernel Thinning to existing benchmarking tests. (https://github.com/gchq/coreax/pull/927)
>>>>>>> cc6a5109

### Fixed

- `MMD.compute` no longer returns `nan`. (https://github.com/gchq/coreax/issues/855)
- Corrected an implementation error in `coreax.solvers.CaratheodoryRecombination`,
  which caused numerical instability when using either `CaratheodoryRecombination`
  or `TreeRecombination` on GPU machines. (https://github.com/gchq/coreax/pull/874, see
  also https://github.com/gchq/coreax/issues/852 and
  https://github.com/gchq/coreax/issues/853)
- `KernelHerding.refine` correctly computes a refinement of an existing coreset. (https://github.com/gchq/coreax/issues/870)
- Pylint pre-commit hook is now configured as the Pylint docs recommend. (https://github.com/gchq/coreax/pull/899)
- Type annotations so that core coreax package passes Pyright. (https://github.com/gchq/coreax/pull/906)
- Type annotations so that the example scripts pass Pyright. (https://github.com/gchq/coreax/pull/921)
- `KernelThinning` now computes swap probability correctly. (https://github.com/gchq/coreax/pull/932)
- Incorrectly-implemented tests for the gradients of `PeriodicKernel`. (https://github.com/gchq/coreax/pull/936)

### Changed

- Moved coverage and performance data from GitHub gist to coreax-metadata repo.
  (https://github.com/gchq/coreax/pull/887)
- **[BREAKING CHANGE]** Equinox dependency version is changed from `<0.11.8` to `>=0.
11.5`. (https://github.com/gchq/coreax/pull/898)
- **[BREAKING CHANGE]** The `jaxtyping` version is now lower bounded at `v0.2.31` to enable `coreax.data.Data` jaxtyping compatibility.

### Removed

-

### Deprecated

-


## [0.3.1]

### Added

- Added an analytical test for RPCholesky, and associated documentation in
  `tests.unit.test_solvers`. (https://github.com/gchq/coreax/pull/822)
- Added a unit test for RPCholesky to check whether the coreset has duplicates.
  (https://github.com/gchq/coreax/pull/836)
- Enabled `jaxtyping` compatible type hinting for `coreax.data.Data`, to indicate the
  expected type and shape of a `Data` objects `Data.data` array attribute. For example
  `Bool[Data, "n d"]` indicates `Data.data` should be an `n d` array of bools.

### Fixed

- `RPCholesky.reduce` in `coreax.solvers.coresubset` now computes the iteration step
  correctly. (https://github.com/gchq/coreax/pull/825)
- `RPCholesky.reduce` in `coreax.solvers.coresubset` now does not produce duplicate
  points in the coreset.(https://github.com/gchq/coreax/pull/836)
- Fixed the example `examples.david_map_reduce_weighted` to prevent errors when
  downsampling is enabled, and to make it run faster.
  (https://github.com/gchq/coreax/pull/821)
- Build includes sub-packages. (https://github.com/gchq/coreax/pull/845)

### Changed

- Test dependency from `opencv-python` to `opencv-python-headless`.
  (https://github.com/gchq/coreax/pull/848)
- Updated installation instructions in README. (https://github.com/gchq/coreax/pull/848)


## [0.3.0] - [YANKED]

Yanked due to build failure.

### Added

- Added Kernel Stein Discrepancy divergence in `coreax.metrics.KSD`.(https://github.com/gchq/coreax/pull/659)
- Added the `coreax.solvers.recombination` module, which provides the following new solvers:
  - `RecombinationSolver`: an abstract base class for recombination solvers.
  - `CaratheodoryRecombination`: a simple deterministic approach to solving recombination problems.
  - `TreeRecombination`: an advanced deterministic approach that utilises `CaratheodoryRecombination`,
    but is faster for solving all but the smallest recombination problems.(https://github.com/gchq/coreax/pull/504)
- Added supervised coreset construction algorithm in `coreax.solvers.GreedyKernelPoints`.(https://github.com/gchq/coreax/pull/686)
- Added `coreax.kernels.PowerKernel` to replace repeated calls of `coreax.kernels.ProductKernel`
within the `**` magic method of `coreax.kernel.ScalarValuedKernel`.(https://github.com/gchq/coreax/pull/708)
- Added scalar-valued kernel functions `coreax.kernels.PoissonKernel` and `coreax.kernels.MaternKernel`.([#742](https://github.com/gchq/coreax/pull/742))
- Added `progress_bar` attribute to `coreax.score_matching.SlicedScoreMatching` to enable or
  disable tqdm progress bar terminal output. Defaults to disabled (`False`).(https://github.com/gchq/coreax/pull/761)
- Added analytical tests for kernel herding, and associated documentation in `tests.unit.test_solvers`.(https://github.com/gchq/coreax/pull/794)
- Added CI workflow for performance testing.
- Added array dimensions to type annotations using jaxtyping.(https://github.com/gchq/coreax/pull/746)
- Added integration test for `coreax.solver.recombination.TreeRecombination`.(https://github.com/gchq/coreax/pull/798)

### Fixed

- Fixed `MapReduce` in `coreax.solvers.composite.py` to keep track of the indices.(https://github.com/gchq/coreax/pull/779)
- Fixed negative weights on `coreax.weights.qp`.(https://github.com/gchq/coreax/pull/698)

### Changed

- Refactored `coreax.inverses.py` functionality into `coreax.least_squares.py`:
  - `coreax.inverses.RegularisedInverseApproximator` replaced by `coreax.least_squares.RegularisedLeastSquaresSolver`.
  - `coreax.inverses.LeastSquaresApproximator` replaced by `coreax.least_squares.MinimalEuclideanNormSolver`.
  - `coreax.inverses.RandomisedEigendecompositionApproximator` replaced by
    `coreax.least_squares.RandomisedEigendecompositionSolver`.(https://github.com/gchq/coreax/pull/700)
- Refactoring of `coreax.kernel.py` into `coreax.kernels` sub-package:
  - `kernels.util.py` holds utility functions relating to kernels e.g. `median_heuristic`.
  - `kernels.base.py` holds the base kernel class `ScalarValuedKernel` (renamed from `Kernel`),
    as well as the base composite classes `UniCompositeKernel` (renamed from `CompositeKernel`),
    `DuoCompositeKernel` (renamed from `PairedKernel`) and the derived duo-composite kernels
    `AdditiveKernel` and `ProductKernel`
  - `coreax.kernels.scalar_valued.py` holds all currently implemented scalar valued kernels e.g.
    `SquaredExponentialKernel`. (https://github.com/gchq/coreax/pull/708)
- Refactored `coreax.weights.py` to make weight solvers generic on data type.(https://github.com/gchq/coreax/pull/709)

### Removed

- `coreax.weights.MMD` - deprecated alias for `coreax.weights.MMDWeightsOptimiser`; deprecated since version 0.2.0.(https://github.com/gchq/coreax/pull/784)
- `coreax.weights.SBQ` - deprecated alias for `coreax.weights.SBQWeightsOptimiser`; deprecated since version 0.2.0.(https://github.com/gchq/coreax/pull/784)
- `coreax.util.squared_distance_pairwise` - deprecated alias for `coreax.util.pairwise(squared_distance)`; deprecated since version 0.2.0.(https://github.com/gchq/coreax/pull/784)
- `coreax.util.pairwise_difference` - deprecated alias for `coreax.util.pairwise(difference)`; deprecated since version 0.2.0.(https://github.com/gchq/coreax/pull/784)

### Deprecated

- All uses of `coreax.kernel.Kernel` should be replaced with `coreax.kernels.base.ScalarValuedKernel`.(https://github.com/gchq/coreax/pull/708)
- All uses of `coreax.kernel.UniCompositeKernel` should be replaced with `coreax.kernels.base.CompositeKernel`.(https://github.com/gchq/coreax/pull/708)
- All uses of `coreax.kernel.PairedKernel` should be replaced with `coreax.kernels.base.DuoCompositeKernel`.(https://github.com/gchq/coreax/pull/708)
- All uses of `coreax.kernel.AdditiveKernel` should be replaced with `coreax.kernels.base.AdditiveKernel`.(https://github.com/gchq/coreax/pull/708)
- All uses of `coreax.kernel.ProductKernel` should be replaced with `coreax.kernels.base.ProductKernel`.(https://github.com/gchq/coreax/pull/708)
- All uses of `coreax.kernel.LinearKernel` should be replaced with `coreax.kernels.scalar_valued.LinearKernel`.(https://github.com/gchq/coreax/pull/708)
- All uses of `coreax.kernel.PolynomialKernel` should be replaced with `coreax.kernels.scalar_valued.PolynomialKernel`.(https://github.com/gchq/coreax/pull/708)
- All uses of `coreax.kernel.SquaredExponentialKernel` should be replaced with `coreax.kernels.scalar_valued.SquaredExponentialKernel`.(https://github.com/gchq/coreax/pull/708)
- All uses of `coreax.kernel.ExponentialKernel` should be replaced with `coreax.kernels.scalar_valued.ExponentialKernel`.(https://github.com/gchq/coreax/pull/708)
- All uses of `coreax.kernel.RationalQuadraticKernel` should be replaced with `coreax.kernels.scalar_valued.RationalQuadraticKernel`.(https://github.com/gchq/coreax/pull/708)
- All uses of `coreax.kernel.PeriodicKernel` should be replaced with `coreax.kernels.scalar_valued.PeriodicKernel`.(https://github.com/gchq/coreax/pull/708)
- All uses of `coreax.kernel.LocallyPeriodicKernel` should be replaced with `coreax.kernels.scalar_valued.LocallyPeriodicKernel`.(https://github.com/gchq/coreax/pull/708)
- All uses of `coreax.kernel.LaplacianKernel` should be replaced with `coreax.kernels.scalar_valued.LaplacianKernel`.(https://github.com/gchq/coreax/pull/708)
- All uses of `coreax.kernel.SteinKernel` should be replaced with `coreax.kernels.scalar_valued.SteinKernel`.(https://github.com/gchq/coreax/pull/708)
- All uses of `coreax.kernel.PCIMQKernel` should be replaced with `coreax.kernels.scalar_valued.PCIMQKernel`.(https://github.com/gchq/coreax/pull/708)
- All uses of `coreax.util.median_heuristic` should be replaced with `coreax.kernels.util.median_heuristic`.(https://github.com/gchq/coreax/pull/708)



## [0.2.1]

### Added

- Pyright to development tools (code does not pass yet)

### Fixed

- Nitpicks in documentation build
- Incorrect package version number

### Changed

- Augmented unroll parameter to be consistent with block size in MMD metric


## [0.2.0]

### Added

- Badge to README to show code coverage percentage.
- Support for Python 3.12.
- Added a deterministic, iterative, and greedy coreset algorithm which targets the
  Kernelised Stein Discrepancy via `coreax.solvers.coresubset.SteinThinning`.
- Added a stochastic, iterative, and greedy coreset algorithm which approximates the Gramian of a given kernel function
via `coreax.solvers.coresubset.RPCholesky`.
- Added `coreax.util.sample_batch_indices` that allows one to sample an array of indices for batching.
- Added kernel classes `coreax.kernel.AdditiveKernel` and `coreax.kernel.ProductKernel` that
allow for arbitrary composition of positive semi-definite kernels to produce new positive semi-definite kernels.
- Added additional kernel functions: `coreax.kernel.Linear`, `coreax.kernel.Polynomial`, `coreax.kernel.RationalQuadratic`,
 `coreax.kernel.Periodic`, `coreax.kernel.LocallyPeriodic`.
- Added capability to approximate the inverses of arrays via least-squares (`coreax.inverses.LeastSquaresApproximator`)
or randomised eigendecomposition (`coreax.inverses.RandomisedEigendecompositionApproximator`) all inheriting
from `coreax.inverses.RegularisedInverseApproximator`,
- Refactor of package to a functional style to allow for JIT-compilation of the codebase in the largest possible scope:
  - Added data classes `coreax.data.Data` and `coreax.data.SupervisedData` that draw
    distinction between supervised and unsupervised datasets, and handle weighted data.
    Replaces `coreax.data.DataReader` and `coreax.data.ArrayData`.
  - Added `coreax.solvers.base.Solver` to replace functionality in `coreax.refine.py`, `coreax.coresubset.py` and
  `coreax.reduction.py`. In particular, `coreax.solvers.base.CoresubsetSolver` parents coresubset
  algorithms, `coreax.solvers.base.RefinementSolver` parents coresubset algorithms which support refinement
  post-reduction, `coreax.solvers.base.ExplicitSizeSolver` parents all coreset algorithms which
  return a coreset of a specific size.
  - `coreax.reduction.MapReduce` functionality moved to `coreax.solvers.composite.MapReduce`, now
  JIT-compilable via promise described in `coreax.solvers.base.PaddingInvariantSolver`.
  - Moved all coresubset algorithms in `coreax.coresubset.py` to `coreax.solvers.coresubset.py`.
  - All coreset algorithms now return a `coreax.coreset.Coreset` rather than modifying a `coreax.reduction.Coreset` in-place.
- Use Equinox instead of manually constructing pytrees.

### Fixed

- Wording improvements in README.
- Documentation now builds without warnings.
- GitHub workflow runs automatically after Pre-commit autoupdate.

### Changed

- Documentation has been rearranged.
- Renamed `coreax.weights.MMD` to `coreax.weights.MMDWeightsOptimiser` and added deprecation warning.
- Renamed `coreax.weights.SBQ` to `coreax.weights.SBQWeightsOptimiser` and added deprecation warning.
- `requirements-*.txt` will no longer be updated frequently, thereby providing stable versions.
- Single requirements files covering all supported Python versions.
- All references to `kernel_matrix_row_{sum,mean}` have been replaced with `Gramian row-mean`.
- `coreax.networks.ScoreNetwork` now allows the user to specify number of hidden layers.
- Classes in `weights.py` and `score_matching.py` now inherit from `equinox.Module`.
- Performance tests replaced by `jit_variants` tests, which checks whether a function
  has been compiled for reuse.
- Replace some pygrep-hooks with ruff equivalents.
- Use Pytest fixtures instead of unittest style.

### Removed

- Bash script to run integration tests has been removed. `pytest tests/integration` should now work as expected.
- Tests for `coreax.kernels.Kernel.{calculate, update}_kernel_matrix_row_sum`.
- `coreax.util.KernelComputeType`; use `Callable[[ArrayLike, ArrayLike], Array]` instead.
- `coreax.kernels.Kernel.calculate_kernel_matrix_row_{sum,mean}`; use `coreax.kernels.Kernel.gramian_row_mean`.
- `coreax.kernels.Kernel.updated_kernel_matrix_row_sum`; use `coreax.kernels.Kernel.gramian_row_mean` if possible.
- `coreax.data.DataReader` and `coreax.data.ArrayData`; use `coreax.data.Data` and `coreax.data.SupervisedData`.
- `coreax.refine.py` and `coreax.coresubset.py` removed; use `coreax.solvers.base.RefinementSolver` or
`coreax.solvers.base.CoresubsetSolver` to define coreset algorithms in `coreax.solvers.coresubset`.
- `coreax.reduction` removed, use `coreax.solvers.base.ExplicitSizeSolver` in place of `coreax.reduction.SizeReduce` and
`coreax.solvers.composite.MapReduce` in place of `coreax.reduction.MapReduce`. Use `coreax.coreset.Coreset` and
`coreax.coreset.Coresubset` in place of `coreax.reduction.Coreset`.

### Deprecated

- All uses of `coreax.weights.MMD` should be replaced with `coreax.weights.MMDWeightsOptimiser`.
- All uses of `coreax.weights.SBQ` should be replaced with `coreax.weights.SBQWeightsOptimiser`.
- All uses of `coreax.util.squared_distance_pairwise` should be replaced with `coreax.util.pairwise(squared_distance)`.
- All uses of `coreax.util.pairwise_difference` should be replaced with `coreax.util.pairwise(difference)`.


## [0.1.0]

### Added

- Base Coreax package using Object-Oriented Programming incorporating:
  - coreset methods: kernel herding, random sample
  - reduction strategies: size reduce, map reduce
  - kernels: squared exponential, Laplacian, PCIMQ, Stein
  - refinement: regular, reverse, random
  - metrics: MMD
  - approximations of kernel matrix row sum mean: random, ANNchor, Nystrom
  - weights optimisers: SBQ, MMD
  - score matching: sliced score matching, kernel density estimation
  - I/O: array data not requiring any preprocessing
- Near-complete unit test coverage.
- Example scripts for coreset generation, which may be called as integration tests.
- Bash script to run integration tests in sequence to avoid Jax errors.
- Detailed documentation for the Coreax package published to Read the Docs.
- README.md including an overview of what coresets are, setup instructions, a how-to
  guide, example applications and an overview of features coming soon.
- Support for Python 3.9-3.11.
- Project configuration and dependencies through pyproject.toml.
- Requirements files providing a pinned set of dependencies that are known to work for
  each supported Python version.
- Mark Coreax as typed.
- This changelog to make it easier for users and contributors to see precisely what
  notable changes have been made between each release of the project.
- FAQ.md to address any commonly asked questions.
- Contributor guidelines, code of conduct, license and security policy.
- Git configuration.
- GitHub Actions to run unit tests on Windows, macOS and Ubuntu for supported Python
  versions.
- Pre-commit checks to run the following, also checked by GitHub Actions:
  - black
  - isort
  - pylint
  - cspell spell check with custom dictionaries for library names, people and
    miscellaneous
  - pyroma
  - pydocstyle
  - assorted file format and encoding checks

### Deprecated

- Look-before-you-leap validation of all input to public functions

[//]: # (## [M.m.p])

[//]: # (### Added)
[//]: # (This is where features that have been added should be noted.)

[//]: # (### Fixed)
[//]: # (This is where fixes should be noted.)

[//]: # (### Changed)
[//]: # (This is where changes from previous versions should be noted.)

[//]: # (### Removed)
[//]: # (This is where elements which have been removed should be noted.)

[//]: # (### Deprecated)
[//]: # (This is where existing but deprecated elements should be noted.)

[Unreleased]: https://github.com/gchq/coreax/compare/v0.3.1...HEAD
[0.3.1]: https://github.com/gchq/coreax/compare/v0.3.0...v0.3.1
[0.3.0]: https://github.com/gchq/coreax/compare/v0.2.1...v0.3.0
[0.2.1]: https://github.com/gchq/coreax/compare/v0.2.0...v0.2.1
[0.2.0]: https://github.com/gchq/coreax/compare/v0.1.0...v0.2.0
[0.1.0]: https://github.com/gchq/coreax/releases/tag/v0.1.0<|MERGE_RESOLUTION|>--- conflicted
+++ resolved
@@ -35,11 +35,8 @@
   root kernel for the squared exponential kernel. (https://github.com/gchq/coreax/pull/883)
 - Added a new coreset algorithm Kernel Thinning. (https://github.com/gchq/coreax/pull/915)
 - Added (loose) lower bounds to all direct dependencies. (https://github.com/gchq/coreax/pull/920)
-<<<<<<< HEAD
+- Added Kernel Thinning to existing benchmarking tests. (https://github.com/gchq/coreax/pull/927)
 - Added an option to run Kernel Herding probabilistically. (https://github.com/gchq/coreax/pull/941)
-=======
-- Added Kernel Thinning to existing benchmarking tests. (https://github.com/gchq/coreax/pull/927)
->>>>>>> cc6a5109
 
 ### Fixed
 
