--- conflicted
+++ resolved
@@ -14,15 +14,12 @@
     (https://github.com/gchq/coreax/issues/854)
 - Added an analytical test for SteinThinning, and associated documentation in
   `tests.unit.test_solvers`. (https://github.com/gchq/coreax/pull/842)
-<<<<<<< HEAD
 - Added an analytical test for `KernelHerding.refine` on an existing coreset. (https://github.com/gchq/coreax/issues/870)
-=======
 - Added benchmarking scripts:
   - MNIST (train a classifier on coreset of training data, test on testing data)
     (https://github.com/gchq/coreax/pull/802)
   - Blobs (generate synthetic data using `sklearn.datasets.make_blobs` and compare MMD
     and KSD metrics) (https://github.com/gchq/coreax/pull/802)
->>>>>>> 5039cffe
 
 
 ### Fixed
