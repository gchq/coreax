# Changelog

All notable changes to this project will be documented in this file.

The format is based on [Keep a Changelog](https://keepachangelog.com/en/1.0.0/),
and this project adheres to [Semantic Versioning](https://semver.org/spec/v2.0.0.html).

## [Unreleased]

### Added
- Added Kernelised Stein Discrepancy divergence in `coreax.metrics.KSD`.
<<<<<<< HEAD
- Added the `coreax.solvers.recombination` module, which provides the following new solvers:
  - `RecombinationSolver`: an abstract base class for recombination solvers.
  - `CaratheodoryRecombination`: a simple deterministic approach to solving recombination problems.
  - `TreeRecombination`: an advanced deterministic approach that utilises `CaratheodoryRecombination`,
    but provides superior performance for solving all but the smallest recombination problems.
=======
- Added supervised coreset construction algorithm in `coreax.solvers.GreedyKernelPoints`
- Added `coreax.kernels.PowerKernel` to replace repeated calls of `coreax.kernels.ProductKernel`
within the `**` magic method of `coreax.kernel.ScalarValuedKernel`

>>>>>>> c550858a

### Fixed



### Changed
- Refactored `coreax.inverses.py` functionality into `coreax.least_squares.py`:
  - `coreax.inverses.RegularisedInverseApproximator` replaced by `coreax.least_squares.RegularisedLeastSquaresSolver`
  - `coreax.inverses.LeastSquaresApproximator` replaced by `coreax.least_squares.MinimalEuclideanNormSolver`
  - `coreax.inverses.RandomisedEigendecompositionApproximator` replaced by `coreax.least_squares.RandomisedEigendecompositionSolver`
- Refactoring of `coreax.kernel.py` into `coreax.kernels` sub-package:
  - `kernels.util.py` holds utility functions relating to kernels e.g. `median_heuristic`.
  - `kernels.base.py` holds the base kernel class `ScalarValuedKernel` (renamed from `Kernel`),
    as well as the base composite classes `UniCompositeKernel` (renamed from `CompositeKernel`),
    `DuoCompositeKernel` (renamed from `PairedKernel`) and the derived duo-composite kernels
    `AdditiveKernel` and `ProductKernel`
  - `coreax.kernels.scalar_valued.py` holds all currently implemented scalar valued kernels e.g.
    `SquaredExponentialKernel`.




### Removed



### Deprecated
- All uses of `coreax.kernel.Kernel` should be replaced with `coreax.kernels.base.ScalarValuedKernel`.
- All uses of `coreax.kernel.UniCompositeKernel` should be replaced with `coreax.kernels.base.CompositeKernel`.
- All uses of `coreax.kernel.PairedKernel` should be replaced with `coreax.kernels.base.DuoCompositeKernel`.
- All uses of `coreax.kernel.AdditiveKernel` should be replaced with `coreax.kernels.base.AdditiveKernel`.
- All uses of `coreax.kernel.ProductKernel` should be replaced with `coreax.kernels.base.ProductKernel`.
- All uses of `coreax.kernel.LinearKernel` should be replaced with `coreax.kernels.scalar_valued.LinearKernel`.
- All uses of `coreax.kernel.PolynomialKernel` should be replaced with `coreax.kernels.scalar_valued.PolynomialKernel`.
- All uses of `coreax.kernel.SquaredExponentialKernel` should be replaced with `coreax.kernels.scalar_valued.SquaredExponentialKernel`.
- All uses of `coreax.kernel.ExponentialKernel` should be replaced with `coreax.kernels.scalar_valued.ExponentialKernel`.
- All uses of `coreax.kernel.RationalQuadraticKernel` should be replaced with `coreax.kernels.scalar_valued.RationalQuadraticKernel`.
- All uses of `coreax.kernel.PeriodicKernel` should be replaced with `coreax.kernels.scalar_valued.PeriodicKernel`.
- All uses of `coreax.kernel.LocallyPeriodicKernel` should be replaced with `coreax.kernels.scalar_valued.LocallyPeriodicKernel`.
- All uses of `coreax.kernel.LaplacianKernel` should be replaced with `coreax.kernels.scalar_valued.LaplacianKernel`.
- All uses of `coreax.kernel.SteinKernel` should be replaced with `coreax.kernels.scalar_valued.SteinKernel`.
- All uses of `coreax.kernel.PCIMQKernel` should be replaced with `coreax.kernels.scalar_valued.PCIMQKernel`.
- All uses of `coreax.util.median_heuristic` should be replaced with `coreax.kernels.util.median_heuristic`.



## [0.2.1]

### Added

- Pyright to development tools (code does not pass yet)

### Fixed

- Nitpicks in documentation build
- Incorrect package version number

### Changed

- Augmented unroll parameter to be consistent with block size in MMD metric


## [0.2.0]

### Added

- Badge to README to show code coverage percentage.
- Support for Python 3.12.
- Added a deterministic, iterative, and greedy coreset algorithm which targets the
  Kernelised Stein Discrepancy via `coreax.solvers.coresubset.SteinThinning`.
- Added a stochastic, iterative, and greedy coreset algorithm which approximates the Gramian of a given kernel function
via `coreax.solvers.coresubset.RPCholesky`.
- Added `coreax.util.sample_batch_indices` that allows one to sample an array of indices for batching.
- Added kernel classes `coreax.kernel.AdditiveKernel` and `coreax.kernel.ProductKernel` that
allow for arbitrary composition of positive semi-definite kernels to produce new positive semi-definite kernels.
- Added additional kernel functions: `coreax.kernel.Linear`, `coreax.kernel.Polynomial`, `coreax.kernel.RationalQuadratic`,
 `coreax.kernel.Periodic`, `coreax.kernel.LocallyPeriodic`.
- Added capability to approximate the inverses of arrays via least-squares (`coreax.inverses.LeastSquaresApproximator`)
or randomised eigendecomposition (`coreax.inverses.RandomisedEigendecompositionApproximator`) all inheriting
from `coreax.inverses.RegularisedInverseApproximator`,
- Refactor of package to a functional style to allow for JIT-compilation of the codebase in the largest possible scope:
  - Added data classes `coreax.data.Data` and `coreax.data.SupervisedData` that draw
    distinction between supervised and unsupervised datasets, and handle weighted data.
    Replaces `coreax.data.DataReader` and `coreax.data.ArrayData`.
  - Added `coreax.solvers.base.Solver` to replace functionality in `coreax.refine.py`, `coreax.coresubset.py` and
  `coreax.reduction.py`. In particular, `coreax.solvers.base.CoresubsetSolver` parents coresubset
  algorithms, `coreax.solvers.base.RefinementSolver` parents coresubset algorithms which support refinement
  post-reduction, `coreax.solvers.base.ExplicitSizeSolver` parents all coreset algorithms which
  return a coreset of a specific size.
  - `coreax.reduction.MapReduce` functionality moved to `coreax.solvers.composite.MapReduce`, now
  JIT-compilable via promise described in `coreax.solvers.base.PaddingInvariantSolver`.
  - Moved all coresubset algorithms in `coreax.coresubset.py` to `coreax.solvers.coresubset.py`.
  - All coreset algorithms now return a `coreax.coreset.Coreset` rather than modifying a `coreax.reduction.Coreset` in-place.
- Use Equinox instead of manually constructing pytrees.

### Fixed

- Wording improvements in README.
- Documentation now builds without warnings.
- GitHub workflow runs automatically after Pre-commit autoupdate.

### Changed

- Documentation has been rearranged.
- Renamed `coreax.weights.MMD` to `coreax.weights.MMDWeightsOptimiser` and added deprecation warning.
- Renamed `coreax.weights.SBQ` to `coreax.weights.SBQWeightsOptimiser` and added deprecation warning.
- `requirements-*.txt` will no longer be updated frequently, thereby providing stable versions.
- Single requirements files covering all supported Python versions.
- All references to `kernel_matrix_row_{sum,mean}` have been replaced with `Gramian row-mean`.
- `coreax.networks.ScoreNetwork` now allows the user to specify number of hidden layers.
- Classes in `weights.py` and `score_matching.py` now inherit from `equinox.Module`.
- Performance tests replaced by `jit_variants` tests, which checks whether a function
  has been compiled for reuse.
- Replace some pygrep-hooks with ruff equivalents.
- Use Pytest fixtures instead of unittest style.

### Removed

- Bash script to run integration tests has been removed. `pytest tests/integration` should now work as expected.
- Tests for `coreax.kernels.Kernel.{calculate, update}_kernel_matrix_row_sum`.
- `coreax.util.KernelComputeType`; use `Callable[[ArrayLike, ArrayLike], Array]` instead.
- `coreax.kernels.Kernel.calculate_kernel_matrix_row_{sum,mean}`; use `coreax.kernels.Kernel.gramian_row_mean`.
- `coreax.kernels.Kernel.updated_kernel_matrix_row_sum`; use `coreax.kernels.Kernel.gramian_row_mean` if possible.
- `coreax.data.DataReader` and `coreax.data.ArrayData`; use `coreax.data.Data` and `coreax.data.SupervisedData`.
- `coreax.refine.py` and `coreax.coresubset.py` removed; use `coreax.solvers.base.RefinementSolver` or
`coreax.solvers.base.CoresubsetSolver` to define coreset algorithms in `coreax.solvers.coresubset`.
- `coreax.reduction` removed, use `coreax.solvers.base.ExplicitSizeSolver` in place of `coreax.reduction.SizeReduce` and
`coreax.solvers.composite.MapReduce` in place of `coreax.reduction.MapReduce`. Use `coreax.coreset.Coreset` and
`coreax.coreset.Coresubset` in place of `coreax.reduction.Coreset`.

### Deprecated

- All uses of `coreax.weights.MMD` should be replaced with `coreax.weights.MMDWeightsOptimiser`.
- All uses of `coreax.weights.SBQ` should be replaced with `coreax.weights.SBQWeightsOptimiser`.
- All uses of `coreax.util.squared_distance_pairwise` should be replaced with `coreax.util.pairwise(squared_distance)`.
- All uses of `coreax.util.pairwise_difference` should be replaced with `coreax.util.pairwise(difference)`.


## [0.1.0]

### Added

- Base Coreax package using Object-Oriented Programming incorporating:
  - coreset methods: kernel herding, random sample
  - reduction strategies: size reduce, map reduce
  - kernels: squared exponential, Laplacian, PCIMQ, Stein
  - refinement: regular, reverse, random
  - metrics: MMD
  - approximations of kernel matrix row sum mean: random, ANNchor, Nystrom
  - weights optimisers: SBQ, MMD
  - score matching: sliced score matching, kernel density estimation
  - I/O: array data not requiring any preprocessing
- Near-complete unit test coverage.
- Example scripts for coreset generation, which may be called as integration tests.
- Bash script to run integration tests in sequence to avoid Jax errors.
- Detailed documentation for the Coreax package published to Read the Docs.
- README.md including an overview of what coresets are, setup instructions, a how-to
  guide, example applications and an overview of features coming soon.
- Support for Python 3.9-3.11.
- Project configuration and dependencies through pyproject.toml.
- Requirements files providing a pinned set of dependencies that are known to work for
  each supported Python version.
- Mark Coreax as typed.
- This changelog to make it easier for users and contributors to see precisely what
  notable changes have been made between each release of the project.
- FAQ.md to address any commonly asked questions.
- Contributor guidelines, code of conduct, license and security policy.
- Git configuration.
- GitHub Actions to run unit tests on Windows, macOS and Ubuntu for supported Python
  versions.
- Pre-commit checks to run the following, also checked by GitHub Actions:
  - black
  - isort
  - pylint
  - cspell spell check with custom dictionaries for library names, people and
    miscellaneous
  - pyroma
  - pydocstyle
  - assorted file format and encoding checks

### Deprecated

- Look-before-you-leap validation of all input to public functions

[//]: # (## [M.m.p])

[//]: # (### Added)
[//]: # (This is where features that have been added should be noted.)

[//]: # (### Fixed)
[//]: # (This is where fixes should be noted.)

[//]: # (### Changed)
[//]: # (This is where changes from previous versions should be noted.)

[//]: # (### Removed)
[//]: # (This is where elements which have been removed should be noted.)

[//]: # (### Deprecated)
[//]: # (This is where existing but deprecated elements should be noted.)

[Unreleased]: https://github.com/gchq/coreax/compare/v0.2.1...HEAD
[0.2.1]: https://github.com/gchq/coreax/compare/v0.2.0...v0.2.1
[0.2.0]: https://github.com/gchq/coreax/compare/v0.1.0...v0.2.0
[0.1.0]: https://github.com/gchq/coreax/releases/tag/v0.1.0<|MERGE_RESOLUTION|>--- conflicted
+++ resolved
@@ -9,18 +9,15 @@
 
 ### Added
 - Added Kernelised Stein Discrepancy divergence in `coreax.metrics.KSD`.
-<<<<<<< HEAD
 - Added the `coreax.solvers.recombination` module, which provides the following new solvers:
   - `RecombinationSolver`: an abstract base class for recombination solvers.
   - `CaratheodoryRecombination`: a simple deterministic approach to solving recombination problems.
   - `TreeRecombination`: an advanced deterministic approach that utilises `CaratheodoryRecombination`,
     but provides superior performance for solving all but the smallest recombination problems.
-=======
 - Added supervised coreset construction algorithm in `coreax.solvers.GreedyKernelPoints`
 - Added `coreax.kernels.PowerKernel` to replace repeated calls of `coreax.kernels.ProductKernel`
 within the `**` magic method of `coreax.kernel.ScalarValuedKernel`
 
->>>>>>> c550858a
 
 ### Fixed
 
