# Changelog

All notable changes to this project will be documented in this file.

The format is based on [Keep a Changelog](https://keepachangelog.com/en/1.0.0/),
and this project adheres to [Semantic Versioning](https://semver.org/spec/v2.0.0.html).

## [Unreleased]

### Added
- Added an analytical test for RPCholesky, and associated documentation in `tests.
  unit.test_solvers`.(https://github.com/gchq/coreax/pull/822)
<<<<<<< HEAD

=======
 
>>>>>>> 4b517c41

### Fixed
- `RPCholesky.reduce` in `coreax.solvers.coresubset` now computes the iteration step
  correctly.(https://github.com/gchq/coreax/pull/825)

### Changed
-

### Removed
-

### Deprecated
-

## [0.3.0]

### Added

- Added Kernel Stein Discrepancy divergence in `coreax.metrics.KSD`.(https://github.com/gchq/coreax/pull/659)
- Added the `coreax.solvers.recombination` module, which provides the following new solvers:
  - `RecombinationSolver`: an abstract base class for recombination solvers.
  - `CaratheodoryRecombination`: a simple deterministic approach to solving recombination problems.
  - `TreeRecombination`: an advanced deterministic approach that utilises `CaratheodoryRecombination`,
    but is faster for solving all but the smallest recombination problems.(https://github.com/gchq/coreax/pull/504)
- Added supervised coreset construction algorithm in `coreax.solvers.GreedyKernelPoints`.(https://github.com/gchq/coreax/pull/686)
- Added `coreax.kernels.PowerKernel` to replace repeated calls of `coreax.kernels.ProductKernel`
within the `**` magic method of `coreax.kernel.ScalarValuedKernel`.(https://github.com/gchq/coreax/pull/708)
- Added scalar-valued kernel functions `coreax.kernels.PoissonKernel` and `coreax.kernels.MaternKernel`.([#742](https://github.com/gchq/coreax/pull/742))
- Added `progress_bar` attribute to `coreax.score_matching.SlicedScoreMatching` to enable or
  disable tqdm progress bar terminal output. Defaults to disabled (`False`).(https://github.com/gchq/coreax/pull/761)
- Added analytical tests for kernel herding, and associated documentation in `tests.unit.test_solvers`.(https://github.com/gchq/coreax/pull/794)
- Added CI workflow for performance testing.
- Added array dimensions to type annotations using jaxtyping.(https://github.com/gchq/coreax/pull/746)
- Added integration test for `coreax.solver.recombination.TreeRecombination`.(https://github.com/gchq/coreax/pull/798)

### Fixed
- Fixed `MapReduce` in `coreax.solvers.composite.py` to keep track of the indices.(https://github.com/gchq/coreax/pull/779)
- Fixed negative weights on `coreax.weights.qp`.(https://github.com/gchq/coreax/pull/698)

### Changed

- Refactored `coreax.inverses.py` functionality into `coreax.least_squares.py`:
  - `coreax.inverses.RegularisedInverseApproximator` replaced by `coreax.least_squares.RegularisedLeastSquaresSolver`.
  - `coreax.inverses.LeastSquaresApproximator` replaced by `coreax.least_squares.MinimalEuclideanNormSolver`.
  - `coreax.inverses.RandomisedEigendecompositionApproximator` replaced by
    `coreax.least_squares.RandomisedEigendecompositionSolver`.(https://github.com/gchq/coreax/pull/700)
- Refactoring of `coreax.kernel.py` into `coreax.kernels` sub-package:
  - `kernels.util.py` holds utility functions relating to kernels e.g. `median_heuristic`.
  - `kernels.base.py` holds the base kernel class `ScalarValuedKernel` (renamed from `Kernel`),
    as well as the base composite classes `UniCompositeKernel` (renamed from `CompositeKernel`),
    `DuoCompositeKernel` (renamed from `PairedKernel`) and the derived duo-composite kernels
    `AdditiveKernel` and `ProductKernel`
  - `coreax.kernels.scalar_valued.py` holds all currently implemented scalar valued kernels e.g.
    `SquaredExponentialKernel`. (https://github.com/gchq/coreax/pull/708)
- Refactored `coreax.weights.py` to make weight solvers generic on data type.(https://github.com/gchq/coreax/pull/709)

### Removed

- `coreax.weights.MMD` - deprecated alias for `coreax.weights.MMDWeightsOptimiser`; deprecated since version 0.2.0.(https://github.com/gchq/coreax/pull/784)
- `coreax.weights.SBQ` - deprecated alias for `coreax.weights.SBQWeightsOptimiser`; deprecated since version 0.2.0.(https://github.com/gchq/coreax/pull/784)
- `coreax.util.squared_distance_pairwise` - deprecated alias for `coreax.util.pairwise(squared_distance)`; deprecated since version 0.2.0.(https://github.com/gchq/coreax/pull/784)
- `coreax.util.pairwise_difference` - deprecated alias for `coreax.util.pairwise(difference)`; deprecated since version 0.2.0.(https://github.com/gchq/coreax/pull/784)

### Deprecated

- All uses of `coreax.kernel.Kernel` should be replaced with `coreax.kernels.base.ScalarValuedKernel`.(https://github.com/gchq/coreax/pull/708)
- All uses of `coreax.kernel.UniCompositeKernel` should be replaced with `coreax.kernels.base.CompositeKernel`.(https://github.com/gchq/coreax/pull/708)
- All uses of `coreax.kernel.PairedKernel` should be replaced with `coreax.kernels.base.DuoCompositeKernel`.(https://github.com/gchq/coreax/pull/708)
- All uses of `coreax.kernel.AdditiveKernel` should be replaced with `coreax.kernels.base.AdditiveKernel`.(https://github.com/gchq/coreax/pull/708)
- All uses of `coreax.kernel.ProductKernel` should be replaced with `coreax.kernels.base.ProductKernel`.(https://github.com/gchq/coreax/pull/708)
- All uses of `coreax.kernel.LinearKernel` should be replaced with `coreax.kernels.scalar_valued.LinearKernel`.(https://github.com/gchq/coreax/pull/708)
- All uses of `coreax.kernel.PolynomialKernel` should be replaced with `coreax.kernels.scalar_valued.PolynomialKernel`.(https://github.com/gchq/coreax/pull/708)
- All uses of `coreax.kernel.SquaredExponentialKernel` should be replaced with `coreax.kernels.scalar_valued.SquaredExponentialKernel`.(https://github.com/gchq/coreax/pull/708)
- All uses of `coreax.kernel.ExponentialKernel` should be replaced with `coreax.kernels.scalar_valued.ExponentialKernel`.(https://github.com/gchq/coreax/pull/708)
- All uses of `coreax.kernel.RationalQuadraticKernel` should be replaced with `coreax.kernels.scalar_valued.RationalQuadraticKernel`.(https://github.com/gchq/coreax/pull/708)
- All uses of `coreax.kernel.PeriodicKernel` should be replaced with `coreax.kernels.scalar_valued.PeriodicKernel`.(https://github.com/gchq/coreax/pull/708)
- All uses of `coreax.kernel.LocallyPeriodicKernel` should be replaced with `coreax.kernels.scalar_valued.LocallyPeriodicKernel`.(https://github.com/gchq/coreax/pull/708)
- All uses of `coreax.kernel.LaplacianKernel` should be replaced with `coreax.kernels.scalar_valued.LaplacianKernel`.(https://github.com/gchq/coreax/pull/708)
- All uses of `coreax.kernel.SteinKernel` should be replaced with `coreax.kernels.scalar_valued.SteinKernel`.(https://github.com/gchq/coreax/pull/708)
- All uses of `coreax.kernel.PCIMQKernel` should be replaced with `coreax.kernels.scalar_valued.PCIMQKernel`.(https://github.com/gchq/coreax/pull/708)
- All uses of `coreax.util.median_heuristic` should be replaced with `coreax.kernels.util.median_heuristic`.(https://github.com/gchq/coreax/pull/708)



## [0.2.1]

### Added

- Pyright to development tools (code does not pass yet)

### Fixed

- Nitpicks in documentation build
- Incorrect package version number

### Changed

- Augmented unroll parameter to be consistent with block size in MMD metric


## [0.2.0]

### Added

- Badge to README to show code coverage percentage.
- Support for Python 3.12.
- Added a deterministic, iterative, and greedy coreset algorithm which targets the
  Kernelised Stein Discrepancy via `coreax.solvers.coresubset.SteinThinning`.
- Added a stochastic, iterative, and greedy coreset algorithm which approximates the Gramian of a given kernel function
via `coreax.solvers.coresubset.RPCholesky`.
- Added `coreax.util.sample_batch_indices` that allows one to sample an array of indices for batching.
- Added kernel classes `coreax.kernel.AdditiveKernel` and `coreax.kernel.ProductKernel` that
allow for arbitrary composition of positive semi-definite kernels to produce new positive semi-definite kernels.
- Added additional kernel functions: `coreax.kernel.Linear`, `coreax.kernel.Polynomial`, `coreax.kernel.RationalQuadratic`,
 `coreax.kernel.Periodic`, `coreax.kernel.LocallyPeriodic`.
- Added capability to approximate the inverses of arrays via least-squares (`coreax.inverses.LeastSquaresApproximator`)
or randomised eigendecomposition (`coreax.inverses.RandomisedEigendecompositionApproximator`) all inheriting
from `coreax.inverses.RegularisedInverseApproximator`,
- Refactor of package to a functional style to allow for JIT-compilation of the codebase in the largest possible scope:
  - Added data classes `coreax.data.Data` and `coreax.data.SupervisedData` that draw
    distinction between supervised and unsupervised datasets, and handle weighted data.
    Replaces `coreax.data.DataReader` and `coreax.data.ArrayData`.
  - Added `coreax.solvers.base.Solver` to replace functionality in `coreax.refine.py`, `coreax.coresubset.py` and
  `coreax.reduction.py`. In particular, `coreax.solvers.base.CoresubsetSolver` parents coresubset
  algorithms, `coreax.solvers.base.RefinementSolver` parents coresubset algorithms which support refinement
  post-reduction, `coreax.solvers.base.ExplicitSizeSolver` parents all coreset algorithms which
  return a coreset of a specific size.
  - `coreax.reduction.MapReduce` functionality moved to `coreax.solvers.composite.MapReduce`, now
  JIT-compilable via promise described in `coreax.solvers.base.PaddingInvariantSolver`.
  - Moved all coresubset algorithms in `coreax.coresubset.py` to `coreax.solvers.coresubset.py`.
  - All coreset algorithms now return a `coreax.coreset.Coreset` rather than modifying a `coreax.reduction.Coreset` in-place.
- Use Equinox instead of manually constructing pytrees.

### Fixed

- Wording improvements in README.
- Documentation now builds without warnings.
- GitHub workflow runs automatically after Pre-commit autoupdate.

### Changed

- Documentation has been rearranged.
- Renamed `coreax.weights.MMD` to `coreax.weights.MMDWeightsOptimiser` and added deprecation warning.
- Renamed `coreax.weights.SBQ` to `coreax.weights.SBQWeightsOptimiser` and added deprecation warning.
- `requirements-*.txt` will no longer be updated frequently, thereby providing stable versions.
- Single requirements files covering all supported Python versions.
- All references to `kernel_matrix_row_{sum,mean}` have been replaced with `Gramian row-mean`.
- `coreax.networks.ScoreNetwork` now allows the user to specify number of hidden layers.
- Classes in `weights.py` and `score_matching.py` now inherit from `equinox.Module`.
- Performance tests replaced by `jit_variants` tests, which checks whether a function
  has been compiled for reuse.
- Replace some pygrep-hooks with ruff equivalents.
- Use Pytest fixtures instead of unittest style.

### Removed

- Bash script to run integration tests has been removed. `pytest tests/integration` should now work as expected.
- Tests for `coreax.kernels.Kernel.{calculate, update}_kernel_matrix_row_sum`.
- `coreax.util.KernelComputeType`; use `Callable[[ArrayLike, ArrayLike], Array]` instead.
- `coreax.kernels.Kernel.calculate_kernel_matrix_row_{sum,mean}`; use `coreax.kernels.Kernel.gramian_row_mean`.
- `coreax.kernels.Kernel.updated_kernel_matrix_row_sum`; use `coreax.kernels.Kernel.gramian_row_mean` if possible.
- `coreax.data.DataReader` and `coreax.data.ArrayData`; use `coreax.data.Data` and `coreax.data.SupervisedData`.
- `coreax.refine.py` and `coreax.coresubset.py` removed; use `coreax.solvers.base.RefinementSolver` or
`coreax.solvers.base.CoresubsetSolver` to define coreset algorithms in `coreax.solvers.coresubset`.
- `coreax.reduction` removed, use `coreax.solvers.base.ExplicitSizeSolver` in place of `coreax.reduction.SizeReduce` and
`coreax.solvers.composite.MapReduce` in place of `coreax.reduction.MapReduce`. Use `coreax.coreset.Coreset` and
`coreax.coreset.Coresubset` in place of `coreax.reduction.Coreset`.

### Deprecated

- All uses of `coreax.weights.MMD` should be replaced with `coreax.weights.MMDWeightsOptimiser`.
- All uses of `coreax.weights.SBQ` should be replaced with `coreax.weights.SBQWeightsOptimiser`.
- All uses of `coreax.util.squared_distance_pairwise` should be replaced with `coreax.util.pairwise(squared_distance)`.
- All uses of `coreax.util.pairwise_difference` should be replaced with `coreax.util.pairwise(difference)`.


## [0.1.0]

### Added

- Base Coreax package using Object-Oriented Programming incorporating:
  - coreset methods: kernel herding, random sample
  - reduction strategies: size reduce, map reduce
  - kernels: squared exponential, Laplacian, PCIMQ, Stein
  - refinement: regular, reverse, random
  - metrics: MMD
  - approximations of kernel matrix row sum mean: random, ANNchor, Nystrom
  - weights optimisers: SBQ, MMD
  - score matching: sliced score matching, kernel density estimation
  - I/O: array data not requiring any preprocessing
- Near-complete unit test coverage.
- Example scripts for coreset generation, which may be called as integration tests.
- Bash script to run integration tests in sequence to avoid Jax errors.
- Detailed documentation for the Coreax package published to Read the Docs.
- README.md including an overview of what coresets are, setup instructions, a how-to
  guide, example applications and an overview of features coming soon.
- Support for Python 3.9-3.11.
- Project configuration and dependencies through pyproject.toml.
- Requirements files providing a pinned set of dependencies that are known to work for
  each supported Python version.
- Mark Coreax as typed.
- This changelog to make it easier for users and contributors to see precisely what
  notable changes have been made between each release of the project.
- FAQ.md to address any commonly asked questions.
- Contributor guidelines, code of conduct, license and security policy.
- Git configuration.
- GitHub Actions to run unit tests on Windows, macOS and Ubuntu for supported Python
  versions.
- Pre-commit checks to run the following, also checked by GitHub Actions:
  - black
  - isort
  - pylint
  - cspell spell check with custom dictionaries for library names, people and
    miscellaneous
  - pyroma
  - pydocstyle
  - assorted file format and encoding checks

### Deprecated

- Look-before-you-leap validation of all input to public functions

[//]: # (## [M.m.p])

[//]: # (### Added)
[//]: # (This is where features that have been added should be noted.)

[//]: # (### Fixed)
[//]: # (This is where fixes should be noted.)

[//]: # (### Changed)
[//]: # (This is where changes from previous versions should be noted.)

[//]: # (### Removed)
[//]: # (This is where elements which have been removed should be noted.)

[//]: # (### Deprecated)
[//]: # (This is where existing but deprecated elements should be noted.)

[Unreleased]: https://github.com/gchq/coreax/compare/v0.3.0...HEAD
[0.3.0]: https://github.com/gchq/coreax/compare/v0.2.1...v0.3.0
[0.2.1]: https://github.com/gchq/coreax/compare/v0.2.0...v0.2.1
[0.2.0]: https://github.com/gchq/coreax/compare/v0.1.0...v0.2.0
[0.1.0]: https://github.com/gchq/coreax/releases/tag/v0.1.0<|MERGE_RESOLUTION|>--- conflicted
+++ resolved
@@ -10,11 +10,6 @@
 ### Added
 - Added an analytical test for RPCholesky, and associated documentation in `tests.
   unit.test_solvers`.(https://github.com/gchq/coreax/pull/822)
-<<<<<<< HEAD
-
-=======
- 
->>>>>>> 4b517c41
 
 ### Fixed
 - `RPCholesky.reduce` in `coreax.solvers.coresubset` now computes the iteration step
