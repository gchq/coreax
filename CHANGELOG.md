# Changelog

All notable changes to this project will be documented in this file.

The format is based on [Keep a Changelog](https://keepachangelog.com/en/1.0.0/),
and this project adheres to [Semantic Versioning](https://semver.org/spec/v2.0.0.html).

## [Unreleased]

### Added
-

### Fixed
-

### Changed
-

### Removed
-

### Deprecated
-

## [0.3.0]

### Added

- Added Kernel Stein Discrepancy divergence in `coreax.metrics.KSD`.(https://github.com/gchq/coreax/pull/659)
- Added the `coreax.solvers.recombination` module, which provides the following new solvers:
  - `RecombinationSolver`: an abstract base class for recombination solvers.
  - `CaratheodoryRecombination`: a simple deterministic approach to solving recombination problems.
  - `TreeRecombination`: an advanced deterministic approach that utilises `CaratheodoryRecombination`,
    but is faster for solving all but the smallest recombination problems.(https://github.com/gchq/coreax/pull/504)
- Added supervised coreset construction algorithm in `coreax.solvers.GreedyKernelPoints`.(https://github.com/gchq/coreax/pull/686)
- Added `coreax.kernels.PowerKernel` to replace repeated calls of `coreax.kernels.ProductKernel`
within the `**` magic method of `coreax.kernel.ScalarValuedKernel`.(https://github.com/gchq/coreax/pull/708)
- Added scalar-valued kernel functions `coreax.kernels.PoissonKernel` and `coreax.kernels.MaternKernel`.([#742](https://github.com/gchq/coreax/pull/742))
- Added `progress_bar` attribute to `coreax.score_matching.SlicedScoreMatching` to enable or
<<<<<<< HEAD
disable tqdm progress bar terminal output. Defaults to disabled (`False`).(https://github.com/gchq/coreax/pull/761)
- Added analytical tests for kernel herding, and associated documentation in `tests.unit.test_solvers`.(https://github.com/gchq/coreax/pull/794)
- Added CI workflow for performance testing.
- Added array dimensions to type annotations using jaxtyping.(https://github.com/gchq/coreax/pull/746)
- Added integration test for `coreax.solver.recombination.TreeRecombination`.(https://github.com/gchq/coreax/pull/798)

### Fixed
- Fixed `MapReduce` in `coreax.solvers.composite.py` to keep track of the indices.(https://github.com/gchq/coreax/pull/779)
- Fixed negative weights on `coreax.weights.qp`.(https://github.com/gchq/coreax/pull/698)
=======
disable tqdm progress bar terminal output. Defaults to disabled (`False`).
- Added analytical tests for kernel herding, and associated documentation in `tests.unit.test_solvers`.
- Added an analytical test for RPCholesky, and associated documentation in `tests.
unit.test_solvers`.


### Fixed
- `MapReduce` in `coreax.solvers.composite.py` now keeps track of the indices.
- `RPCholesky.reduce` in `coreax.solvers.coresubset` now computes the iteration step
  correctly.

>>>>>>> bae40a24

### Changed

- Refactored `coreax.inverses.py` functionality into `coreax.least_squares.py`:
  - `coreax.inverses.RegularisedInverseApproximator` replaced by `coreax.least_squares.RegularisedLeastSquaresSolver`.
  - `coreax.inverses.LeastSquaresApproximator` replaced by `coreax.least_squares.MinimalEuclideanNormSolver`.
  - `coreax.inverses.RandomisedEigendecompositionApproximator` replaced by
    `coreax.least_squares.RandomisedEigendecompositionSolver`.(https://github.com/gchq/coreax/pull/700)
- Refactoring of `coreax.kernel.py` into `coreax.kernels` sub-package:
  - `kernels.util.py` holds utility functions relating to kernels e.g. `median_heuristic`.
  - `kernels.base.py` holds the base kernel class `ScalarValuedKernel` (renamed from `Kernel`),
    as well as the base composite classes `UniCompositeKernel` (renamed from `CompositeKernel`),
    `DuoCompositeKernel` (renamed from `PairedKernel`) and the derived duo-composite kernels
    `AdditiveKernel` and `ProductKernel`
  - `coreax.kernels.scalar_valued.py` holds all currently implemented scalar valued kernels e.g.
    `SquaredExponentialKernel`. (https://github.com/gchq/coreax/pull/708)
- Refactored `coreax.weights.py` to make weight solvers generic on data type.(https://github.com/gchq/coreax/pull/709)

### Removed

- `coreax.weights.MMD` - deprecated alias for `coreax.weights.MMDWeightsOptimiser`; deprecated since version 0.2.0.(https://github.com/gchq/coreax/pull/784)
- `coreax.weights.SBQ` - deprecated alias for `coreax.weights.SBQWeightsOptimiser`; deprecated since version 0.2.0.(https://github.com/gchq/coreax/pull/784)
- `coreax.util.squared_distance_pairwise` - deprecated alias for `coreax.util.pairwise(squared_distance)`; deprecated since version 0.2.0.(https://github.com/gchq/coreax/pull/784)
- `coreax.util.pairwise_difference` - deprecated alias for `coreax.util.pairwise(difference)`; deprecated since version 0.2.0.(https://github.com/gchq/coreax/pull/784)

### Deprecated

- All uses of `coreax.kernel.Kernel` should be replaced with `coreax.kernels.base.ScalarValuedKernel`.(https://github.com/gchq/coreax/pull/708)
- All uses of `coreax.kernel.UniCompositeKernel` should be replaced with `coreax.kernels.base.CompositeKernel`.(https://github.com/gchq/coreax/pull/708)
- All uses of `coreax.kernel.PairedKernel` should be replaced with `coreax.kernels.base.DuoCompositeKernel`.(https://github.com/gchq/coreax/pull/708)
- All uses of `coreax.kernel.AdditiveKernel` should be replaced with `coreax.kernels.base.AdditiveKernel`.(https://github.com/gchq/coreax/pull/708)
- All uses of `coreax.kernel.ProductKernel` should be replaced with `coreax.kernels.base.ProductKernel`.(https://github.com/gchq/coreax/pull/708)
- All uses of `coreax.kernel.LinearKernel` should be replaced with `coreax.kernels.scalar_valued.LinearKernel`.(https://github.com/gchq/coreax/pull/708)
- All uses of `coreax.kernel.PolynomialKernel` should be replaced with `coreax.kernels.scalar_valued.PolynomialKernel`.(https://github.com/gchq/coreax/pull/708)
- All uses of `coreax.kernel.SquaredExponentialKernel` should be replaced with `coreax.kernels.scalar_valued.SquaredExponentialKernel`.(https://github.com/gchq/coreax/pull/708)
- All uses of `coreax.kernel.ExponentialKernel` should be replaced with `coreax.kernels.scalar_valued.ExponentialKernel`.(https://github.com/gchq/coreax/pull/708)
- All uses of `coreax.kernel.RationalQuadraticKernel` should be replaced with `coreax.kernels.scalar_valued.RationalQuadraticKernel`.(https://github.com/gchq/coreax/pull/708)
- All uses of `coreax.kernel.PeriodicKernel` should be replaced with `coreax.kernels.scalar_valued.PeriodicKernel`.(https://github.com/gchq/coreax/pull/708)
- All uses of `coreax.kernel.LocallyPeriodicKernel` should be replaced with `coreax.kernels.scalar_valued.LocallyPeriodicKernel`.(https://github.com/gchq/coreax/pull/708)
- All uses of `coreax.kernel.LaplacianKernel` should be replaced with `coreax.kernels.scalar_valued.LaplacianKernel`.(https://github.com/gchq/coreax/pull/708)
- All uses of `coreax.kernel.SteinKernel` should be replaced with `coreax.kernels.scalar_valued.SteinKernel`.(https://github.com/gchq/coreax/pull/708)
- All uses of `coreax.kernel.PCIMQKernel` should be replaced with `coreax.kernels.scalar_valued.PCIMQKernel`.(https://github.com/gchq/coreax/pull/708)
- All uses of `coreax.util.median_heuristic` should be replaced with `coreax.kernels.util.median_heuristic`.(https://github.com/gchq/coreax/pull/708)



## [0.2.1]

### Added

- Pyright to development tools (code does not pass yet)

### Fixed

- Nitpicks in documentation build
- Incorrect package version number

### Changed

- Augmented unroll parameter to be consistent with block size in MMD metric


## [0.2.0]

### Added

- Badge to README to show code coverage percentage.
- Support for Python 3.12.
- Added a deterministic, iterative, and greedy coreset algorithm which targets the
  Kernelised Stein Discrepancy via `coreax.solvers.coresubset.SteinThinning`.
- Added a stochastic, iterative, and greedy coreset algorithm which approximates the Gramian of a given kernel function
via `coreax.solvers.coresubset.RPCholesky`.
- Added `coreax.util.sample_batch_indices` that allows one to sample an array of indices for batching.
- Added kernel classes `coreax.kernel.AdditiveKernel` and `coreax.kernel.ProductKernel` that
allow for arbitrary composition of positive semi-definite kernels to produce new positive semi-definite kernels.
- Added additional kernel functions: `coreax.kernel.Linear`, `coreax.kernel.Polynomial`, `coreax.kernel.RationalQuadratic`,
 `coreax.kernel.Periodic`, `coreax.kernel.LocallyPeriodic`.
- Added capability to approximate the inverses of arrays via least-squares (`coreax.inverses.LeastSquaresApproximator`)
or randomised eigendecomposition (`coreax.inverses.RandomisedEigendecompositionApproximator`) all inheriting
from `coreax.inverses.RegularisedInverseApproximator`,
- Refactor of package to a functional style to allow for JIT-compilation of the codebase in the largest possible scope:
  - Added data classes `coreax.data.Data` and `coreax.data.SupervisedData` that draw
    distinction between supervised and unsupervised datasets, and handle weighted data.
    Replaces `coreax.data.DataReader` and `coreax.data.ArrayData`.
  - Added `coreax.solvers.base.Solver` to replace functionality in `coreax.refine.py`, `coreax.coresubset.py` and
  `coreax.reduction.py`. In particular, `coreax.solvers.base.CoresubsetSolver` parents coresubset
  algorithms, `coreax.solvers.base.RefinementSolver` parents coresubset algorithms which support refinement
  post-reduction, `coreax.solvers.base.ExplicitSizeSolver` parents all coreset algorithms which
  return a coreset of a specific size.
  - `coreax.reduction.MapReduce` functionality moved to `coreax.solvers.composite.MapReduce`, now
  JIT-compilable via promise described in `coreax.solvers.base.PaddingInvariantSolver`.
  - Moved all coresubset algorithms in `coreax.coresubset.py` to `coreax.solvers.coresubset.py`.
  - All coreset algorithms now return a `coreax.coreset.Coreset` rather than modifying a `coreax.reduction.Coreset` in-place.
- Use Equinox instead of manually constructing pytrees.

### Fixed

- Wording improvements in README.
- Documentation now builds without warnings.
- GitHub workflow runs automatically after Pre-commit autoupdate.

### Changed

- Documentation has been rearranged.
- Renamed `coreax.weights.MMD` to `coreax.weights.MMDWeightsOptimiser` and added deprecation warning.
- Renamed `coreax.weights.SBQ` to `coreax.weights.SBQWeightsOptimiser` and added deprecation warning.
- `requirements-*.txt` will no longer be updated frequently, thereby providing stable versions.
- Single requirements files covering all supported Python versions.
- All references to `kernel_matrix_row_{sum,mean}` have been replaced with `Gramian row-mean`.
- `coreax.networks.ScoreNetwork` now allows the user to specify number of hidden layers.
- Classes in `weights.py` and `score_matching.py` now inherit from `equinox.Module`.
- Performance tests replaced by `jit_variants` tests, which checks whether a function
  has been compiled for reuse.
- Replace some pygrep-hooks with ruff equivalents.
- Use Pytest fixtures instead of unittest style.

### Removed

- Bash script to run integration tests has been removed. `pytest tests/integration` should now work as expected.
- Tests for `coreax.kernels.Kernel.{calculate, update}_kernel_matrix_row_sum`.
- `coreax.util.KernelComputeType`; use `Callable[[ArrayLike, ArrayLike], Array]` instead.
- `coreax.kernels.Kernel.calculate_kernel_matrix_row_{sum,mean}`; use `coreax.kernels.Kernel.gramian_row_mean`.
- `coreax.kernels.Kernel.updated_kernel_matrix_row_sum`; use `coreax.kernels.Kernel.gramian_row_mean` if possible.
- `coreax.data.DataReader` and `coreax.data.ArrayData`; use `coreax.data.Data` and `coreax.data.SupervisedData`.
- `coreax.refine.py` and `coreax.coresubset.py` removed; use `coreax.solvers.base.RefinementSolver` or
`coreax.solvers.base.CoresubsetSolver` to define coreset algorithms in `coreax.solvers.coresubset`.
- `coreax.reduction` removed, use `coreax.solvers.base.ExplicitSizeSolver` in place of `coreax.reduction.SizeReduce` and
`coreax.solvers.composite.MapReduce` in place of `coreax.reduction.MapReduce`. Use `coreax.coreset.Coreset` and
`coreax.coreset.Coresubset` in place of `coreax.reduction.Coreset`.

### Deprecated

- All uses of `coreax.weights.MMD` should be replaced with `coreax.weights.MMDWeightsOptimiser`.
- All uses of `coreax.weights.SBQ` should be replaced with `coreax.weights.SBQWeightsOptimiser`.
- All uses of `coreax.util.squared_distance_pairwise` should be replaced with `coreax.util.pairwise(squared_distance)`.
- All uses of `coreax.util.pairwise_difference` should be replaced with `coreax.util.pairwise(difference)`.


## [0.1.0]

### Added

- Base Coreax package using Object-Oriented Programming incorporating:
  - coreset methods: kernel herding, random sample
  - reduction strategies: size reduce, map reduce
  - kernels: squared exponential, Laplacian, PCIMQ, Stein
  - refinement: regular, reverse, random
  - metrics: MMD
  - approximations of kernel matrix row sum mean: random, ANNchor, Nystrom
  - weights optimisers: SBQ, MMD
  - score matching: sliced score matching, kernel density estimation
  - I/O: array data not requiring any preprocessing
- Near-complete unit test coverage.
- Example scripts for coreset generation, which may be called as integration tests.
- Bash script to run integration tests in sequence to avoid Jax errors.
- Detailed documentation for the Coreax package published to Read the Docs.
- README.md including an overview of what coresets are, setup instructions, a how-to
  guide, example applications and an overview of features coming soon.
- Support for Python 3.9-3.11.
- Project configuration and dependencies through pyproject.toml.
- Requirements files providing a pinned set of dependencies that are known to work for
  each supported Python version.
- Mark Coreax as typed.
- This changelog to make it easier for users and contributors to see precisely what
  notable changes have been made between each release of the project.
- FAQ.md to address any commonly asked questions.
- Contributor guidelines, code of conduct, license and security policy.
- Git configuration.
- GitHub Actions to run unit tests on Windows, macOS and Ubuntu for supported Python
  versions.
- Pre-commit checks to run the following, also checked by GitHub Actions:
  - black
  - isort
  - pylint
  - cspell spell check with custom dictionaries for library names, people and
    miscellaneous
  - pyroma
  - pydocstyle
  - assorted file format and encoding checks

### Deprecated

- Look-before-you-leap validation of all input to public functions

[//]: # (## [M.m.p])

[//]: # (### Added)
[//]: # (This is where features that have been added should be noted.)

[//]: # (### Fixed)
[//]: # (This is where fixes should be noted.)

[//]: # (### Changed)
[//]: # (This is where changes from previous versions should be noted.)

[//]: # (### Removed)
[//]: # (This is where elements which have been removed should be noted.)

[//]: # (### Deprecated)
[//]: # (This is where existing but deprecated elements should be noted.)

[Unreleased]: https://github.com/gchq/coreax/compare/v0.3.0...HEAD
[0.3.0]: https://github.com/gchq/coreax/compare/v0.2.1...v0.3.0
[0.2.1]: https://github.com/gchq/coreax/compare/v0.2.0...v0.2.1
[0.2.0]: https://github.com/gchq/coreax/compare/v0.1.0...v0.2.0
[0.1.0]: https://github.com/gchq/coreax/releases/tag/v0.1.0<|MERGE_RESOLUTION|>--- conflicted
+++ resolved
@@ -8,10 +8,13 @@
 ## [Unreleased]
 
 ### Added
--
-
-### Fixed
--
+- Added an analytical test for RPCholesky, and associated documentation in `tests.
+  unit.test_solvers`.(https://github.com/gchq/coreax/pull/822)
+ 
+
+### Fixed
+- `RPCholesky.reduce` in `coreax.solvers.coresubset` now computes the iteration step
+  correctly.(https://github.com/gchq/coreax/pull/825)
 
 ### Changed
 -
@@ -37,8 +40,7 @@
 within the `**` magic method of `coreax.kernel.ScalarValuedKernel`.(https://github.com/gchq/coreax/pull/708)
 - Added scalar-valued kernel functions `coreax.kernels.PoissonKernel` and `coreax.kernels.MaternKernel`.([#742](https://github.com/gchq/coreax/pull/742))
 - Added `progress_bar` attribute to `coreax.score_matching.SlicedScoreMatching` to enable or
-<<<<<<< HEAD
-disable tqdm progress bar terminal output. Defaults to disabled (`False`).(https://github.com/gchq/coreax/pull/761)
+  disable tqdm progress bar terminal output. Defaults to disabled (`False`).(https://github.com/gchq/coreax/pull/761)
 - Added analytical tests for kernel herding, and associated documentation in `tests.unit.test_solvers`.(https://github.com/gchq/coreax/pull/794)
 - Added CI workflow for performance testing.
 - Added array dimensions to type annotations using jaxtyping.(https://github.com/gchq/coreax/pull/746)
@@ -47,19 +49,6 @@
 ### Fixed
 - Fixed `MapReduce` in `coreax.solvers.composite.py` to keep track of the indices.(https://github.com/gchq/coreax/pull/779)
 - Fixed negative weights on `coreax.weights.qp`.(https://github.com/gchq/coreax/pull/698)
-=======
-disable tqdm progress bar terminal output. Defaults to disabled (`False`).
-- Added analytical tests for kernel herding, and associated documentation in `tests.unit.test_solvers`.
-- Added an analytical test for RPCholesky, and associated documentation in `tests.
-unit.test_solvers`.
-
-
-### Fixed
-- `MapReduce` in `coreax.solvers.composite.py` now keeps track of the indices.
-- `RPCholesky.reduce` in `coreax.solvers.coresubset` now computes the iteration step
-  correctly.
-
->>>>>>> bae40a24
 
 ### Changed
 
