# Changelog

All notable changes to this project will be documented in this file.

The format is based on [Keep a Changelog](https://keepachangelog.com/en/1.0.0/),
and this project adheres to [Semantic Versioning](https://semver.org/spec/v2.0.0.html).

## [Unreleased]

### Added

### Fixed

<<<<<<< HEAD
- Alignment of beta release badge in README
=======
- Wording improvements in README
>>>>>>> eaf2ff43

### Changed

### Removed

### Deprecated

## [0.1.0] - 2024-02-16

### Added

- Base Coreax package using Object-Oriented Programming incorporating:
  - coreset methods: kernel herding, random sample
  - reduction strategies: size reduce, map reduce
  - kernels: squared exponential, Laplacian, PCIMQ, Stein
  - refinement: regular, reverse, random
  - metrics: MMD
  - approximations of kernel matrix row sum mean: random, ANNchor, Nystrom
  - weights optimisers: SBQ, MMD
  - score matching: sliced score matching, kernel density estimation
  - I/O: array data not requiring any preprocessing
- Near-complete unit test coverage.
- Example scripts for coreset generation, which may be called as integration tests.
- Bash script to run integration tests in sequence to avoid Jax errors.
- Detailed documentation for the Coreax package published to Read the Docs.
- README.md including an overview of what coresets are, setup instructions, a how-to
  guide, example applications and an overview of features coming soon.
- Support for Python 3.9-3.11.
- Project configuration and dependencies through pyproject.toml.
- Requirements files providing a pinned set of dependencies that are known to work for
  each supported Python version.
- Mark Coreax as typed.
- This changelog to make it easier for users and contributors to see precisely what
  notable changes have been made between each release of the project.
- FAQ.md to address any commonly asked questions.
- Contributor guidelines, code of conduct, license and security policy.
- Git configuration.
- GitHub Actions to run unit tests on Windows, macOS and Ubuntu for supported Python
  versions.
- Pre-commit checks to run the following, also checked by GitHub Actions:
  - black
  - isort
  - pylint
  - cspell spell check with custom dictionaries for library names, people and
    miscellaneous
  - pyroma
  - pydocstyle
  - assorted file format and encoding checks

### Deprecated

- Look-before-you-leap validation of all input to public functions

[//]: # (## [M.m.p] - YYYY-MM-DD)

[//]: # (### Added)
[//]: # (This is where features that have been added should be noted.)

[//]: # (### Fixed)
[//]: # (This is where fixes should be noted.)

[//]: # (### Changed)
[//]: # (This is where changes from previous versions should be noted.)

[//]: # (### Removed)
[//]: # (This is where elements which have been removed should be noted.)

[//]: # (### Deprecated)
[//]: # (This is where existing but deprecated elements should be noted.)

[Unreleased]: https://github.com/gchq/coreax/compare/v0.1.0...HEAD
[//]: # ([0.1.1]: https://github.com/gchq/coreax/compare/v0.1.1...v0.1.0)
[0.1.0]: https://github.com/gchq/coreax/releases/tag/v0.1.0<|MERGE_RESOLUTION|>--- conflicted
+++ resolved
@@ -11,11 +11,8 @@
 
 ### Fixed
 
-<<<<<<< HEAD
 - Alignment of beta release badge in README
-=======
 - Wording improvements in README
->>>>>>> eaf2ff43
 
 ### Changed
 
