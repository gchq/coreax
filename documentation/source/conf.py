--- conflicted
+++ resolved
@@ -168,7 +168,6 @@
     ("py:class", "Array"),
     ("py:class", "typing.Self"),
     ("py:class", "jaxtyping.Shaped"),
-<<<<<<< HEAD
     ("py:class", "jaxtyping.Shaped[Array, 'n *d']"),
     ("py:class", "jaxtyping.Shaped[ndarray, 'n *d']"),
     ("py:class", "jaxtyping.Shaped[Array, 'n d']"),
@@ -178,8 +177,6 @@
     ("py:class", "jaxtyping.Shaped[Array, 'n p']"),
     ("py:class", "jaxtyping.Shaped[Array, 'n']"),
     ("py:class", "jaxtyping.Shaped[ndarray, 'n']"),
-=======
->>>>>>> b12d676e
     ("py:class", "jax._src.typing.SupportsDType"),
     ("py:class", "'n d'"),
     ("py:class", "'n p'"),
