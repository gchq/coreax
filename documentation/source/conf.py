# © Crown Copyright GCHQ
#
# Licensed under the Apache License, Version 2.0 (the "License");
# you may not use this file except in compliance with the License.
# You may obtain a copy of the License at
#
# http://www.apache.org/licenses/LICENSE-2.0
#
# Unless required by applicable law or agreed to in writing, software
# distributed under the License is distributed on an "AS IS" BASIS,
# WITHOUT WARRANTIES OR CONDITIONS OF ANY KIND, either express or implied.
# See the License for the specific language governing permissions and
# limitations under the License.

# Configuration file for the Sphinx documentation builder.
#
# For the full list of built-in configuration values, see the documentation:
# https://www.sphinx-doc.org/en/master/usage/configuration.html

# Support annotations with | in Python < 3.10
# TODO: Remove once no longer supporting old code
from __future__ import annotations

import pathlib
import shutil
import sys
from collections.abc import Generator
from typing import Any

import sphinx.config
from jax.typing import ArrayLike

import coreax
import coreax.util as cu

CONF_FILE_PATH = pathlib.Path(__file__).absolute()
SOURCE_FOLDER_PATH = CONF_FILE_PATH.parent
DOCS_FOLDER_PATH = SOURCE_FOLDER_PATH.parent
REPO_FOLDER_PATH = DOCS_FOLDER_PATH.parent
EXAMPLES = "examples"

sys.path.extend([str(DOCS_FOLDER_PATH), str(SOURCE_FOLDER_PATH), str(REPO_FOLDER_PATH)])

# -- Project information -----------------------------------------------------
# https://www.sphinx-doc.org/en/master/usage/configuration.html#project-information

project = "Coreax"
copyright = "UK Crown"
author = "GCHQ"
version = "v" + coreax.__version__

# -- General configuration ---------------------------------------------------
# https://www.sphinx-doc.org/en/master/usage/configuration.html#general-configuration

# sphinx extensions
extensions = [
    "sphinxcontrib.bibtex",
    "sphinx.ext.autodoc",
    "sphinx_autodoc_typehints",
    "sphinx.ext.autosectionlabel",
    "sphinx.ext.doctest",
    "sphinx.ext.intersphinx",
    "sphinx.ext.viewcode",
    "myst_parser",
]

# file sources
source_suffix = [".rst", ".md"]

# enable MyST extension to parse HTML image objects in .md files
myst_enable_extensions = ["html_image", "dollarmath", "amsmath"]

# BibTex references path
bibtex_bibfiles = ["references.bib"]

templates_path = ["_templates"]

# Display type annotations only in compiled description.
autodoc_typehints = "description"

autodoc_default_options = {
    "members": True,
    "class": True,
    "member-order": "bysource",
    "private-members": True,
    "undoc-members": True,
    "show_inheritance": True,
    "exclude-members": "_abc_impl,"
                       "hidden_dim,"
                       "output_dim,"
                       "_parent_ref,"
                       "_state,"
                       "name,"
                       "parent,"
                       "scope",
}

# set Inter-sphinx mapping to link to external documentation
intersphinx_mapping = {
    "python": ("https://docs.python.org/3", None),
    "jax": ("https://jax.readthedocs.io/en/latest/", None),
    "jaxopt": ("https://jaxopt.github.io/stable/", None),
    "flax": ("https://flax.readthedocs.io/en/latest/", None),
    "optax": ("https://optax.readthedocs.io/en/latest/", None),
    "numpy": ("https://numpy.org/doc/stable/", None),
    "matplotlib": ("https://matplotlib.org/stable/", None),
    "sklearn": ("https://scikit-learn.org/stable/", None),
}

# Specify custom types for autodoc_type_hints

# TODO: Once no longer supporting Python <3.10, drop try statement as quotes should
# never be required
try:
    # pylint: disable=unsupported-binary-operation
    OptionalArrayLike = ArrayLike | None
except TypeError:
    OptionalArrayLike = "ArrayLike | None"

autodoc_custom_types: dict[Any, str] = {
<<<<<<< HEAD
    cu.KernelFunction: ":obj:`~coreax.util.KernelFunction`",
=======
    cu.KernelComputeType: ":obj:`~coreax.util.KernelComputeType`",
>>>>>>> cc464b8d
    ArrayLike: ":data:`~jax.typing.ArrayLike`",
    OptionalArrayLike: ":data:`~jax.typing.ArrayLike` | :data:`None`",
}


# Specify the typehints_formatter for custom types for autodoc_type_hints
def typehints_formatter(annotation: Any, _: sphinx.config.Config) -> str | None:
    """Properly replace custom type aliases."""
    return autodoc_custom_types.get(annotation)


# -- Options for HTML output -------------------------------------------------
# https://www.sphinx-doc.org/en/master/usage/configuration.html#options-for-html-output

html_theme = "furo"
html_static_path = ["_static"]


# create local copies of example image files
examples_source = REPO_FOLDER_PATH / EXAMPLES
examples_dest = SOURCE_FOLDER_PATH / EXAMPLES

if examples_dest.exists():
    # makes sure we don't keep files that should have been deleted
    shutil.rmtree(examples_dest)
examples_dest.mkdir()


def walk(source_folder: pathlib.Path) -> Generator:
    """Generate the file names in a directory tree by walking the tree top-down."""
    sub_directories = list(d for d in source_folder.iterdir() if d.is_dir())
    files = list(f for f in source_folder.iterdir() if f.is_file())
    yield source_folder, sub_directories, files
    for s in sub_directories:
        yield from walk(s)


def copy_filtered_files(
    source_folder: pathlib.Path,
    destination_folder: pathlib.Path,
    file_types: set[str] = frozenset(),
):
    r"""Copy the contents of a folder across if they have a particular type."""

    for root, dirs, files in walk(source_folder):
        for dr in dirs:
            pathlib.Path(
                str(root).replace(str(source_folder), str(destination_folder))
            ).joinpath(dr.stem).mkdir()
        for file in files:
            if file.suffix in file_types:
                source_filename = root.joinpath(file)
                dest_filename = str(source_filename).replace(
                    str(source_folder), str(destination_folder)
                )
                print(source_filename)
                print(dest_filename)
                shutil.copyfile(str(source_filename), str(dest_filename))


# copy example files across
copy_filtered_files(examples_source, examples_dest, file_types={".gif", ".png"})<|MERGE_RESOLUTION|>--- conflicted
+++ resolved
@@ -118,11 +118,7 @@
     OptionalArrayLike = "ArrayLike | None"
 
 autodoc_custom_types: dict[Any, str] = {
-<<<<<<< HEAD
-    cu.KernelFunction: ":obj:`~coreax.util.KernelFunction`",
-=======
     cu.KernelComputeType: ":obj:`~coreax.util.KernelComputeType`",
->>>>>>> cc464b8d
     ArrayLike: ":data:`~jax.typing.ArrayLike`",
     OptionalArrayLike: ":data:`~jax.typing.ArrayLike` | :data:`None`",
 }
