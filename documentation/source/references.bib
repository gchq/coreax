--- conflicted
+++ resolved
@@ -61,7 +61,6 @@
   primaryclass  = {math.NA}
 }
 
-<<<<<<< HEAD
 @misc{chen2012herding,
   title={Super-Samples from Kernel Herding},
   author={Yutian Chen and Max Welling and Alex Smola},
@@ -69,12 +68,12 @@
   eprint={1203.3472},
   archivePrefix={arXiv},
   primaryClass={cs.LG}
-=======
+}
+
 @inproceedings{benard2023kernel,
   title     = {Kernel {Stein} Discrepancy thinning: a theoretical perspective of pathologies and a practical fix with regularization},
   author    = {Clement Benard and Brian Staber and S{\'e}bastien Da Veiga},
   booktitle = {Thirty-seventh Conference on Neural Information Processing Systems},
   year      = {2023},
   url       = {https://openreview.net/forum?id=TjgG4UT62W}
->>>>>>> f31aa9cb
 }