default_install_hook_types: [ pre-commit, pre-merge-commit ]
repos:
  - repo: https://github.com/pre-commit/pre-commit-hooks
    rev: v4.5.0
    hooks:
      # Reject commits that add large files (coverage.xml, for example)
      # Consider adjusting kB limit
      - id: check-added-large-files
        args: [ --enforce-all, --maxkb=5000 ]
      # Check valid Python syntax
      - id: check-ast
      # Require literal syntax when initializing empty or zero python builtin types
      - id: check-builtin-literals
      # Check for files that would conflict in case-insensitive filesystems
      - id: check-case-conflict
      # Check for a common error of defining a docstring after code
      - id: check-docstring-first
      # Check for files that contain merge conflict strings
      - id: check-merge-conflict
      # Check TOML files for parseable syntax
      - id: check-toml
      # Check YAML files for parseable syntax
      - id: check-yaml
      # Files must end in a single newline
      - id: end-of-file-fixer
      # Remove whitespace at the end of lines
      - id: trailing-whitespace
      # Prevent commit to main/master
      - id: no-commit-to-branch
  - repo: https://github.com/pre-commit/pygrep-hooks
    rev: v1.10.0
    hooks:
      # Prevent common mistakes of `assert mck.not_called()`,
      # `assert mck.called_once_with(...)` and `mck.assert_called`
      - id: python-check-mock-methods
      # Check for the `eval()` built-in function - necessary for security
      - id: python-no-eval
      # Check for the deprecated `.warn()` method of Python loggers
      - id: python-no-log-warn
      # Enforce that type annotations are used instead of type comments
      - id: python-use-type-annotations
  - repo: https://github.com/jumanjihouse/pre-commit-hooks
    rev: 3.0.0
    hooks:
      # Check for binary files
      - id: forbid-binary
        exclude: examples/.+/.+.(gif|png)
  - repo: https://github.com/Lucas-C/pre-commit-hooks
    rev: v1.5.4
    hooks:
      # No tabs, only spaces
      - id: forbid-tabs
        exclude: documentation/make.bat|documentation/Makefile
  - repo: https://github.com/pycqa/isort
    rev: 5.12.0
    hooks:
      # Place isort options in pyproject.toml
      - id: isort
  - repo: https://github.com/psf/black
    rev: 23.10.0
    hooks:
      # Change to black-jupyter if using Jupyter notebooks
      - id: black
  - repo: https://github.com/regebro/pyroma
    rev: "4.2"
    hooks:
      # Ensure that necessary package information is provided
      - id: pyroma
  - repo: https://github.com/pycqa/pydocstyle
    rev: "6.3.0"
    hooks:
      # Check PEP-257 and other docstring guidance
      - id: pydocstyle
        additional_dependencies: [ "tomli" ]
        exclude: tests|conf.py
<<<<<<< HEAD
  - repo: https://github.com/streetsidesoftware/cspell-cli
    rev: v7.3.1
    hooks:
      # run a spellcheck (words pulled from cspell.config.yaml)
        - id: cspell
          exclude: .gitignore|.*.properties
=======
        
>>>>>>> 9dea222a
<|MERGE_RESOLUTION|>--- conflicted
+++ resolved
@@ -73,13 +73,10 @@
       - id: pydocstyle
         additional_dependencies: [ "tomli" ]
         exclude: tests|conf.py
-<<<<<<< HEAD
   - repo: https://github.com/streetsidesoftware/cspell-cli
     rev: v7.3.1
     hooks:
       # run a spellcheck (words pulled from cspell.config.yaml)
         - id: cspell
           exclude: .gitignore|.*.properties
-=======
-        
->>>>>>> 9dea222a
+ 