default_install_hook_types: [ pre-commit, pre-merge-commit ]
repos:
  - repo: https://github.com/pre-commit/pre-commit-hooks
    rev: v4.5.0
    hooks:
      # Reject commits that add large files (coverage.xml, for example)
      # Consider adjusting kB limit
      - id: check-added-large-files
        args: [ --enforce-all, --maxkb=5000 ]
      # Check valid Python syntax
      - id: check-ast
      # Require literal syntax when initializing empty or zero python builtin types
      - id: check-builtin-literals
      # Check for files that would conflict in case-insensitive filesystems
      - id: check-case-conflict
      # Check for a common error of defining a docstring after code
      - id: check-docstring-first
      # Check for files that contain merge conflict strings
      - id: check-merge-conflict
      # Check TOML files for parseable syntax
      - id: check-toml
      # Check YAML files for parseable syntax
      - id: check-yaml
      # Files must end in a single newline
      - id: end-of-file-fixer
      # Remove whitespace at the end of lines
      - id: trailing-whitespace
      # Prevent commit to main/master
      - id: no-commit-to-branch
  - repo: https://github.com/pre-commit/pygrep-hooks
    rev: v1.10.0
    hooks:
      # Prevent common mistakes of `assert mck.not_called()`,
      # `assert mck.called_once_with(...)` and `mck.assert_called`
      - id: python-check-mock-methods
      # Check for the `eval()` built-in function - necessary for security
      - id: python-no-eval
      # Check for the deprecated `.warn()` method of Python loggers
      - id: python-no-log-warn
      # Enforce that type annotations are used instead of type comments
      - id: python-use-type-annotations
  - repo: https://github.com/jumanjihouse/pre-commit-hooks
    rev: 3.0.0
    hooks:
      # Check for binary files
      - id: forbid-binary
        exclude: examples/.+/.+.(gif|png)
  - repo: https://github.com/Lucas-C/pre-commit-hooks
    rev: v1.5.4
    hooks:
      # No tabs, only spaces
      - id: forbid-tabs
        exclude: documentation/make.bat|documentation/Makefile
  - repo: https://github.com/pycqa/isort
    rev: 5.12.0
    hooks:
      # Place isort options in pyproject.toml
      - id: isort
  - repo: https://github.com/psf/black
    rev: 23.10.0
    hooks:
      # Change to black-jupyter if using Jupyter notebooks
      - id: black
  - repo: https://github.com/regebro/pyroma
    rev: "4.2"
    hooks:
      # Ensure that necessary package information is provided
      - id: pyroma
  - repo: https://github.com/pycqa/pydocstyle
    rev: "6.3.0"
    hooks:
      # Check PEP-257 and other docstring guidance
      - id: pydocstyle
        additional_dependencies: [ "tomli" ]
<<<<<<< HEAD
        exclude: examples|tests|conf.py
  - repo: https://github.com/streetsidesoftware/cspell-cli
    rev: v7.3.1
    hooks:
      # run a spellcheck (words pulled from cspell.config.yaml)
        - id: cspell
          exclude: .gitignore|.*.properties
=======
        exclude: tests|conf.py
>>>>>>> c56a2f7d
<|MERGE_RESOLUTION|>--- conflicted
+++ resolved
@@ -72,14 +72,10 @@
       # Check PEP-257 and other docstring guidance
       - id: pydocstyle
         additional_dependencies: [ "tomli" ]
-<<<<<<< HEAD
-        exclude: examples|tests|conf.py
+        exclude: tests|conf.py
   - repo: https://github.com/streetsidesoftware/cspell-cli
     rev: v7.3.1
     hooks:
       # run a spellcheck (words pulled from cspell.config.yaml)
         - id: cspell
-          exclude: .gitignore|.*.properties
-=======
-        exclude: tests|conf.py
->>>>>>> c56a2f7d
+          exclude: .gitignore|.*.properties