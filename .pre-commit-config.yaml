--- conflicted
+++ resolved
@@ -104,11 +104,7 @@
       # Enforce that type annotations are used instead of type comments
       - id: python-use-type-annotations
   - repo: https://github.com/astral-sh/ruff-pre-commit
-<<<<<<< HEAD
-    rev: v0.8.0
-=======
     rev: v0.7.4
->>>>>>> 3556e02d
     hooks:
       # Run the linter.
       - id: ruff
