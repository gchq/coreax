--- conflicted
+++ resolved
@@ -1,10 +1,6 @@
-<<<<<<< HEAD
-default_install_hook_types: [ pre-commit, pre-merge-commit ]
-=======
 default_install_hook_types:
   - pre-commit
   - pre-merge-commit
->>>>>>> 2a2067e2
 repos:
   - repo: https://github.com/pre-commit/pre-commit-hooks
     rev: v4.5.0
@@ -12,13 +8,9 @@
       # Reject commits that add large files (coverage.xml, for example)
       # Consider adjusting kB limit
       - id: check-added-large-files
-<<<<<<< HEAD
-        args: [ --enforce-all, --maxkb=5000 ]
-=======
         args:
           - --enforce-all
           - --maxkb=5000
->>>>>>> 2a2067e2
       # Check valid Python syntax
       - id: check-ast
       # Require literal syntax when initializing empty or zero python builtin types
@@ -75,11 +67,7 @@
       # Place isort options in pyproject.toml
       - id: isort
   - repo: https://github.com/psf/black
-<<<<<<< HEAD
-    rev: 23.10.1
-=======
     rev: 23.12.0
->>>>>>> 2a2067e2
     hooks:
       # Change to black-jupyter if using Jupyter notebooks
       - id: black
@@ -93,16 +81,6 @@
     hooks:
       # Check PEP-257 and other docstring guidance
       - id: pydocstyle
-<<<<<<< HEAD
-        additional_dependencies: [ "tomli" ]
-        exclude: tests|conf.py
-  - repo: https://github.com/streetsidesoftware/cspell-cli
-    rev: v7.3.2
-    hooks:
-      # run a spellcheck (words pulled from cspell.config.yaml)
-        - id: cspell
-          exclude: .gitignore|.*.properties
-=======
         additional_dependencies:
           - tomli
         exclude: |
@@ -123,7 +101,6 @@
               documentation/make.bat|
               documentation/Makefile
             )$
->>>>>>> 2a2067e2
   - repo: local
     hooks:
       # Check for non-ascii characters in files
@@ -132,9 +109,5 @@
         description: Ensure file is ascii-encoded
         entry: python pre_commit_hooks/require_ascii.py
         language: python
-<<<<<<< HEAD
-        types: [text]
-=======
         types:
-          - text
->>>>>>> 2a2067e2
+          - text