--- conflicted
+++ resolved
@@ -72,8 +72,5 @@
       # Check PEP-257 and other docstring guidance
       - id: pydocstyle
         additional_dependencies: [ "tomli" ]
-<<<<<<< HEAD
-        exclude: examples|tests|conf.py
-=======
         exclude: tests|conf.py
->>>>>>> 01ae38be
+        