default_install_hook_types:
  - pre-commit
  - pre-merge-commit
  - commit-msg
default_stages:
  - pre-commit
  - pre-merge-commit
repos:
  - repo: https://github.com/pre-commit/pre-commit-hooks
    rev: v4.5.0
    hooks:
      # Reject commits that add large files (coverage.xml, for example)
      # Consider adjusting kB limit
      - id: check-added-large-files
        args:
          - --enforce-all
          - --maxkb=5000
      # Check valid Python syntax
      - id: check-ast
      # Require literal syntax when initializing empty or zero python builtin types
      - id: check-builtin-literals
      # Check for files that would conflict in case-insensitive filesystems
      - id: check-case-conflict
      # Check for a common error of defining a docstring after code
      - id: check-docstring-first
      # Check for files that contain merge conflict strings
      - id: check-merge-conflict
      # Check TOML files for parsable syntax
      - id: check-toml
      # Check YAML files for parsable syntax
      - id: check-yaml
      # Files must end in a single newline
      - id: end-of-file-fixer
      # Remove whitespace at the end of lines
      - id: trailing-whitespace
      # Prevent commit to main/master
      - id: no-commit-to-branch
      # Sort spell check custom dictionary
      - id: file-contents-sorter
        files: ^.cspell/(custom_misc|library_terms|people).txt$
        args:
          - --ignore-case
          - --unique
  - repo: local
    hooks:
      # Check for non-ascii characters in files
      - id: require-ascii
        name: Check file encoding
        description: Ensure file is ascii-encoded
        entry: python pre_commit_hooks/require_ascii.py
        language: python
        types:
          - text
        exclude:
          .pylintrc
  - repo: https://github.com/jumanjihouse/pre-commit-hooks
    rev: 3.0.0
    hooks:
      # Check for binary files
      - id: forbid-binary
        exclude: ^examples/.+/.+.(gif|png)$
  - repo: https://github.com/Lucas-C/pre-commit-hooks
    rev: v1.5.4
    hooks:
      # No tabs, only spaces
      - id: forbid-tabs
        exclude: documentation/make.bat|documentation/Makefile
  - repo: https://github.com/streetsidesoftware/cspell-cli
    rev: v8.3.0
    hooks:
      # Run a spellcheck (words pulled from cspell.config.yaml)
      - id: cspell
        exclude: |
          (?x)^(
            .gitignore|
            .*.properties|
            requirements(-.*)?.txt|
            documentation/make.bat|
            documentation/Makefile|
            documentation/assets/Logo.svg|
            documentation/assets/LogoMark.svg|
            .pylintrc
          )$

  # Python specific Hooks
  - repo: https://github.com/regebro/pyroma
    rev: "4.2"
    hooks:
      # Ensure that necessary package information is provided
      - id: pyroma
  - repo: https://github.com/pre-commit/pygrep-hooks
    rev: v1.10.0
    hooks:
      # Prevent common mistakes of `assert mck.not_called()`,
      # `assert mck.called_once_with(...)` and `mck.assert_called`
      - id: python-check-mock-methods
      # Check for the `eval()` built-in function - necessary for security
      - id: python-no-eval
      # Check for the deprecated `.warn()` method of Python loggers
      - id: python-no-log-warn
      # Enforce that type annotations are used instead of type comments
      - id: python-use-type-annotations
  - repo: https://github.com/astral-sh/ruff-pre-commit
    rev: v0.2.2
    hooks:
      # Run the linter.
      - id: ruff
        args: [ --fix ]
      # Run the formatter.
      - id: ruff-format
<<<<<<< HEAD
  - repo: https://github.com/regebro/pyroma
    rev: "4.2"
    hooks:
      # Ensure that necessary package information is provided
      - id: pyroma
  - repo: https://github.com/streetsidesoftware/cspell-cli
    rev: v8.3.0
    hooks:
      # Run a spellcheck (words pulled from cspell.config.yaml)
        - id: cspell
          stages:
            - pre-commit
            - pre-merge-commit
            - commit-msg
          exclude_types:
            - batch
            - gitignore
            - makefile
            - pylintrc
            - svg
          exclude: requirements(-.*)?.txt
=======
        # Don't run the slow pylint hook unless all prior hooks have passed.
        # Note: the behaviour of `fail_fast` diverges from that documented,
        # https://pre-commit.com/#hooks-fail_fast. The documentation should
        # instead read: "if true, pre-commit will stop running hooks if this
        # *or any previous* hook fails".
        fail_fast: true
>>>>>>> d99d4e47
  - repo: local
    hooks:
      # Python static analysis tool
      - id: pylint
        name: pylint
        entry: pylint
        language: system
        types:
          - python
        args:
          - "-rn" # Only display messages
          - "-sn" # Don't display the score
          - "--rcfile=.pylintrc" # pylint configuration file
        exclude: "documentation/source/snippets"<|MERGE_RESOLUTION|>--- conflicted
+++ resolved
@@ -70,17 +70,17 @@
     hooks:
       # Run a spellcheck (words pulled from cspell.config.yaml)
       - id: cspell
-        exclude: |
-          (?x)^(
-            .gitignore|
-            .*.properties|
-            requirements(-.*)?.txt|
-            documentation/make.bat|
-            documentation/Makefile|
-            documentation/assets/Logo.svg|
-            documentation/assets/LogoMark.svg|
-            .pylintrc
-          )$
+        stages:
+          - pre-commit
+          - pre-merge-commit
+          - commit-msg
+        exclude_types:
+          - batch
+          - gitignore
+          - makefile
+          - pylintrc
+          - svg
+        exclude: requirements(-.*)?.txt
 
   # Python specific Hooks
   - repo: https://github.com/regebro/pyroma
@@ -108,36 +108,12 @@
         args: [ --fix ]
       # Run the formatter.
       - id: ruff-format
-<<<<<<< HEAD
-  - repo: https://github.com/regebro/pyroma
-    rev: "4.2"
-    hooks:
-      # Ensure that necessary package information is provided
-      - id: pyroma
-  - repo: https://github.com/streetsidesoftware/cspell-cli
-    rev: v8.3.0
-    hooks:
-      # Run a spellcheck (words pulled from cspell.config.yaml)
-        - id: cspell
-          stages:
-            - pre-commit
-            - pre-merge-commit
-            - commit-msg
-          exclude_types:
-            - batch
-            - gitignore
-            - makefile
-            - pylintrc
-            - svg
-          exclude: requirements(-.*)?.txt
-=======
         # Don't run the slow pylint hook unless all prior hooks have passed.
         # Note: the behaviour of `fail_fast` diverges from that documented,
         # https://pre-commit.com/#hooks-fail_fast. The documentation should
         # instead read: "if true, pre-commit will stop running hooks if this
         # *or any previous* hook fails".
         fail_fast: true
->>>>>>> d99d4e47
   - repo: local
     hooks:
       # Python static analysis tool
